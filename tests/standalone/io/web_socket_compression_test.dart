--- conflicted
+++ resolved
@@ -351,11 +351,7 @@
                       'client_no_context_takeover',
                       'permessage-deflate; client_max_window_bits=15');
     // Enable context Takeover and provide if requested.
-<<<<<<< HEAD
-    var compression = new CompressionOptions(clientNoContextTakeover: true,
-=======
     compression = new CompressionOptions(clientNoContextTakeover: true,
->>>>>>> 6a4903f2
         serverNoContextTakeover: true);
     testReturnHeaders('permessage-deflate; client_max_window_bits; '
                       'client_no_context_takeover',
