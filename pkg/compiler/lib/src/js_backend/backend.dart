// Copyright (c) 2012, the Dart project authors.  Please see the AUTHORS file
// for details. All rights reserved. Use of this source code is governed by a
// BSD-style license that can be found in the LICENSE file.

part of js_backend;

const VERBOSE_OPTIMIZER_HINTS = false;

const bool USE_CPS_IR = const bool.fromEnvironment("USE_CPS_IR");

class JavaScriptItemCompilationContext extends ItemCompilationContext {
  final Set<HInstruction> boundsChecked = new Set<HInstruction>();
  final Set<HInstruction> allocatedFixedLists = new Set<HInstruction>();
}

abstract class FunctionCompiler {
  /// Generates JavaScript code for `work.element`.
  jsAst.Fun compile(CodegenWorkItem work);

  Iterable get tasks;
}

/*
 * Invariants:
 *   canInline(function) implies canInline(function, insideLoop:true)
 *   !canInline(function, insideLoop: true) implies !canInline(function)
 */
class FunctionInlineCache {
  final Map<FunctionElement, bool> canBeInlined =
      new Map<FunctionElement, bool>();

  final Map<FunctionElement, bool> canBeInlinedInsideLoop =
      new Map<FunctionElement, bool>();

  // Returns [:true:]/[:false:] if we have a cached decision.
  // Returns [:null:] otherwise.
  bool canInline(FunctionElement element, {bool insideLoop}) {
    return insideLoop ? canBeInlinedInsideLoop[element] : canBeInlined[element];
  }

  void markAsInlinable(FunctionElement element, {bool insideLoop}) {
    if (insideLoop) {
      canBeInlinedInsideLoop[element] = true;
    } else {
      // If we can inline a function outside a loop then we should do it inside
      // a loop as well.
      canBeInlined[element] = true;
      canBeInlinedInsideLoop[element] = true;
    }
  }

  void markAsNonInlinable(FunctionElement element, {bool insideLoop}) {
    if (insideLoop == null || insideLoop) {
      // If we can't inline a function inside a loop, then we should not inline
      // it outside a loop either.
      canBeInlined[element] = false;
      canBeInlinedInsideLoop[element] = false;
    } else {
      canBeInlined[element] = false;
    }
  }
}

class JavaScriptBackend extends Backend {
  static final Uri DART_JS_HELPER = new Uri(scheme: 'dart', path: '_js_helper');
  static final Uri DART_INTERCEPTORS =
      new Uri(scheme: 'dart', path: '_interceptors');
  static final Uri DART_INTERNAL =
      new Uri(scheme: 'dart', path: '_internal');
  static final Uri DART_FOREIGN_HELPER =
      new Uri(scheme: 'dart', path: '_foreign_helper');
  static final Uri DART_JS_MIRRORS =
      new Uri(scheme: 'dart', path: '_js_mirrors');
  static final Uri DART_JS_NAMES =
      new Uri(scheme: 'dart', path: '_js_names');
  static final Uri DART_ISOLATE_HELPER =
      new Uri(scheme: 'dart', path: '_isolate_helper');
  static final Uri DART_HTML =
      new Uri(scheme: 'dart', path: 'html');

  static const String INVOKE_ON = '_getCachedInvocation';
  static const String START_ROOT_ISOLATE = 'startRootIsolate';


  /// The list of functions for classes in the [internalLibrary] that we want
  /// to inline always.  Any function in this list must be inlinable with
  /// respect to the conditions used in [InlineWeeder.canInline], except for
  /// size/complexity heuristics.
  static const Map<String, List<String>> ALWAYS_INLINE =
      const <String, List<String>> {
    'IterableMixinWorkaround': const <String>['forEach'],
  };

  /// List of [FunctionElement]s that we want to inline always.  This list is
  /// filled when resolution is complete by looking up in [internalLibrary].
  List<FunctionElement> functionsToAlwaysInline;

  /// Reference to the internal library to lookup functions to always inline.
  LibraryElement internalLibrary;


  /// Set of classes that need to be considered for reflection although not
  /// otherwise visible during resolution.
  Iterable<ClassElement> get classesRequiredForReflection {
    // TODO(herhut): Clean this up when classes needed for rti are tracked.
    return [closureClass, jsIndexableClass];
  }

  FunctionCompiler functionCompiler;

  CodeEmitterTask emitter;

  /**
   * The generated code as a js AST for compiled methods.
   */
  Map<Element, jsAst.Expression> get generatedCode {
    return compiler.enqueuer.codegen.generatedCode;
  }

  FunctionInlineCache inlineCache = new FunctionInlineCache();

  LibraryElement jsHelperLibrary;
  LibraryElement interceptorsLibrary;
  LibraryElement foreignLibrary;
  LibraryElement isolateHelperLibrary;

  ClassElement closureClass;
  ClassElement boundClosureClass;
  Element assertMethod;
  Element invokeOnMethod;

  ClassElement jsInterceptorClass;
  ClassElement jsStringClass;
  ClassElement jsArrayClass;
  ClassElement jsNumberClass;
  ClassElement jsIntClass;
  ClassElement jsDoubleClass;
  ClassElement jsNullClass;
  ClassElement jsBoolClass;
  ClassElement jsPlainJavaScriptObjectClass;
  ClassElement jsUnknownJavaScriptObjectClass;

  ClassElement jsIndexableClass;
  ClassElement jsMutableIndexableClass;

  ClassElement jsMutableArrayClass;
  ClassElement jsFixedArrayClass;
  ClassElement jsExtendableArrayClass;
  ClassElement jsPositiveIntClass;
  ClassElement jsUInt32Class;
  ClassElement jsUInt31Class;

  Element jsIndexableLength;
  Element jsArrayTypedConstructor;
  Element jsArrayRemoveLast;
  Element jsArrayAdd;
  Element jsStringSplit;
  Element jsStringToString;
  Element jsStringOperatorAdd;
  Element objectEquals;

  ClassElement typeLiteralClass;
  ClassElement mapLiteralClass;
  ClassElement constMapLiteralClass;
  ClassElement typeVariableClass;
  ConstructorElement mapLiteralConstructor;
  ConstructorElement mapLiteralConstructorEmpty;

  ClassElement noSideEffectsClass;
  ClassElement noThrowsClass;
  ClassElement noInlineClass;
  ClassElement irRepresentationClass;

  Element getInterceptorMethod;
  Element interceptedNames;

  ClassElement jsInvocationMirrorClass;

  /// If [true], the compiler will emit code that writes the name of the current
  /// method together with its class and library to the console the first time
  /// the method is called.
  static const bool TRACE_CALLS = false;
  Element traceHelper;

  /**
   * This element is a top-level variable (in generated output) that the
   * compiler initializes to a datastructure used to map from a Type to the
   * interceptor.  See declaration of `mapTypeToInterceptor` in
   * `interceptors.dart`.
   */
  Element mapTypeToInterceptor;

  TypeMask get stringType => compiler.typesTask.stringType;
  TypeMask get doubleType => compiler.typesTask.doubleType;
  TypeMask get intType => compiler.typesTask.intType;
  TypeMask get uint32Type => compiler.typesTask.uint32Type;
  TypeMask get uint31Type => compiler.typesTask.uint31Type;
  TypeMask get positiveIntType => compiler.typesTask.positiveIntType;
  TypeMask get numType => compiler.typesTask.numType;
  TypeMask get boolType => compiler.typesTask.boolType;
  TypeMask get dynamicType => compiler.typesTask.dynamicType;
  TypeMask get nullType => compiler.typesTask.nullType;
  TypeMask get emptyType => const TypeMask.nonNullEmpty();

  TypeMask _indexablePrimitiveTypeCache;
  TypeMask get indexablePrimitiveType {
    if (_indexablePrimitiveTypeCache == null) {
      _indexablePrimitiveTypeCache =
          new TypeMask.nonNullSubtype(jsIndexableClass, compiler.world);
    }
    return _indexablePrimitiveTypeCache;
  }

  TypeMask _readableArrayTypeCache;
  TypeMask get readableArrayType {
    if (_readableArrayTypeCache == null) {
      _readableArrayTypeCache = new TypeMask.nonNullSubclass(jsArrayClass,
          compiler.world);
    }
    return _readableArrayTypeCache;
  }

  TypeMask _mutableArrayTypeCache;
  TypeMask get mutableArrayType {
    if (_mutableArrayTypeCache == null) {
      _mutableArrayTypeCache = new TypeMask.nonNullSubclass(jsMutableArrayClass,
          compiler.world);
    }
    return _mutableArrayTypeCache;
  }

  TypeMask _fixedArrayTypeCache;
  TypeMask get fixedArrayType {
    if (_fixedArrayTypeCache == null) {
      _fixedArrayTypeCache = new TypeMask.nonNullExact(jsFixedArrayClass,
          compiler.world);
    }
    return _fixedArrayTypeCache;
  }

  TypeMask _extendableArrayTypeCache;
  TypeMask get extendableArrayType {
    if (_extendableArrayTypeCache == null) {
      _extendableArrayTypeCache =
          new TypeMask.nonNullExact(jsExtendableArrayClass, compiler.world);
    }
    return _extendableArrayTypeCache;
  }

  TypeMask _nonNullTypeCache;
  TypeMask get nonNullType {
    if (_nonNullTypeCache == null) {
      _nonNullTypeCache =
          compiler.typesTask.dynamicType.nonNullable();
    }
    return _nonNullTypeCache;
  }

  /// Maps special classes to their implementation (JSXxx) class.
  Map<ClassElement, ClassElement> implementationClasses;

  Element getNativeInterceptorMethod;
  bool needToInitializeIsolateAffinityTag = false;
  bool needToInitializeDispatchProperty = false;

  /// Holds the method "getIsolateAffinityTag" when dart:_js_helper has been
  /// loaded.
  FunctionElement getIsolateAffinityTagMarker;

  final Namer namer;

  /**
   * Interface used to determine if an object has the JavaScript
   * indexing behavior. The interface is only visible to specific
   * libraries.
   */
  ClassElement jsIndexingBehaviorInterface;

  /**
   * A collection of selectors that must have a one shot interceptor
   * generated.
   */
  final Map<String, Selector> oneShotInterceptors;

  /**
   * The members of instantiated interceptor classes: maps a member name to the
   * list of members that have that name. This map is used by the codegen to
   * know whether a send must be intercepted or not.
   */
  final Map<String, Set<Element>> interceptedElements;

  /**
   * The members of mixin classes that are mixed into an instantiated
   * interceptor class.  This is a cached subset of [interceptedElements].
   *
   * Mixin methods are not specialized for the class they are mixed into.
   * Methods mixed into intercepted classes thus always make use of the explicit
   * receiver argument, even when mixed into non-interceptor classes.
   *
   * These members must be invoked with a correct explicit receiver even when
   * the receiver is not an intercepted class.
   */
  final Map<String, Set<Element>> interceptedMixinElements =
      new Map<String, Set<Element>>();

  /**
   * A map of specialized versions of the [getInterceptorMethod].
   * Since [getInterceptorMethod] is a hot method at runtime, we're
   * always specializing it based on the incoming type. The keys in
   * the map are the names of these specialized versions. Note that
   * the generic version that contains all possible type checks is
   * also stored in this map.
   */
  final Map<String, Set<ClassElement>> specializedGetInterceptors;

  /**
   * Set of classes whose methods are intercepted.
   */
  final Set<ClassElement> _interceptedClasses = new Set<ClassElement>();

  /**
   * Set of classes used as mixins on intercepted (native and primitive)
   * classes.  Methods on these classes might also be mixed in to regular Dart
   * (unintercepted) classes.
   */
  final Set<ClassElement> classesMixedIntoInterceptedClasses =
      new Set<ClassElement>();

  /**
   * Set of classes whose `operator ==` methods handle `null` themselves.
   */
  final Set<ClassElement> specialOperatorEqClasses = new Set<ClassElement>();

<<<<<<< HEAD
=======
  /**
   * A set of members that are called from subclasses via `super`.
   */
  final Set<FunctionElement> aliasedSuperMembers =
      new Setlet<FunctionElement>();

>>>>>>> e8f775b2
  List<CompilerTask> get tasks {
    List<CompilerTask> result = functionCompiler.tasks;
    result.add(emitter);
    result.add(patchResolverTask);
    return result;
  }

  final RuntimeTypes rti;

  /// Holds the method "disableTreeShaking" in js_mirrors when
  /// dart:mirrors has been loaded.
  FunctionElement disableTreeShakingMarker;

  /// Holds the method "preserveNames" in js_mirrors when
  /// dart:mirrors has been loaded.
  FunctionElement preserveNamesMarker;

  /// Holds the method "preserveMetadata" in js_mirrors when
  /// dart:mirrors has been loaded.
  FunctionElement preserveMetadataMarker;

  /// Holds the method "preserveUris" in js_mirrors when
  /// dart:mirrors has been loaded.
  FunctionElement preserveUrisMarker;

  /// Holds the method "preserveLibraryNames" in js_mirrors when
  /// dart:mirrors has been loaded.
  FunctionElement preserveLibraryNamesMarker;

  /// Holds the method "requiresPreamble" in _js_helper.
  FunctionElement requiresPreambleMarker;

  /// True if a call to preserveMetadataMarker has been seen.  This means that
  /// metadata must be retained for dart:mirrors to work correctly.
  bool mustRetainMetadata = false;

  /// True if any metadata has been retained.  This is slightly different from
  /// [mustRetainMetadata] and tells us if any metadata was retained.  For
  /// example, if [mustRetainMetadata] is true but there is no metadata in the
  /// program, this variable will stil be false.
  bool hasRetainedMetadata = false;

  /// True if a call to preserveUris has been seen and the preserve-uris flag
  /// is set.
  bool mustPreserveUris = false;

  /// True if a call to preserveLibraryNames has been seen.
  bool mustRetainLibraryNames = false;

  /// True if a call to preserveNames has been seen.
  bool mustPreserveNames = false;

  /// True if a call to disableTreeShaking has been seen.
  bool isTreeShakingDisabled = false;

  /// True if there isn't sufficient @MirrorsUsed data.
  bool hasInsufficientMirrorsUsed = false;

  /// True if a core-library function requires the preamble file to function.
  bool requiresPreamble = false;

  /// True if the html library has been loaded.
  bool htmlLibraryIsLoaded = false;

  /// List of constants from metadata.  If metadata must be preserved,
  /// these constants must be registered.
  final List<Dependency> metadataConstants = <Dependency>[];

  /// List of elements that the user has requested for reflection.
  final Set<Element> targetsUsed = new Set<Element>();

  /// List of annotations provided by user that indicate that the annotated
  /// element must be retained.
  final Set<Element> metaTargetsUsed = new Set<Element>();

  /// Set of methods that are needed by reflection. Computed using
  /// [computeMembersNeededForReflection] on first use.
  Set<Element> _membersNeededForReflection = null;
  Iterable<Element> get membersNeededForReflection {
    assert(_membersNeededForReflection != null);
    return _membersNeededForReflection;
  }

  /// List of symbols that the user has requested for reflection.
  final Set<String> symbolsUsed = new Set<String>();

  /// List of elements that the backend may use.
  final Set<Element> helpersUsed = new Set<Element>();

  /// All the checked mode helpers.
  static const checkedModeHelpers = CheckedModeHelper.helpers;

  // Checked mode helpers indexed by name.
  Map<String, CheckedModeHelper> checkedModeHelperByName =
      new Map<String, CheckedModeHelper>.fromIterable(
          checkedModeHelpers,
          key: (helper) => helper.name);

  TypeVariableHandler typeVariableHandler;

  /// Number of methods compiled before considering reflection.
  int preMirrorsMethodCount = 0;

  /// Resolution and codegen support for generating table of interceptors and
  /// constructors for custom elements.
  CustomElementsAnalysis customElementsAnalysis;

  JavaScriptConstantTask constantCompilerTask;

  JavaScriptResolutionCallbacks resolutionCallbacks;

  PatchResolverTask patchResolverTask;

  JavaScriptBackend(Compiler compiler, bool generateSourceMap)
      : namer = determineNamer(compiler),
        oneShotInterceptors = new Map<String, Selector>(),
        interceptedElements = new Map<String, Set<Element>>(),
        rti = new RuntimeTypes(compiler),
        specializedGetInterceptors = new Map<String, Set<ClassElement>>(),
        super(compiler) {
    emitter = new CodeEmitterTask(compiler, namer, generateSourceMap);
    typeVariableHandler = new TypeVariableHandler(this);
    customElementsAnalysis = new CustomElementsAnalysis(this);
    constantCompilerTask = new JavaScriptConstantTask(compiler);
    resolutionCallbacks = new JavaScriptResolutionCallbacks(this);
    patchResolverTask = new PatchResolverTask(compiler);
    functionCompiler = USE_CPS_IR
         ? new CspFunctionCompiler(compiler, this)
         : new SsaFunctionCompiler(this, generateSourceMap);
  }

  ConstantSystem get constantSystem => constants.constantSystem;

  /// Returns constant environment for the JavaScript interpretation of the
  /// constants.
  JavaScriptConstantCompiler get constants {
    return constantCompilerTask.jsConstantCompiler;
  }

  FunctionElement resolveExternalFunction(FunctionElement element) {
    return patchResolverTask.measure(() {
      return patchResolverTask.resolveExternalFunction(element);
    });
  }

  // TODO(karlklose): Split into findHelperFunction and findHelperClass and
  // add a check that the element has the expected kind.
  Element findHelper(String name) => find(jsHelperLibrary, name);
  Element findInterceptor(String name) => find(interceptorsLibrary, name);

  Element find(LibraryElement library, String name) {
    Element element = library.findLocal(name);
    assert(invariant(library, element != null,
        message: "Element '$name' not found in '${library.canonicalUri}'."));
    return element;
  }

  bool isForeign(Element element) => element.library == foreignLibrary;

  bool isBackendLibrary(LibraryElement library) {
    return library == interceptorsLibrary ||
           library == jsHelperLibrary;
  }

  static Namer determineNamer(Compiler compiler) {
    return compiler.enableMinification ?
        new MinifyNamer(compiler) :
        new Namer(compiler);
  }

  bool usedByBackend(Element element) {
    if (element.isParameter
        || element.isInitializingFormal
        || element.isField) {
      if (usedByBackend(element.enclosingElement)) return true;
    }
    return helpersUsed.contains(element.declaration);
  }

  bool invokedReflectively(Element element) {
    if (element.isParameter || element.isInitializingFormal) {
      ParameterElement parameter = element;
      if (invokedReflectively(parameter.functionDeclaration)) return true;
    }

    if (element.isField) {
      if (Elements.isStaticOrTopLevel(element)
          && (element.isFinal || element.isConst)) {
        return false;
      }
    }

    return isAccessibleByReflection(element.declaration);
  }

  bool canBeUsedForGlobalOptimizations(Element element) {
    return !usedByBackend(element) && !invokedReflectively(element);
  }

  bool isInterceptorClass(ClassElement element) {
    if (element == null) return false;
    if (Elements.isNativeOrExtendsNative(element)) return true;
    if (interceptedClasses.contains(element)) return true;
    if (classesMixedIntoInterceptedClasses.contains(element)) return true;
    return false;
  }

  String registerOneShotInterceptor(Selector selector) {
    Set<ClassElement> classes = getInterceptedClassesOn(selector.name);
    String name = namer.getOneShotInterceptorName(selector, classes);
    if (!oneShotInterceptors.containsKey(name)) {
      registerSpecializedGetInterceptor(classes);
      oneShotInterceptors[name] = selector;
    }
    return name;
  }

<<<<<<< HEAD
=======
  /**
   * Record that [method] is called from a subclass via `super`.
   */
  void registerAliasedSuperMember(FunctionElement method) {
    aliasedSuperMembers.add(method);
  }

  /**
   * Returns `true` if [member] is called from a subclass via `super`.
   */
  bool isAliasedSuperMember(FunctionElement member) {
    return aliasedSuperMembers.contains(member);
  }

>>>>>>> e8f775b2
  bool isInterceptedMethod(Element element) {
    if (!element.isInstanceMember) return false;
    if (element.isGenerativeConstructorBody) {
      return Elements.isNativeOrExtendsNative(element.enclosingClass);
    }
    return interceptedElements[element.name] != null;
  }

  bool fieldHasInterceptedGetter(Element element) {
    assert(element.isField);
    return interceptedElements[element.name] != null;
  }

  bool fieldHasInterceptedSetter(Element element) {
    assert(element.isField);
    return interceptedElements[element.name] != null;
  }

  bool isInterceptedName(String name) {
    return interceptedElements[name] != null;
  }

  bool isInterceptedSelector(Selector selector) {
    return interceptedElements[selector.name] != null;
  }

  /**
   * Returns `true` iff [selector] matches an element defined in a class mixed
   * into an intercepted class.  These selectors are not eligible for the 'dummy
   * explicit receiver' optimization.
   */
  bool isInterceptedMixinSelector(Selector selector) {
    Set<Element> elements = interceptedMixinElements.putIfAbsent(
        selector.name,
        () {
          Set<Element> elements = interceptedElements[selector.name];
          if (elements == null) return null;
          return elements
              .where((element) =>
                  classesMixedIntoInterceptedClasses.contains(
                      element.enclosingClass))
              .toSet();
        });

    if (elements == null) return false;
    if (elements.isEmpty) return false;
    return elements.any((element) => selector.applies(element, compiler.world));
  }

  final Map<String, Set<ClassElement>> interceptedClassesCache =
      new Map<String, Set<ClassElement>>();

  /**
   * Returns a set of interceptor classes that contain a member named
   * [name]. Returns [:null:] if there is no class.
   */
  Set<ClassElement> getInterceptedClassesOn(String name) {
    Set<Element> intercepted = interceptedElements[name];
    if (intercepted == null) return null;
    return interceptedClassesCache.putIfAbsent(name, () {
      // Populate the cache by running through all the elements and
      // determine if the given selector applies to them.
      Set<ClassElement> result = new Set<ClassElement>();
      for (Element element in intercepted) {
        ClassElement classElement = element.enclosingClass;
        if (Elements.isNativeOrExtendsNative(classElement)
            || interceptedClasses.contains(classElement)) {
          result.add(classElement);
        }
        if (classesMixedIntoInterceptedClasses.contains(classElement)) {
          Set<ClassElement> nativeSubclasses =
              nativeSubclassesOfMixin(classElement);
          if (nativeSubclasses != null) result.addAll(nativeSubclasses);
        }
      }
      return result;
    });
  }

  Set<ClassElement> nativeSubclassesOfMixin(ClassElement mixin) {
    ClassWorld classWorld = compiler.world;
    Iterable<MixinApplicationElement> uses = classWorld.mixinUsesOf(mixin);
    Set<ClassElement> result = null;
    for (MixinApplicationElement use in uses) {
      Iterable<ClassElement> subclasses = classWorld.subclassesOf(use);
      for (ClassElement subclass in subclasses) {
        if (Elements.isNativeOrExtendsNative(subclass)) {
          if (result == null) result = new Set<ClassElement>();
          result.add(subclass);
        }
      }
    }
    return result;
  }

  bool operatorEqHandlesNullArgument(FunctionElement operatorEqfunction) {
    return specialOperatorEqClasses.contains(
        operatorEqfunction.enclosingClass);
  }

  void validateInterceptorImplementsAllObjectMethods(
      ClassElement interceptorClass) {
    if (interceptorClass == null) return;
    interceptorClass.ensureResolved(compiler);
    compiler.objectClass.forEachMember((_, Element member) {
      if (member.isGenerativeConstructor) return;
      Element interceptorMember = interceptorClass.lookupMember(member.name);
      // Interceptors must override all Object methods due to calling convention
      // differences.
      assert(interceptorMember.enclosingClass == interceptorClass);
    });
  }

  void addInterceptorsForNativeClassMembers(
      ClassElement cls, Enqueuer enqueuer) {
    if (enqueuer.isResolutionQueue) {
      cls.ensureResolved(compiler);
      cls.forEachMember((ClassElement classElement, Element member) {
        if (member.name == Compiler.CALL_OPERATOR_NAME) {
          compiler.reportError(
              member,
              MessageKind.CALL_NOT_SUPPORTED_ON_NATIVE_CLASS);
          return;
        }
        if (member.isSynthesized) return;
        // All methods on [Object] are shadowed by [Interceptor].
        if (classElement == compiler.objectClass) return;
        Set<Element> set = interceptedElements.putIfAbsent(
            member.name, () => new Set<Element>());
        set.add(member);
      },
      includeSuperAndInjectedMembers: true);

      // Walk superclass chain to find mixins.
      for (; cls != null; cls = cls.superclass) {
        if (cls.isMixinApplication) {
          MixinApplicationElement mixinApplication = cls;
          classesMixedIntoInterceptedClasses.add(mixinApplication.mixin);
        }
      }
    }
  }

  void addInterceptors(ClassElement cls,
                       Enqueuer enqueuer,
                       Registry registry) {
    if (enqueuer.isResolutionQueue) {
      _interceptedClasses.add(jsInterceptorClass);
      _interceptedClasses.add(cls);
      cls.ensureResolved(compiler);
      cls.forEachMember((ClassElement classElement, Element member) {
          // All methods on [Object] are shadowed by [Interceptor].
          if (classElement == compiler.objectClass) return;
          Set<Element> set = interceptedElements.putIfAbsent(
              member.name, () => new Set<Element>());
          set.add(member);
        },
        includeSuperAndInjectedMembers: true);
    }
    enqueueClass(enqueuer, cls, registry);
  }

  Set<ClassElement> get interceptedClasses {
    assert(compiler.enqueuer.resolution.queueIsClosed);
    return _interceptedClasses;
  }

  void registerSpecializedGetInterceptor(Set<ClassElement> classes) {
    String name = namer.getInterceptorName(getInterceptorMethod, classes);
    if (classes.contains(jsInterceptorClass)) {
      // We can't use a specialized [getInterceptorMethod], so we make
      // sure we emit the one with all checks.
      specializedGetInterceptors[name] = interceptedClasses;
    } else {
      specializedGetInterceptors[name] = classes;
    }
  }

  void registerCompileTimeConstant(ConstantValue constant, Registry registry) {
    registerCompileTimeConstantInternal(constant, registry);
    for (ConstantValue dependency in constant.getDependencies()) {
      registerCompileTimeConstant(dependency, registry);
    }
  }

  void registerCompileTimeConstantInternal(ConstantValue constant,
                                           Registry registry) {
    DartType type = constant.computeType(compiler);
    registerInstantiatedConstantType(type, registry);

    if (constant.isFunction) {
      FunctionConstantValue function = constant;
      registry.registerGetOfStaticFunction(function.element);
    } else if (constant.isInterceptor) {
      // An interceptor constant references the class's prototype chain.
      InterceptorConstantValue interceptor = constant;
      registerInstantiatedConstantType(interceptor.dispatchedType, registry);
    } else if (constant.isType) {
      enqueueInResolution(getCreateRuntimeType(), registry);
      registry.registerInstantiation(typeImplementation.rawType);
    }
  }

  void registerInstantiatedConstantType(DartType type, Registry registry) {
    DartType instantiatedType =
        type.isFunctionType ? compiler.functionClass.rawType : type;
    if (type is InterfaceType) {
      registry.registerInstantiation(instantiatedType);
      if (!type.treatAsRaw && classNeedsRti(type.element)) {
        registry.registerStaticInvocation(getSetRuntimeTypeInfo());
      }
      if (type.element == typeImplementation) {
        // If we use a type literal in a constant, the compile time
        // constant emitter will generate a call to the createRuntimeType
        // helper so we register a use of that.
        registry.registerStaticInvocation(getCreateRuntimeType());
      }
    }
  }

  void registerMetadataConstant(MetadataAnnotation metadata,
                                Element annotatedElement,
                                Registry registry) {
    assert(registry.isForResolution);
    ConstantValue constant = constants.getConstantForMetadata(metadata).value;
    registerCompileTimeConstant(constant, registry);
    metadataConstants.add(new Dependency(constant, annotatedElement));
  }

  void registerInstantiatedClass(ClassElement cls,
                                 Enqueuer enqueuer,
                                 Registry registry) {
    if (!cls.typeVariables.isEmpty) {
      typeVariableHandler.registerClassWithTypeVariables(cls);
    }

    // Register any helper that will be needed by the backend.
    if (enqueuer.isResolutionQueue) {
      if (cls == compiler.intClass
          || cls == compiler.doubleClass
          || cls == compiler.numClass) {
        // The backend will try to optimize number operations and use the
        // `iae` helper directly.
        enqueue(enqueuer, findHelper('iae'), registry);
      } else if (cls == compiler.listClass
                 || cls == compiler.stringClass) {
        // The backend will try to optimize array and string access and use the
        // `ioore` and `iae` helpers directly.
        enqueue(enqueuer, findHelper('ioore'), registry);
        enqueue(enqueuer, findHelper('iae'), registry);
      } else if (cls == compiler.functionClass) {
        enqueueClass(enqueuer, closureClass, registry);
      } else if (cls == compiler.mapClass) {
        // The backend will use a literal list to initialize the entries
        // of the map.
        enqueueClass(enqueuer, compiler.listClass, registry);
        enqueueClass(enqueuer, mapLiteralClass, registry);
        // For map literals, the dependency between the implementation class
        // and [Map] is not visible, so we have to add it manually.
        rti.registerRtiDependency(mapLiteralClass, cls);
      } else if (cls == boundClosureClass) {
        // TODO(johnniwinther): Is this a noop?
        enqueueClass(enqueuer, boundClosureClass, registry);
      } else if (Elements.isNativeOrExtendsNative(cls)) {
        enqueue(enqueuer, getNativeInterceptorMethod, registry);
        enqueueClass(enqueuer, jsInterceptorClass, compiler.globalDependencies);
        enqueueClass(enqueuer, jsPlainJavaScriptObjectClass, registry);
      } else if (cls == mapLiteralClass) {
        // For map literals, the dependency between the implementation class
        // and [Map] is not visible, so we have to add it manually.
        Element getFactory(String name, int arity) {
          // The constructor is on the patch class, but dart2js unit tests don't
          // have a patch class.
          ClassElement implementation = cls.patch != null ? cls.patch : cls;
          return implementation.lookupConstructor(
            new Selector.callConstructor(
                name, mapLiteralClass.library, arity),
            (element) {
              compiler.internalError(mapLiteralClass,
                  "Map literal class $mapLiteralClass missing "
                  "'$name' constructor"
                  "  ${mapLiteralClass.constructors}");
            });
        }
        mapLiteralConstructor = getFactory('_literal', 1);
        mapLiteralConstructorEmpty = getFactory('_empty', 0);
        enqueueInResolution(mapLiteralConstructor, registry);
        enqueueInResolution(mapLiteralConstructorEmpty, registry);
      }
    }
    if (cls == closureClass) {
      enqueue(enqueuer, findHelper('closureFromTearOff'), registry);
    }
    ClassElement result = null;
    if (cls == compiler.stringClass || cls == jsStringClass) {
      addInterceptors(jsStringClass, enqueuer, registry);
    } else if (cls == compiler.listClass ||
               cls == jsArrayClass ||
               cls == jsFixedArrayClass ||
               cls == jsExtendableArrayClass) {
      addInterceptors(jsArrayClass, enqueuer, registry);
      addInterceptors(jsMutableArrayClass, enqueuer, registry);
      addInterceptors(jsFixedArrayClass, enqueuer, registry);
      addInterceptors(jsExtendableArrayClass, enqueuer, registry);
    } else if (cls == compiler.intClass || cls == jsIntClass) {
      addInterceptors(jsIntClass, enqueuer, registry);
      addInterceptors(jsPositiveIntClass, enqueuer, registry);
      addInterceptors(jsUInt32Class, enqueuer, registry);
      addInterceptors(jsUInt31Class, enqueuer, registry);
      addInterceptors(jsNumberClass, enqueuer, registry);
    } else if (cls == compiler.doubleClass || cls == jsDoubleClass) {
      addInterceptors(jsDoubleClass, enqueuer, registry);
      addInterceptors(jsNumberClass, enqueuer, registry);
    } else if (cls == compiler.boolClass || cls == jsBoolClass) {
      addInterceptors(jsBoolClass, enqueuer, registry);
    } else if (cls == compiler.nullClass || cls == jsNullClass) {
      addInterceptors(jsNullClass, enqueuer, registry);
    } else if (cls == compiler.numClass || cls == jsNumberClass) {
      addInterceptors(jsIntClass, enqueuer, registry);
      addInterceptors(jsPositiveIntClass, enqueuer, registry);
      addInterceptors(jsUInt32Class, enqueuer, registry);
      addInterceptors(jsUInt31Class, enqueuer, registry);
      addInterceptors(jsDoubleClass, enqueuer, registry);
      addInterceptors(jsNumberClass, enqueuer, registry);
    } else if (cls == jsPlainJavaScriptObjectClass) {
      addInterceptors(jsPlainJavaScriptObjectClass, enqueuer, registry);
    } else if (cls == jsUnknownJavaScriptObjectClass) {
      addInterceptors(jsUnknownJavaScriptObjectClass, enqueuer, registry);
    } else if (Elements.isNativeOrExtendsNative(cls)) {
      addInterceptorsForNativeClassMembers(cls, enqueuer);
    } else if (cls == jsIndexingBehaviorInterface) {
      // These two helpers are used by the emitter and the codegen.
      // Because we cannot enqueue elements at the time of emission,
      // we make sure they are always generated.
      enqueue(enqueuer, findHelper('isJsIndexable'), registry);
    }

    customElementsAnalysis.registerInstantiatedClass(cls, enqueuer);
  }

  void registerUseInterceptor(Enqueuer enqueuer) {
    assert(!enqueuer.isResolutionQueue);
    if (!enqueuer.nativeEnqueuer.hasInstantiatedNativeClasses()) return;
    Registry registry = compiler.globalDependencies;
    enqueue(enqueuer, getNativeInterceptorMethod, registry);
    enqueueClass(enqueuer, jsPlainJavaScriptObjectClass, registry);
    needToInitializeIsolateAffinityTag = true;
    needToInitializeDispatchProperty = true;
  }

  JavaScriptItemCompilationContext createItemCompilationContext() {
    return new JavaScriptItemCompilationContext();
  }

  void enqueueHelpers(ResolutionEnqueuer world, Registry registry) {
    assert(interceptorsLibrary != null);
    // TODO(ngeoffray): Not enqueuing those two classes currently make
    // the compiler potentially crash. However, any reasonable program
    // will instantiate those two classes.
    addInterceptors(jsBoolClass, world, registry);
    addInterceptors(jsNullClass, world, registry);
    if (compiler.enableTypeAssertions) {
      // Unconditionally register the helper that checks if the
      // expression in an if/while/for is a boolean.
      // TODO(ngeoffray): Should we have the resolver register those instead?
      Element e = findHelper('boolConversionCheck');
      if (e != null) enqueue(world, e, registry);
    }
    if (TRACE_CALLS) {
      traceHelper = findHelper('traceHelper');
      assert(traceHelper != null);
      enqueueInResolution(traceHelper, registry);
    }
    registerCheckedModeHelpers(registry);
  }

  onResolutionComplete() {
    super.onResolutionComplete();
    computeMembersNeededForReflection();
    rti.computeClassesNeedingRti();
    computeFunctionsToAlwaysInline();
  }

  void computeFunctionsToAlwaysInline() {
    functionsToAlwaysInline = <FunctionElement>[];
    if (internalLibrary == null) return;

    // Try to find all functions intended to always inline.  If their enclosing
    // class is not resolved we skip the methods, but it is an error to mention
    // a function or class that cannot be found.
    for (String className in ALWAYS_INLINE.keys) {
      ClassElement cls = find(internalLibrary, className);
      if (cls.resolutionState != STATE_DONE) continue;
      for (String functionName in ALWAYS_INLINE[className]) {
        Element function = cls.lookupMember(functionName);
        assert(invariant(cls, function is FunctionElement,
            message: 'unable to find function $functionName in $className'));
        functionsToAlwaysInline.add(function);
      }
    }
  }

  void registerGetRuntimeTypeArgument(Registry registry) {
    enqueueInResolution(getGetRuntimeTypeArgument(), registry);
    enqueueInResolution(getGetTypeArgumentByIndex(), registry);
    enqueueInResolution(getCopyTypeArguments(), registry);
  }

  void registerCallMethodWithFreeTypeVariables(
      Element callMethod,
      Enqueuer enqueuer,
      Registry registry) {
    if (enqueuer.isResolutionQueue || methodNeedsRti(callMethod)) {
      registerComputeSignature(enqueuer, registry);
    }
  }

  void registerClosureWithFreeTypeVariables(
      Element closure,
      Enqueuer enqueuer,
      Registry registry) {
    if (enqueuer.isResolutionQueue || methodNeedsRti(closure)) {
      registerComputeSignature(enqueuer, registry);
    }
  }

  void registerBoundClosure(Enqueuer enqueuer) {
    enqueuer.registerInstantiatedClass(
        boundClosureClass,
        // Precise dependency is not important here.
        compiler.globalDependencies);
  }

  void registerGetOfStaticFunction(Enqueuer enqueuer) {
    enqueuer.registerInstantiatedClass(closureClass,
                                       compiler.globalDependencies);
  }

  void registerComputeSignature(Enqueuer enqueuer, Registry registry) {
    // Calls to [:computeSignature:] are generated by the emitter and we
    // therefore need to enqueue the used elements in the codegen enqueuer as
    // well as in the resolution enqueuer.
    enqueue(enqueuer, getSetRuntimeTypeInfo(), registry);
    enqueue(enqueuer, getGetRuntimeTypeInfo(), registry);
    enqueue(enqueuer, getComputeSignature(), registry);
    enqueue(enqueuer, getGetRuntimeTypeArguments(), registry);
    enqueueClass(enqueuer, compiler.listClass, registry);
  }

  void registerRuntimeType(Enqueuer enqueuer, Registry registry) {
    registerComputeSignature(enqueuer, registry);
    enqueueInResolution(getSetRuntimeTypeInfo(), registry);
    enqueueInResolution(getGetRuntimeTypeInfo(), registry);
    registerGetRuntimeTypeArgument(registry);
    enqueueClass(enqueuer, compiler.listClass, registry);
  }

  void registerIsCheckForCodegen(DartType type,
                                 Enqueuer world,
                                 Registry registry) {
    assert(!registry.isForResolution);
    type = type.unalias(compiler);
    enqueueClass(world, compiler.boolClass, registry);
    bool inCheckedMode = compiler.enableTypeAssertions;
    // [registerIsCheck] is also called for checked mode checks, so we
    // need to register checked mode helpers.
    if (inCheckedMode) {
      // All helpers are added to resolution queue in enqueueHelpers. These
      // calls to enqueueInResolution serve as assertions that the helper was
      // in fact added.
      // TODO(13155): Find a way to enqueue helpers lazily.
      CheckedModeHelper helper = getCheckedModeHelper(type, typeCast: false);
      if (helper != null) {
        enqueue(world, helper.getElement(compiler), registry);
      }
      // We also need the native variant of the check (for DOM types).
      helper = getNativeCheckedModeHelper(type, typeCast: false);
      if (helper != null) {
        enqueue(world, helper.getElement(compiler), registry);
      }
    }
    if (!type.treatAsRaw || type.containsTypeVariables) {
      enqueueClass(world, compiler.listClass, registry);
    }
    if (type.element != null && type.element.isNative) {
      // We will neeed to add the "$is" and "$as" properties on the
      // JavaScript object prototype, so we make sure
      // [:defineProperty:] is compiled.
      enqueue(world, findHelper('defineProperty'), registry);
    }
  }

  void registerTypeVariableBoundsSubtypeCheck(DartType typeArgument,
                                              DartType bound) {
    rti.registerTypeVariableBoundsSubtypeCheck(typeArgument, bound);
  }

  void registerCheckDeferredIsLoaded(Registry registry) {
    enqueueInResolution(getCheckDeferredIsLoaded(), registry);
    // Also register the types of the arguments passed to this method.
    enqueueClass(compiler.enqueuer.resolution, compiler.stringClass, registry);
  }

  void enableNoSuchMethod(Element context, Enqueuer world) {
    enqueue(world, getCreateInvocationMirror(), compiler.globalDependencies);
    world.registerInvocation(compiler.noSuchMethodSelector);
    // TODO(tyoverby): Send the context element to DumpInfoTask to be
    // blamed.
  }

  void enableIsolateSupport(Enqueuer enqueuer) {
    // TODO(floitsch): We should also ensure that the class IsolateMessage is
    // instantiated. Currently, just enabling isolate support works.
    if (compiler.mainFunction != null) {
      // The JavaScript backend implements [Isolate.spawn] by looking up
      // top-level functions by name. So all top-level function tear-off
      // closures have a private name field.
      //
      // The JavaScript backend of [Isolate.spawnUri] uses the same internal
      // implementation as [Isolate.spawn], and fails if it cannot look main up
      // by name.
      enqueuer.registerGetOfStaticFunction(compiler.mainFunction);
    }
    if (enqueuer.isResolutionQueue) {
      for (String name in const [START_ROOT_ISOLATE,
                                 '_currentIsolate',
                                 '_callInIsolate']) {
        Element element = find(isolateHelperLibrary, name);
        enqueuer.addToWorkList(element);
        compiler.globalDependencies.registerDependency(element);
      }
    } else {
      enqueuer.addToWorkList(find(isolateHelperLibrary, START_ROOT_ISOLATE));
    }
  }

  bool isAssertMethod(Element element) => element == assertMethod;

  void registerRequiredType(DartType type, Element enclosingElement) {
    // If [argument] has type variables or is a type variable, this method
    // registers a RTI dependency between the class where the type variable is
    // defined (that is the enclosing class of the current element being
    // resolved) and the class of [type]. If the class of [type] requires RTI,
    // then the class of the type variable does too.
    ClassElement contextClass = Types.getClassContext(type);
    if (contextClass != null) {
      assert(contextClass == enclosingElement.enclosingClass.declaration);
      rti.registerRtiDependency(type.element, contextClass);
    }
  }

  void registerClassUsingVariableExpression(ClassElement cls) {
    rti.classesUsingTypeVariableExpression.add(cls);
  }

  bool classNeedsRti(ClassElement cls) {
    return rti.classesNeedingRti.contains(cls.declaration) ||
        compiler.enabledRuntimeType;
  }

  bool isDefaultNoSuchMethodImplementation(Element element) {
    assert(element.name == Compiler.NO_SUCH_METHOD);
    ClassElement classElement = element.enclosingClass;
    return classElement == compiler.objectClass
        || classElement == jsInterceptorClass
        || classElement == jsNullClass;
  }

  bool isDefaultEqualityImplementation(Element element) {
    assert(element.name == '==');
    ClassElement classElement = element.enclosingClass;
    return classElement == compiler.objectClass
        || classElement == jsInterceptorClass
        || classElement == jsNullClass;
  }

  bool methodNeedsRti(FunctionElement function) {
    return rti.methodsNeedingRti.contains(function) ||
           compiler.enabledRuntimeType;
  }

  /// The backend must *always* call this method when enqueuing an
  /// element. Calls done by the backend are not seen by global
  /// optimizations, so they would make these optimizations unsound.
  /// Therefore we need to collect the list of helpers the backend may
  /// use.
  Element registerBackendUse(Element element) {
    if (element != null) {
      helpersUsed.add(element.declaration);
      if (element.isClass && element.isPatched) {
        // Both declaration and implementation may declare fields, so we
        // add both to the list of helpers.
        helpersUsed.add(element.implementation);
      }
    }
    return element;
  }

  /// Enqueue [e] in [enqueuer].
  ///
  /// This method calls [registerBackendUse].
  void enqueue(Enqueuer enqueuer, Element e, Registry registry) {
    if (e == null) return;
    registerBackendUse(e);
    enqueuer.addToWorkList(e);
    registry.registerDependency(e);
  }

  /// Enqueue [e] in the resolution enqueuer.
  ///
  /// This method calls [registerBackendUse].
  void enqueueInResolution(Element e, Registry registry) {
    if (e == null) return;
    ResolutionEnqueuer enqueuer = compiler.enqueuer.resolution;
    enqueue(enqueuer, e, registry);
  }

  /// Register instantiation of [cls] in [enqueuer].
  ///
  /// This method calls [registerBackendUse].
  void enqueueClass(Enqueuer enqueuer, Element cls, Registry registry) {
    if (cls == null) return;
    registerBackendUse(cls);
    helpersUsed.add(cls.declaration);
    if (cls.declaration != cls.implementation) {
      helpersUsed.add(cls.implementation);
    }
    enqueuer.registerInstantiatedClass(cls, registry);
  }

  void codegen(CodegenWorkItem work) {
    Element element = work.element;
    var kind = element.kind;
    if (kind == ElementKind.TYPEDEF) return;
    if (element.isConstructor && element.enclosingClass == jsNullClass) {
      // Work around a problem compiling JSNull's constructor.
      return;
    }
    if (kind.category == ElementCategory.VARIABLE) {
      ConstantExpression initialValue =
          constants.getConstantForVariable(element);
      if (initialValue != null) {
        registerCompileTimeConstant(initialValue.value, work.registry);
        constants.addCompileTimeConstantForEmission(initialValue.value);
        // We don't need to generate code for static or top-level
        // variables. For instance variables, we may need to generate
        // the checked setter.
        if (Elements.isStaticOrTopLevel(element)) return;
      } else {
        // If the constant-handler was not able to produce a result we have to
        // go through the builder (below) to generate the lazy initializer for
        // the static variable.
        // We also need to register the use of the cyclic-error helper.
        compiler.enqueuer.codegen.registerStaticUse(getCyclicThrowHelper());
      }
    }
    generatedCode[element] = functionCompiler.compile(work);
  }

  native.NativeEnqueuer nativeResolutionEnqueuer(Enqueuer world) {
    return new native.NativeResolutionEnqueuer(world, compiler);
  }

  native.NativeEnqueuer nativeCodegenEnqueuer(Enqueuer world) {
    return new native.NativeCodegenEnqueuer(world, compiler, emitter);
  }

  ClassElement defaultSuperclass(ClassElement element) {
    // Native classes inherit from Interceptor.
    return element.isNative ? jsInterceptorClass : compiler.objectClass;
  }

  /**
   * Unit test hook that returns code of an element as a String.
   *
   * Invariant: [element] must be a declaration element.
   */
  String assembleCode(Element element) {
    assert(invariant(element, element.isDeclaration));
    return jsAst.prettyPrint(generatedCode[element], compiler).getText();
  }

  void assembleProgram() {
    emitter.assembleProgram();
    int totalMethodCount = generatedCode.length;
    if (totalMethodCount != preMirrorsMethodCount) {
      int mirrorCount = totalMethodCount - preMirrorsMethodCount;
      double percentage = (mirrorCount / totalMethodCount) * 100;
      compiler.reportHint(
          compiler.mainApp, MessageKind.MIRROR_BLOAT,
          {'count': mirrorCount,
           'total': totalMethodCount,
           'percentage': percentage.round()});
      for (LibraryElement library in compiler.libraryLoader.libraries) {
        if (library.isInternalLibrary) continue;
        for (LibraryTag tag in library.tags) {
          Import importTag = tag.asImport();
          if (importTag == null) continue;
          LibraryElement importedLibrary = library.getLibraryFromTag(tag);
          if (importedLibrary != compiler.mirrorsLibrary) continue;
          MessageKind kind =
              compiler.mirrorUsageAnalyzerTask.hasMirrorUsage(library)
              ? MessageKind.MIRROR_IMPORT
              : MessageKind.MIRROR_IMPORT_NO_USAGE;
          compiler.withCurrentElement(library, () {
            compiler.reportInfo(importTag, kind);
          });
        }
      }
    }
  }

  Element getDartClass(Element element) {
    for (ClassElement dartClass in implementationClasses.keys) {
      if (element == implementationClasses[dartClass]) {
        return dartClass;
      }
    }
    return element;
  }

  /**
   * Returns the checked mode helper that will be needed to do a type check/type
   * cast on [type] at runtime. Note that this method is being called both by
   * the resolver with interface types (int, String, ...), and by the SSA
   * backend with implementation types (JSInt, JSString, ...).
   */
  CheckedModeHelper getCheckedModeHelper(DartType type, {bool typeCast}) {
    return getCheckedModeHelperInternal(
        type, typeCast: typeCast, nativeCheckOnly: false);
  }

  /**
   * Returns the native checked mode helper that will be needed to do a type
   * check/type cast on [type] at runtime. If no native helper exists for
   * [type], [:null:] is returned.
   */
  CheckedModeHelper getNativeCheckedModeHelper(DartType type, {bool typeCast}) {
    return getCheckedModeHelperInternal(
        type, typeCast: typeCast, nativeCheckOnly: true);
  }

  /**
   * Returns the checked mode helper for the type check/type cast for [type]. If
   * [nativeCheckOnly] is [:true:], only names for native helpers are returned.
   */
  CheckedModeHelper getCheckedModeHelperInternal(DartType type,
                                                 {bool typeCast,
                                                  bool nativeCheckOnly}) {
    String name = getCheckedModeHelperNameInternal(type,
        typeCast: typeCast, nativeCheckOnly: nativeCheckOnly);
    if (name == null) return null;
    CheckedModeHelper helper = checkedModeHelperByName[name];
    assert(helper != null);
    return helper;
  }

  String getCheckedModeHelperNameInternal(DartType type,
                                          {bool typeCast,
                                           bool nativeCheckOnly}) {
    assert(type.kind != TypeKind.TYPEDEF);
    if (type.isMalformed) {
      // The same error is thrown for type test and type cast of a malformed
      // type so we only need one check method.
      return 'checkMalformedType';
    }
    Element element = type.element;
    bool nativeCheck = nativeCheckOnly ||
        emitter.nativeEmitter.requiresNativeIsCheck(element);

    // TODO(13955), TODO(9731).  The test for non-primitive types should use an
    // interceptor.  The interceptor should be an argument to HTypeConversion so
    // that it can be optimized by standard interceptor optimizations.
    nativeCheck = true;

    if (type.isVoid) {
      assert(!typeCast); // Cannot cast to void.
      if (nativeCheckOnly) return null;
      return 'voidTypeCheck';
    } else if (element == jsStringClass || element == compiler.stringClass) {
      if (nativeCheckOnly) return null;
      return typeCast
          ? 'stringTypeCast'
          : 'stringTypeCheck';
    } else if (element == jsDoubleClass || element == compiler.doubleClass) {
      if (nativeCheckOnly) return null;
      return typeCast
          ? 'doubleTypeCast'
          : 'doubleTypeCheck';
    } else if (element == jsNumberClass || element == compiler.numClass) {
      if (nativeCheckOnly) return null;
      return typeCast
          ? 'numTypeCast'
          : 'numTypeCheck';
    } else if (element == jsBoolClass || element == compiler.boolClass) {
      if (nativeCheckOnly) return null;
      return typeCast
          ? 'boolTypeCast'
          : 'boolTypeCheck';
    } else if (element == jsIntClass || element == compiler.intClass
               || element == jsUInt32Class || element == jsUInt31Class
               || element == jsPositiveIntClass) {
      if (nativeCheckOnly) return null;
      return typeCast
          ? 'intTypeCast'
          : 'intTypeCheck';
    } else if (Elements.isNumberOrStringSupertype(element, compiler)) {
      if (nativeCheck) {
        return typeCast
            ? 'numberOrStringSuperNativeTypeCast'
            : 'numberOrStringSuperNativeTypeCheck';
      } else {
        return typeCast
          ? 'numberOrStringSuperTypeCast'
          : 'numberOrStringSuperTypeCheck';
      }
    } else if (Elements.isStringOnlySupertype(element, compiler)) {
      if (nativeCheck) {
        return typeCast
            ? 'stringSuperNativeTypeCast'
            : 'stringSuperNativeTypeCheck';
      } else {
        return typeCast
            ? 'stringSuperTypeCast'
            : 'stringSuperTypeCheck';
      }
    } else if ((element == compiler.listClass || element == jsArrayClass) &&
               type.treatAsRaw) {
      if (nativeCheckOnly) return null;
      return typeCast
          ? 'listTypeCast'
          : 'listTypeCheck';
    } else {
      if (Elements.isListSupertype(element, compiler)) {
        if (nativeCheck) {
          return typeCast
              ? 'listSuperNativeTypeCast'
              : 'listSuperNativeTypeCheck';
        } else {
          return typeCast
              ? 'listSuperTypeCast'
              : 'listSuperTypeCheck';
        }
      } else {
        if (type.isInterfaceType && !type.treatAsRaw) {
          return typeCast
              ? 'subtypeCast'
              : 'assertSubtype';
        } else if (type.isTypeVariable) {
          return typeCast
              ? 'subtypeOfRuntimeTypeCast'
              : 'assertSubtypeOfRuntimeType';
        } else if (type.isFunctionType) {
          return null;
        } else {
          if (nativeCheck) {
            // TODO(karlklose): can we get rid of this branch when we use
            // interceptors?
            return typeCast
                ? 'interceptedTypeCast'
                : 'interceptedTypeCheck';
          } else {
            return typeCast
                ? 'propertyTypeCast'
                : 'propertyTypeCheck';
          }
        }
      }
    }
  }

  void registerCheckedModeHelpers(Registry registry) {
    // We register all the helpers in the resolution queue.
    // TODO(13155): Find a way to register fewer helpers.
    for (CheckedModeHelper helper in checkedModeHelpers) {
      enqueueInResolution(helper.getElement(compiler), registry);
    }
  }

  /**
   * Returns [:true:] if the checking of [type] is performed directly on the
   * object and not on an interceptor.
   */
  bool hasDirectCheckFor(DartType type) {
    Element element = type.element;
    return element == compiler.stringClass ||
        element == compiler.boolClass ||
        element == compiler.numClass ||
        element == compiler.intClass ||
        element == compiler.doubleClass ||
        element == jsArrayClass ||
        element == jsMutableArrayClass ||
        element == jsExtendableArrayClass ||
        element == jsFixedArrayClass;
  }

  Element getExceptionUnwrapper() {
    return findHelper('unwrapException');
  }

  Element getThrowRuntimeError() {
    return findHelper('throwRuntimeError');
  }

  Element getThrowTypeError() {
    return findHelper('throwTypeError');
  }

  Element getThrowAbstractClassInstantiationError() {
    return findHelper('throwAbstractClassInstantiationError');
  }

  Element getStringInterpolationHelper() {
    return findHelper('S');
  }

  Element getWrapExceptionHelper() {
    return findHelper(r'wrapException');
  }

  Element getThrowExpressionHelper() {
    return findHelper('throwExpression');
  }

  Element getClosureConverter() {
    return findHelper('convertDartClosureToJS');
  }

  Element getTraceFromException() {
    return findHelper('getTraceFromException');
  }

  Element getSetRuntimeTypeInfo() {
    return findHelper('setRuntimeTypeInfo');
  }

  Element getGetRuntimeTypeInfo() {
    return findHelper('getRuntimeTypeInfo');
  }

  Element getGetTypeArgumentByIndex() {
    return findHelper('getTypeArgumentByIndex');
  }

  Element getCopyTypeArguments() {
    return findHelper('copyTypeArguments');
  }

  Element getComputeSignature() {
    return findHelper('computeSignature');
  }

  Element getGetRuntimeTypeArguments() {
    return findHelper('getRuntimeTypeArguments');
  }

  Element getGetRuntimeTypeArgument() {
    return findHelper('getRuntimeTypeArgument');
  }

  Element getRuntimeTypeToString() {
    return findHelper('runtimeTypeToString');
  }

  Element getAssertIsSubtype() {
    return findHelper('assertIsSubtype');
  }

  Element getCheckSubtype() {
    return findHelper('checkSubtype');
  }

  Element getAssertSubtype() {
    return findHelper('assertSubtype');
  }

  Element getCheckSubtypeOfRuntimeType() {
    return findHelper('checkSubtypeOfRuntimeType');
  }

  Element getCheckDeferredIsLoaded() {
    return findHelper('checkDeferredIsLoaded');
  }

  Element getAssertSubtypeOfRuntimeType() {
    return findHelper('assertSubtypeOfRuntimeType');
  }

  Element getThrowNoSuchMethod() {
    return findHelper('throwNoSuchMethod');
  }

  Element getCreateRuntimeType() {
    return findHelper('createRuntimeType');
  }

  Element getFallThroughError() {
    return findHelper("getFallThroughError");
  }

  Element getCreateInvocationMirror() {
    return findHelper(Compiler.CREATE_INVOCATION_MIRROR);
  }

  Element getCyclicThrowHelper() {
    return findHelper("throwCyclicInit");
  }

  bool isNullImplementation(ClassElement cls) {
    return cls == jsNullClass;
  }

  ClassElement get intImplementation => jsIntClass;
  ClassElement get uint32Implementation => jsUInt32Class;
  ClassElement get uint31Implementation => jsUInt31Class;
  ClassElement get positiveIntImplementation => jsPositiveIntClass;
  ClassElement get doubleImplementation => jsDoubleClass;
  ClassElement get numImplementation => jsNumberClass;
  ClassElement get stringImplementation => jsStringClass;
  ClassElement get listImplementation => jsArrayClass;
  ClassElement get constListImplementation => jsArrayClass;
  ClassElement get fixedListImplementation => jsFixedArrayClass;
  ClassElement get growableListImplementation => jsExtendableArrayClass;
  ClassElement get mapImplementation => mapLiteralClass;
  ClassElement get constMapImplementation => constMapLiteralClass;
  ClassElement get typeImplementation => typeLiteralClass;
  ClassElement get boolImplementation => jsBoolClass;
  ClassElement get nullImplementation => jsNullClass;

  void registerStaticUse(Element element, Enqueuer enqueuer) {
    if (element == disableTreeShakingMarker) {
      compiler.disableTypeInferenceForMirrors = true;
      isTreeShakingDisabled = true;
      typeVariableHandler.onTreeShakingDisabled(enqueuer);
    } else if (element == preserveNamesMarker) {
      mustPreserveNames = true;
    } else if (element == preserveMetadataMarker) {
      mustRetainMetadata = true;
    } else if (element == preserveUrisMarker) {
      if (compiler.preserveUris) mustPreserveUris = true;
    } else if (element == preserveLibraryNamesMarker) {
      mustRetainLibraryNames = true;
    } else if (element == getIsolateAffinityTagMarker) {
      needToInitializeIsolateAffinityTag = true;
    } else if (element.isDeferredLoaderGetter) {
      // TODO(sigurdm): Create a function registerLoadLibraryAccess.
      if (compiler.loadLibraryFunction == null) {
        compiler.loadLibraryFunction =
            findHelper("_loadLibraryWrapper");
        enqueueInResolution(compiler.loadLibraryFunction,
                            compiler.globalDependencies);
      }
    } else if (element == requiresPreambleMarker) {
      requiresPreamble = true;
    }
    customElementsAnalysis.registerStaticUse(element, enqueuer);
  }

  /// Called when [:const Symbol(name):] is seen.
  void registerConstSymbol(String name, Registry registry) {
    symbolsUsed.add(name);
    if (name.endsWith('=')) {
      symbolsUsed.add(name.substring(0, name.length - 1));
    }
  }

  /// Called when [:new Symbol(...):] is seen.
  void registerNewSymbol(Registry registry) {
  }

  /// Should [element] (a getter) that would normally not be generated due to
  /// treeshaking be retained for reflection?
  bool shouldRetainGetter(Element element) {
    return isTreeShakingDisabled && isAccessibleByReflection(element);
  }

  /// Should [element] (a setter) hat would normally not be generated due to
  /// treeshaking be retained for reflection?
  bool shouldRetainSetter(Element element) {
    return isTreeShakingDisabled && isAccessibleByReflection(element);
  }

  /// Should [name] be retained for reflection?
  bool shouldRetainName(String name) {
    if (hasInsufficientMirrorsUsed) return mustPreserveNames;
    if (name == '') return false;
    return symbolsUsed.contains(name);
  }

  bool retainMetadataOf(Element element) {
    if (mustRetainMetadata) hasRetainedMetadata = true;
    if (mustRetainMetadata && referencedFromMirrorSystem(element)) {
      for (MetadataAnnotation metadata in element.metadata) {
        metadata.ensureResolved(compiler);
        ConstantValue constant =
            constants.getConstantForMetadata(metadata).value;
        constants.addCompileTimeConstantForEmission(constant);
      }
      return true;
    }
    return false;
  }

  void onLibraryCreated(LibraryElement library) {
    Uri uri = library.canonicalUri;
    if (uri == DART_JS_HELPER) {
      jsHelperLibrary = library;
    } else if (uri == DART_INTERNAL) {
      internalLibrary = library;
    } else if (uri ==  DART_INTERCEPTORS) {
      interceptorsLibrary = library;
    } else if (uri ==  DART_FOREIGN_HELPER) {
      foreignLibrary = library;
    } else if (uri == DART_ISOLATE_HELPER) {
      isolateHelperLibrary = library;
    }
  }

  void initializeHelperClasses() {
    final List missingHelperClasses = [];
    ClassElement lookupHelperClass(String name) {
      ClassElement result = findHelper(name);
      if (result == null) {
        missingHelperClasses.add(name);
      }
      return result;
    }
    jsInvocationMirrorClass = lookupHelperClass('JSInvocationMirror');
    boundClosureClass = lookupHelperClass('BoundClosure');
    closureClass = lookupHelperClass('Closure');
    if (!missingHelperClasses.isEmpty) {
      compiler.internalError(jsHelperLibrary,
          'dart:_js_helper library does not contain required classes: '
          '$missingHelperClasses');
    }
  }

  Future onLibraryScanned(LibraryElement library, LibraryLoader loader) {
    return super.onLibraryScanned(library, loader).then((_) {
      if (library.isPlatformLibrary && !library.isPatched) {
        // Apply patch, if any.
        Uri patchUri = compiler.resolvePatchUri(library.canonicalUri.path);
        if (patchUri != null) {
          return compiler.patchParser.patchLibrary(loader, patchUri, library);
        }
      }
    }).then((_) {
      Uri uri = library.canonicalUri;

      VariableElement findVariable(String name) {
        return find(library, name);
      }

      FunctionElement findMethod(String name) {
        return find(library, name);
      }

      ClassElement findClass(String name) {
        return find(library, name);
      }

      if (uri == DART_INTERCEPTORS) {
        getInterceptorMethod = findMethod('getInterceptor');
        interceptedNames = findVariable('interceptedNames');
        mapTypeToInterceptor = findVariable('mapTypeToInterceptor');
        getNativeInterceptorMethod = findMethod('getNativeInterceptor');

        List<ClassElement> classes = [
          jsInterceptorClass = findClass('Interceptor'),
          jsStringClass = findClass('JSString'),
          jsArrayClass = findClass('JSArray'),
          // The int class must be before the double class, because the
          // emitter relies on this list for the order of type checks.
          jsIntClass = findClass('JSInt'),
          jsPositiveIntClass = findClass('JSPositiveInt'),
          jsUInt32Class = findClass('JSUInt32'),
          jsUInt31Class = findClass('JSUInt31'),
          jsDoubleClass = findClass('JSDouble'),
          jsNumberClass = findClass('JSNumber'),
          jsNullClass = findClass('JSNull'),
          jsBoolClass = findClass('JSBool'),
          jsMutableArrayClass = findClass('JSMutableArray'),
          jsFixedArrayClass = findClass('JSFixedArray'),
          jsExtendableArrayClass = findClass('JSExtendableArray'),
          jsPlainJavaScriptObjectClass = findClass('PlainJavaScriptObject'),
          jsUnknownJavaScriptObjectClass = findClass('UnknownJavaScriptObject'),
        ];

        jsIndexableClass = findClass('JSIndexable');
        jsMutableIndexableClass = findClass('JSMutableIndexable');
      } else if (uri == DART_JS_HELPER) {
        initializeHelperClasses();
        assertMethod = findHelper('assertHelper');

        typeLiteralClass = findClass('TypeImpl');
        constMapLiteralClass = findClass('ConstantMap');
        typeVariableClass = findClass('TypeVariable');

        jsIndexingBehaviorInterface = findClass('JavaScriptIndexingBehavior');

        noSideEffectsClass = findClass('NoSideEffects');
        noThrowsClass = findClass('NoThrows');
        noInlineClass = findClass('NoInline');
        irRepresentationClass = findClass('IrRepresentation');

        getIsolateAffinityTagMarker = findMethod('getIsolateAffinityTag');

        requiresPreambleMarker = findMethod('requiresPreamble');
      } else if (uri == DART_JS_MIRRORS) {
        disableTreeShakingMarker = find(library, 'disableTreeShaking');
        preserveMetadataMarker = find(library, 'preserveMetadata');
        preserveUrisMarker = find(library, 'preserveUris');
        preserveLibraryNamesMarker = find(library, 'preserveLibraryNames');
      } else if (uri == DART_JS_NAMES) {
        preserveNamesMarker = find(library, 'preserveNames');
      } else if (uri == DART_HTML) {
        htmlLibraryIsLoaded = true;
      }
    });
  }

  Future onLibrariesLoaded(LoadedLibraries loadedLibraries) {
    if (!loadedLibraries.containsLibrary(Compiler.DART_CORE)) {
      return new Future.value();
    }

    assert(loadedLibraries.containsLibrary(Compiler.DART_CORE));
    assert(loadedLibraries.containsLibrary(DART_INTERCEPTORS));
    assert(loadedLibraries.containsLibrary(DART_JS_HELPER));

    if (jsInvocationMirrorClass != null) {
      jsInvocationMirrorClass.ensureResolved(compiler);
      invokeOnMethod = jsInvocationMirrorClass.lookupLocalMember(INVOKE_ON);
    }

    // [LinkedHashMap] is reexported from dart:collection and can therefore not
    // be loaded from dart:core in [onLibraryScanned].
    mapLiteralClass = compiler.coreLibrary.find('LinkedHashMap');
    assert(invariant(compiler.coreLibrary, mapLiteralClass != null,
        message: "Element 'LinkedHashMap' not found in 'dart:core'."));

    implementationClasses = <ClassElement, ClassElement>{};
    implementationClasses[compiler.intClass] = jsIntClass;
    implementationClasses[compiler.boolClass] = jsBoolClass;
    implementationClasses[compiler.numClass] = jsNumberClass;
    implementationClasses[compiler.doubleClass] = jsDoubleClass;
    implementationClasses[compiler.stringClass] = jsStringClass;
    implementationClasses[compiler.listClass] = jsArrayClass;
    implementationClasses[compiler.nullClass] = jsNullClass;

    // These methods are overwritten with generated versions.
    inlineCache.markAsNonInlinable(getInterceptorMethod, insideLoop: true);

    // TODO(kasperl): Some tests do not define the special JSArray
    // subclasses, so we check to see if they are defined before
    // trying to resolve them.
    if (jsFixedArrayClass != null) {
      jsFixedArrayClass.ensureResolved(compiler);
    }
    if (jsExtendableArrayClass != null) {
      jsExtendableArrayClass.ensureResolved(compiler);
    }

    jsIndexableClass.ensureResolved(compiler);
    jsIndexableLength = compiler.lookupElementIn(
        jsIndexableClass, 'length');
    if (jsIndexableLength != null && jsIndexableLength.isAbstractField) {
      AbstractFieldElement element = jsIndexableLength;
      jsIndexableLength = element.getter;
    }

    jsArrayClass.ensureResolved(compiler);
    jsArrayTypedConstructor = compiler.lookupElementIn(jsArrayClass, 'typed');
    jsArrayRemoveLast = compiler.lookupElementIn(jsArrayClass, 'removeLast');
    jsArrayAdd = compiler.lookupElementIn(jsArrayClass, 'add');

    jsStringClass.ensureResolved(compiler);
    jsStringSplit = compiler.lookupElementIn(jsStringClass, 'split');
    jsStringOperatorAdd = compiler.lookupElementIn(jsStringClass, '+');
    jsStringToString = compiler.lookupElementIn(jsStringClass, 'toString');

    objectEquals = compiler.lookupElementIn(compiler.objectClass, '==');

    specialOperatorEqClasses
        ..add(compiler.objectClass)
        ..add(jsInterceptorClass)
        ..add(jsNullClass);

    validateInterceptorImplementsAllObjectMethods(jsInterceptorClass);
    // The null-interceptor must also implement *all* methods.
    validateInterceptorImplementsAllObjectMethods(jsNullClass);

    return new Future.value();
  }

  void registerMirrorUsage(Set<String> symbols,
                           Set<Element> targets,
                           Set<Element> metaTargets) {
    if (symbols == null && targets == null && metaTargets == null) {
      // The user didn't specify anything, or there are imports of
      // 'dart:mirrors' without @MirrorsUsed.
      hasInsufficientMirrorsUsed = true;
      return;
    }
    if (symbols != null) symbolsUsed.addAll(symbols);
    if (targets != null) {
      for (Element target in targets) {
        if (target.isAbstractField) {
          AbstractFieldElement field = target;
          targetsUsed.add(field.getter);
          targetsUsed.add(field.setter);
        } else {
          targetsUsed.add(target);
        }
      }
    }
    if (metaTargets != null) metaTargetsUsed.addAll(metaTargets);
  }

  /**
   * Returns `true` if [element] can be accessed through reflection, that is,
   * is in the set of elements covered by a `MirrorsUsed` annotation.
   *
   * This property is used to tag emitted elements with a marker which is
   * checked by the runtime system to throw an exception if an element is
   * accessed (invoked, get, set) that is not accessible for the reflective
   * system.
   */
  bool isAccessibleByReflection(Element element) {
    if (element.isClass) {
      element = getDartClass(element);
    }
    return membersNeededForReflection.contains(element);
  }

  /**
   * Returns true if the element has to be resolved due to a mirrorsUsed
   * annotation. If we have insufficient mirrors used annotations, we only
   * keep additonal elements if treeshaking has been disabled.
   */
  bool requiredByMirrorSystem(Element element) {
    return hasInsufficientMirrorsUsed && isTreeShakingDisabled ||
           matchesMirrorsMetaTarget(element) ||
           targetsUsed.contains(element);
  }

  /**
   * Returns true if the element matches a mirrorsUsed annotation. If
   * we have insufficient mirrorsUsed information, this returns true for
   * all elements, as they might all be potentially referenced.
   */
  bool referencedFromMirrorSystem(Element element, [recursive = true]) {
    Element enclosing = recursive ? element.enclosingElement : null;

    return hasInsufficientMirrorsUsed ||
           matchesMirrorsMetaTarget(element) ||
           targetsUsed.contains(element) ||
           (enclosing != null && referencedFromMirrorSystem(enclosing));
  }

  /**
   * Returns `true` if the element is needed because it has an annotation
   * of a type that is used as a meta target for reflection.
   */
  bool matchesMirrorsMetaTarget(Element element) {
    if (metaTargetsUsed.isEmpty) return false;
    for (Link link = element.metadata; !link.isEmpty; link = link.tail) {
      MetadataAnnotation metadata = link.head;
      // TODO(kasperl): It would be nice if we didn't have to resolve
      // all metadata but only stuff that potentially would match one
      // of the used meta targets.
      metadata.ensureResolved(compiler);
      ConstantValue value = metadata.constant.value;
      if (value == null) continue;
      DartType type = value.computeType(compiler);
      if (metaTargetsUsed.contains(type.element)) return true;
    }
    return false;
  }

  /**
   * Visits all classes and computes whether its members are needed for
   * reflection.
   *
   * We have to precompute this set as we cannot easily answer the need for
   * reflection locally when looking at the member: We lack the information by
   * which classes a member is inherited. Called after resolution is complete.
   *
   * We filter out private libraries here, as their elements should not
   * be visible by reflection unless some other interfaces makes them
   * accessible.
   */
  computeMembersNeededForReflection() {
    if (_membersNeededForReflection != null) return;
    if (compiler.mirrorsLibrary == null) {
      _membersNeededForReflection = const ImmutableEmptySet<Element>();
      return;
    }
    // Compute a mapping from class to the closures it contains, so we
    // can include the correct ones when including the class.
    Map<ClassElement, List<LocalFunctionElement>> closureMap =
        new Map<ClassElement, List<LocalFunctionElement>>();
    for (LocalFunctionElement closure in compiler.resolverWorld.allClosures) {
      closureMap.putIfAbsent(closure.enclosingClass, () => []).add(closure);
    }
    bool foundClosure = false;
    Set<Element> reflectableMembers = new Set<Element>();
    ResolutionEnqueuer resolution = compiler.enqueuer.resolution;
    for (ClassElement cls in resolution.universe.directlyInstantiatedClasses) {
      // Do not process internal classes.
      if (cls.library.isInternalLibrary || cls.isInjected) continue;
      if (referencedFromMirrorSystem(cls)) {
        Set<Name> memberNames = new Set<Name>();
        // 1) the class (should be resolved)
        assert(invariant(cls, cls.isResolved));
        reflectableMembers.add(cls);
        // 2) its constructors (if resolved)
        cls.constructors.forEach((Element constructor) {
          if (resolution.hasBeenResolved(constructor)) {
            reflectableMembers.add(constructor);
          }
        });
        // 3) all members, including fields via getter/setters (if resolved)
        cls.forEachClassMember((Member member) {
          if (resolution.hasBeenResolved(member.element)) {
            memberNames.add(member.name);
            reflectableMembers.add(member.element);
          }
        });
        // 4) all overriding members of subclasses/subtypes (should be resolved)
        if (compiler.world.hasAnySubtype(cls)) {
          for (ClassElement subcls in compiler.world.subtypesOf(cls)) {
            subcls.forEachClassMember((Member member) {
              if (memberNames.contains(member.name)) {
                // TODO(20993): find out why this assertion fails.
                // assert(invariant(member.element,
                //    resolution.hasBeenResolved(member.element)));
                if (resolution.hasBeenResolved(member.element)) {
                  reflectableMembers.add(member.element);
                }
              }
            });
          }
        }
        // 5) all its closures
        List<LocalFunctionElement> closures = closureMap[cls];
        if (closures != null) {
          reflectableMembers.addAll(closures);
          foundClosure = true;
        }
      } else {
        // check members themselves
        cls.constructors.forEach((ConstructorElement element) {
          if (!resolution.hasBeenResolved(element)) return;
          if (referencedFromMirrorSystem(element, false)) {
            reflectableMembers.add(element);
          }
        });
        cls.forEachClassMember((Member member) {
          if (!resolution.hasBeenResolved(member.element)) return;
          if (referencedFromMirrorSystem(member.element, false)) {
            reflectableMembers.add(member.element);
          }
        });
        // Also add in closures. Those might be reflectable is their enclosing
        // member is.
        List<LocalFunctionElement> closures = closureMap[cls];
        if (closures != null) {
          for (LocalFunctionElement closure in closures) {
            if (referencedFromMirrorSystem(closure.memberContext, false)) {
              reflectableMembers.add(closure);
              foundClosure = true;
            }
          }
        }
      }
    }
    // We also need top-level non-class elements like static functions and
    // global fields. We use the resolution queue to decide which elements are
    // part of the live world.
    for (LibraryElement lib in compiler.libraryLoader.libraries) {
      if (lib.isInternalLibrary) continue;
      lib.forEachLocalMember((Element member) {
        if (!member.isClass &&
            resolution.hasBeenResolved(member) &&
            referencedFromMirrorSystem(member)) {
          reflectableMembers.add(member);
        }
      });
    }
    // And closures inside top-level elements that do not have a surrounding
    // class. These will be in the [:null:] bucket of the [closureMap].
    if (closureMap.containsKey(null)) {
      for (Element closure in closureMap[null]) {
        if (referencedFromMirrorSystem(closure)) {
          reflectableMembers.add(closure);
          foundClosure = true;
        }
      }
    }
    // As we do not think about closures as classes, yet, we have to make sure
    // their superclasses are available for reflection manually.
    if (foundClosure) {
      reflectableMembers.add(closureClass);
    }
    Set<Element> closurizedMembers = compiler.resolverWorld.closurizedMembers;
    if (closurizedMembers.any(reflectableMembers.contains)) {
      reflectableMembers.add(boundClosureClass);
    }
    // Add typedefs.
    reflectableMembers
        .addAll(compiler.world.allTypedefs.where(referencedFromMirrorSystem));
    // Register all symbols of reflectable elements
    for (Element element in reflectableMembers) {
      symbolsUsed.add(element.name);
    }
    _membersNeededForReflection = reflectableMembers;
  }

  // TODO(20791): compute closure classes after resolution and move this code to
  // [computeMembersNeededForReflection].
  void maybeMarkClosureAsNeededForReflection(
      ClosureClassElement globalizedElement,
      FunctionElement callFunction,
      FunctionElement function) {
    if (!_membersNeededForReflection.contains(function)) return;
    _membersNeededForReflection.add(callFunction);
    _membersNeededForReflection.add(globalizedElement);
  }

  jsAst.Call generateIsJsIndexableCall(jsAst.Expression use1,
                                       jsAst.Expression use2) {
    String dispatchPropertyName = embeddedNames.DISPATCH_PROPERTY_NAME;
    jsAst.Expression dispatchProperty =
        emitter.generateEmbeddedGlobalAccess(dispatchPropertyName);

    // We pass the dispatch property record to the isJsIndexable
    // helper rather than reading it inside the helper to increase the
    // chance of making the dispatch record access monomorphic.
    jsAst.PropertyAccess record =
        new jsAst.PropertyAccess(use2, dispatchProperty);

    List<jsAst.Expression> arguments = <jsAst.Expression>[use1, record];
    FunctionElement helper = findHelper('isJsIndexable');
    jsAst.Expression helperExpression = namer.elementAccess(helper);
    return new jsAst.Call(helperExpression, arguments);
  }

  bool isTypedArray(TypeMask mask) {
    // Just checking for [:TypedData:] is not sufficient, as it is an
    // abstract class any user-defined class can implement. So we also
    // check for the interface [JavaScriptIndexingBehavior].
    return
        compiler.typedDataClass != null &&
        compiler.world.isInstantiated(compiler.typedDataClass) &&
        mask.satisfies(compiler.typedDataClass, compiler.world) &&
        mask.satisfies(jsIndexingBehaviorInterface, compiler.world);
  }

  bool couldBeTypedArray(TypeMask mask) {
    bool intersects(TypeMask type1, TypeMask type2) =>
        !type1.intersection(type2, compiler.world).isEmpty;
    // TODO(herhut): Maybe cache the TypeMask for typedDataClass and
    //               jsIndexingBehaviourInterface.
    return
        compiler.typedDataClass != null &&
        compiler.world.isInstantiated(compiler.typedDataClass) &&
        intersects(mask,
            new TypeMask.subtype(compiler.typedDataClass, compiler.world)) &&
        intersects(mask,
            new TypeMask.subtype(jsIndexingBehaviorInterface, compiler.world));
  }

  /// Returns all static fields that are referenced through [targetsUsed].
  /// If the target is a library or class all nested static fields are
  /// included too.
  Iterable<Element> _findStaticFieldTargets() {
    List staticFields = [];

    void addFieldsInContainer(ScopeContainerElement container) {
      container.forEachLocalMember((Element member) {
        if (!member.isInstanceMember && member.isField) {
          staticFields.add(member);
        } else if (member.isClass) {
          addFieldsInContainer(member);
        }
      });
    }

    for (Element target in targetsUsed) {
      if (target == null) continue;
      if (target.isField) {
        staticFields.add(target);
      } else if (target.isLibrary || target.isClass) {
        addFieldsInContainer(target);
      }
    }
    return staticFields;
  }

  /// Called when [enqueuer] is empty, but before it is closed.
  bool onQueueEmpty(Enqueuer enqueuer, Iterable<ClassElement> recentClasses) {
    // Add elements referenced only via custom elements.  Return early if any
    // elements are added to avoid counting the elements as due to mirrors.
    customElementsAnalysis.onQueueEmpty(enqueuer);
    if (!enqueuer.queueIsEmpty) return false;

    if (!enqueuer.isResolutionQueue && preMirrorsMethodCount == 0) {
      preMirrorsMethodCount = generatedCode.length;
    }

    if (isTreeShakingDisabled) {
      enqueuer.enqueueReflectiveElements(recentClasses);
    } else if (!targetsUsed.isEmpty && enqueuer.isResolutionQueue) {
      // Add all static elements (not classes) that have been requested for
      // reflection. If there is no mirror-usage these are probably not
      // necessary, but the backend relies on them being resolved.
      enqueuer.enqueueReflectiveStaticFields(_findStaticFieldTargets());
    }

    if (mustPreserveNames) compiler.log('Preserving names.');

    if (mustRetainMetadata) {
      compiler.log('Retaining metadata.');

      compiler.libraryLoader.libraries.forEach(retainMetadataOf);
      if (!enqueuer.isResolutionQueue) {
        for (Dependency dependency in metadataConstants) {
          registerCompileTimeConstant(
              dependency.constant,
              new CodegenRegistry(compiler,
                  dependency.annotatedElement.analyzableElement.treeElements));
        }
        metadataConstants.clear();
      }
    }
    return true;
  }

  void onElementResolved(Element element, TreeElements elements) {
    LibraryElement library = element.library;
    if (!library.isPlatformLibrary && !library.canUseNative) return;
    bool hasNoInline = false;
    bool hasNoThrows = false;
    bool hasNoSideEffects = false;
    for (MetadataAnnotation metadata in element.metadata) {
      metadata.ensureResolved(compiler);
      if (!metadata.constant.value.isConstructedObject) continue;
      ObjectConstantValue value = metadata.constant.value;
      ClassElement cls = value.type.element;
      if (cls == noInlineClass) {
        hasNoInline = true;
        if (VERBOSE_OPTIMIZER_HINTS) {
          compiler.reportHint(element,
              MessageKind.GENERIC,
              {'text': "Cannot inline"});
        }
        inlineCache.markAsNonInlinable(element);
      } else if (cls == noThrowsClass) {
        hasNoThrows = true;
        if (!Elements.isStaticOrTopLevelFunction(element)) {
          compiler.internalError(element,
              "@NoThrows() is currently limited to top-level"
              " or static functions");
        }
        if (VERBOSE_OPTIMIZER_HINTS) {
          compiler.reportHint(element,
              MessageKind.GENERIC,
              {'text': "Cannot throw"});
        }
        compiler.world.registerCannotThrow(element);
      } else if (cls == noSideEffectsClass) {
        hasNoSideEffects = true;
        if (VERBOSE_OPTIMIZER_HINTS) {
          compiler.reportHint(element,
              MessageKind.GENERIC,
              {'text': "Has no side effects"});
        }
        compiler.world.registerSideEffectsFree(element);
      }
    }
    if (hasNoThrows && !hasNoInline) {
      compiler.internalError(element,
          "@NoThrows() should always be combined with @NoInline.");
    }
    if (hasNoSideEffects && !hasNoInline) {
      compiler.internalError(element,
          "@NoSideEffects() should always be combined with @NoInline.");
    }
    if (element == invokeOnMethod) {
      compiler.enabledInvokeOn = true;
    }
  }

  CodeBuffer codeOf(Element element) {
    return generatedCode.containsKey(element)
        ? jsAst.prettyPrint(generatedCode[element], compiler)
        : null;
  }

  FunctionElement helperForBadMain() => findHelper('badMain');

  FunctionElement helperForMissingMain() => findHelper('missingMain');

  FunctionElement helperForMainArity() {
    return findHelper('mainHasTooManyParameters');
  }

  void forgetElement(Element element) {
    constants.forgetElement(element);
    constantCompilerTask.dartConstantCompiler.forgetElement(element);
    aliasedSuperMembers.remove(element);
  }

  void registerMainHasArguments(Enqueuer enqueuer) {
    // If the main method takes arguments, this compilation could be the target
    // of Isolate.spawnUri. Strictly speaking, that can happen also if main
    // takes no arguments, but in this case the spawned isolate can't
    // communicate with the spawning isolate.
    enqueuer.enableIsolateSupport();
  }
}

class JavaScriptResolutionCallbacks extends ResolutionCallbacks {
  final JavaScriptBackend backend;

  JavaScriptResolutionCallbacks(this.backend);

  void registerBackendStaticInvocation(Element element, Registry registry) {
    registry.registerStaticInvocation(backend.registerBackendUse(element));
  }

  void registerBackendInstantiation(ClassElement element, Registry registry) {
    backend.registerBackendUse(element);
    element.ensureResolved(backend.compiler);
    registry.registerInstantiation(element.rawType);
  }

  void onAssert(Send node, Registry registry) {
    registerBackendStaticInvocation(backend.assertMethod, registry);
  }

  void onStringInterpolation(Registry registry) {
    assert(registry.isForResolution);
    registerBackendStaticInvocation(
        backend.getStringInterpolationHelper(), registry);
  }

  void onCatchStatement(Registry registry) {
    assert(registry.isForResolution);
    registerBackendStaticInvocation(backend.getExceptionUnwrapper(), registry);
    registerBackendInstantiation(
        backend.jsPlainJavaScriptObjectClass, registry);
    registerBackendInstantiation(
        backend.jsUnknownJavaScriptObjectClass, registry);
  }

  void onThrowExpression(Registry registry) {
    assert(registry.isForResolution);
    // We don't know ahead of time whether we will need the throw in a
    // statement context or an expression context, so we register both
    // here, even though we may not need the throwExpression helper.
    registerBackendStaticInvocation(backend.getWrapExceptionHelper(), registry);
    registerBackendStaticInvocation(
        backend.getThrowExpressionHelper(), registry);
  }

  void onLazyField(Registry registry) {
    assert(registry.isForResolution);
    registerBackendStaticInvocation(backend.getCyclicThrowHelper(), registry);
  }

  void onTypeLiteral(DartType type, Registry registry) {
    assert(registry.isForResolution);
    registerBackendInstantiation(backend.typeImplementation, registry);
    registerBackendStaticInvocation(backend.getCreateRuntimeType(), registry);
    // TODO(ahe): Might want to register [element] as an instantiated class
    // when reflection is used.  However, as long as we disable tree-shaking
    // eagerly it doesn't matter.
    if (type.isTypedef) {
      backend.compiler.world.allTypedefs.add(type.element);
    }
    backend.customElementsAnalysis.registerTypeLiteral(type, registry);
  }

  void onStackTraceInCatch(Registry registry) {
    assert(registry.isForResolution);
    registerBackendStaticInvocation(backend.getTraceFromException(), registry);
  }


  void onTypeVariableExpression(Registry registry) {
    assert(registry.isForResolution);
    registerBackendStaticInvocation(backend.getSetRuntimeTypeInfo(), registry);
    registerBackendStaticInvocation(backend.getGetRuntimeTypeInfo(), registry);
    backend.registerGetRuntimeTypeArgument(registry);
    registerBackendInstantiation(backend.compiler.listClass, registry);
    registerBackendStaticInvocation(backend.getRuntimeTypeToString(), registry);
    registerBackendStaticInvocation(backend.getCreateRuntimeType(), registry);
  }

  // TODO(johnniwinther): Maybe split this into [onAssertType] and [onTestType].
  void onIsCheck(DartType type, Registry registry) {
    assert(registry.isForResolution);
    type = type.unalias(backend.compiler);
    registerBackendInstantiation(backend.compiler.boolClass, registry);
    bool inCheckedMode = backend.compiler.enableTypeAssertions;
    if (inCheckedMode) {
      registerBackendStaticInvocation(backend.getThrowRuntimeError(), registry);
    }
    if (type.isMalformed) {
      registerBackendStaticInvocation(backend.getThrowTypeError(), registry);
    }
    if (!type.treatAsRaw || type.containsTypeVariables) {
      // TODO(johnniwinther): Investigate why this is needed.
      registerBackendStaticInvocation(
          backend.getSetRuntimeTypeInfo(), registry);
      registerBackendStaticInvocation(
          backend.getGetRuntimeTypeInfo(), registry);
      backend.registerGetRuntimeTypeArgument(registry);
      if (inCheckedMode) {
        registerBackendStaticInvocation(backend.getAssertSubtype(), registry);
      }
      registerBackendStaticInvocation(backend.getCheckSubtype(), registry);
      if (type.isTypeVariable) {
        registerBackendStaticInvocation(
            backend.getCheckSubtypeOfRuntimeType(), registry);
        if (inCheckedMode) {
          registerBackendStaticInvocation(
              backend.getAssertSubtypeOfRuntimeType(), registry);
        }
      }
      registerBackendInstantiation(backend.compiler.listClass, registry);
    }
    if (type is FunctionType) {
      registerBackendStaticInvocation(
          backend.find(backend.jsHelperLibrary, 'functionTypeTestMetaHelper'),
          registry);
    }
    if (type.element != null && type.element.isNative) {
      // We will neeed to add the "$is" and "$as" properties on the
      // JavaScript object prototype, so we make sure
      // [:defineProperty:] is compiled.
      registerBackendStaticInvocation(
          backend.find(backend.jsHelperLibrary, 'defineProperty'), registry);
    }
  }

  void onTypeVariableBoundCheck(Registry registry) {
    assert(registry.isForResolution);
    registerBackendStaticInvocation(backend.getThrowTypeError(), registry);
    registerBackendStaticInvocation(backend.getAssertIsSubtype(), registry);
  }

  void onAbstractClassInstantiation(Registry registry) {
    assert(registry.isForResolution);
    registerBackendStaticInvocation(
        backend.getThrowAbstractClassInstantiationError(), registry);
    // Also register the types of the arguments passed to this method.
    registerBackendInstantiation(backend.compiler.stringClass, registry);
  }

  void onFallThroughError(Registry registry) {
    assert(registry.isForResolution);
    registerBackendStaticInvocation(backend.getFallThroughError(), registry);
  }

  void onAsCheck(DartType type, Registry registry) {
    assert(registry.isForResolution);
    registerBackendStaticInvocation(backend.getThrowRuntimeError(), registry);
  }

  void onThrowNoSuchMethod(Registry registry) {
    assert(registry.isForResolution);
    registerBackendStaticInvocation(backend.getThrowNoSuchMethod(), registry);
    // Also register the types of the arguments passed to this method.
    registerBackendInstantiation(backend.compiler.listClass, registry);
    registerBackendInstantiation(backend.compiler.stringClass, registry);
  }

  void onThrowRuntimeError(Registry registry) {
    assert(registry.isForResolution);
    registerBackendStaticInvocation(backend.getThrowRuntimeError(), registry);
    // Also register the types of the arguments passed to this method.
    registerBackendInstantiation(backend.compiler.stringClass, registry);
  }

  void onSuperNoSuchMethod(Registry registry) {
    assert(registry.isForResolution);
    registerBackendStaticInvocation(
        backend.getCreateInvocationMirror(), registry);
    registerBackendStaticInvocation(
        backend.compiler.objectClass.lookupLocalMember(Compiler.NO_SUCH_METHOD),
        registry);
    registerBackendInstantiation(backend.compiler.listClass, registry);
  }

  void onConstantMap(Registry registry) {
    assert(registry.isForResolution);
    void enqueue(String name) {
      Element e = backend.find(backend.jsHelperLibrary, name);
      registerBackendInstantiation(e, registry);
    }

    enqueue(JavaScriptMapConstant.DART_CLASS);
    enqueue(JavaScriptMapConstant.DART_PROTO_CLASS);
    enqueue(JavaScriptMapConstant.DART_STRING_CLASS);
    enqueue(JavaScriptMapConstant.DART_GENERAL_CLASS);
  }

  /// Called when resolving the `Symbol` constructor.
  void onSymbolConstructor(Registry registry) {
    assert(registry.isForResolution);
    // Make sure that _internals.Symbol.validated is registered.
    assert(backend.compiler.symbolValidatedConstructor != null);
    registerBackendStaticInvocation(
        backend.compiler.symbolValidatedConstructor, registry);
  }
}

/// Records that [constant] is used by the element behind [registry].
class Dependency {
  final ConstantValue constant;
  final Element annotatedElement;

  const Dependency(this.constant, this.annotatedElement);
}<|MERGE_RESOLUTION|>--- conflicted
+++ resolved
@@ -331,15 +331,12 @@
    */
   final Set<ClassElement> specialOperatorEqClasses = new Set<ClassElement>();
 
-<<<<<<< HEAD
-=======
   /**
    * A set of members that are called from subclasses via `super`.
    */
   final Set<FunctionElement> aliasedSuperMembers =
       new Setlet<FunctionElement>();
 
->>>>>>> e8f775b2
   List<CompilerTask> get tasks {
     List<CompilerTask> result = functionCompiler.tasks;
     result.add(emitter);
@@ -557,8 +554,6 @@
     return name;
   }
 
-<<<<<<< HEAD
-=======
   /**
    * Record that [method] is called from a subclass via `super`.
    */
@@ -573,7 +568,6 @@
     return aliasedSuperMembers.contains(member);
   }
 
->>>>>>> e8f775b2
   bool isInterceptedMethod(Element element) {
     if (!element.isInstanceMember) return false;
     if (element.isGenerativeConstructorBody) {
