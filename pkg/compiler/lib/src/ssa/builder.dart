// Copyright (c) 2012, the Dart project authors.  Please see the AUTHORS file
// for details. All rights reserved. Use of this source code is governed by a
// BSD-style license that can be found in the LICENSE file.

part of ssa;

class SsaFunctionCompiler implements FunctionCompiler {
  final SsaCodeGeneratorTask generator;
  final SsaBuilderTask builder;
  final SsaOptimizerTask optimizer;
  final JavaScriptBackend backend;

  SsaFunctionCompiler(JavaScriptBackend backend,
                      SourceInformationStrategy sourceInformationFactory)
      : generator = new SsaCodeGeneratorTask(backend, sourceInformationFactory),
        builder = new SsaBuilderTask(backend, sourceInformationFactory),
        optimizer = new SsaOptimizerTask(backend),
        backend = backend;

  /// Generates JavaScript code for `work.element`.
  /// Using the ssa builder, optimizer and codegenerator.
  js.Fun compile(CodegenWorkItem work) {
    HGraph graph = builder.build(work);
    optimizer.optimize(work, graph);
    Element element = work.element;
    js.Expression result = generator.generateCode(work, graph);
    if (element is FunctionElement) {
      result = backend.rewriteAsync(element, result);
    }
    return result;
  }

  Iterable<CompilerTask> get tasks {
    return <CompilerTask>[builder, optimizer, generator];
  }
}

/// A synthetic local variable only used with the SSA graph.
///
/// For instance used for holding return value of function or the exception of a
/// try-catch statement.
class SyntheticLocal extends Local {
  final String name;
  final ExecutableElement executableContext;

  SyntheticLocal(this.name, this.executableContext);

  toString() => 'SyntheticLocal($name)';
}

class SsaBuilderTask extends CompilerTask {
  final CodeEmitterTask emitter;
  final JavaScriptBackend backend;
  final SourceInformationStrategy sourceInformationFactory;

  String get name => 'SSA builder';

  SsaBuilderTask(JavaScriptBackend backend, this.sourceInformationFactory)
    : emitter = backend.emitter,
      backend = backend,
      super(backend.compiler);

  DiagnosticReporter get reporter => compiler.reporter;

  HGraph build(CodegenWorkItem work) {
    return measure(() {
      Element element = work.element.implementation;
      return reporter.withCurrentElement(element, () {
        SsaBuilder builder =
            new SsaBuilder(work.element.implementation,
                work.resolutionTree, work.compilationContext, work.registry,
                backend, emitter.nativeEmitter,
                sourceInformationFactory);
        HGraph graph = builder.build();

        // Default arguments are handled elsewhere, but we must ensure
        // that the default values are computed during codegen.
        if (!identical(element.kind, ElementKind.FIELD)) {
          FunctionElement function = element;
          FunctionSignature signature = function.functionSignature;
          signature.forEachOptionalParameter((ParameterElement parameter) {
            // This ensures the default value will be computed.
            ConstantValue constant =
                backend.constants.getConstantValueForVariable(parameter);
            work.registry.registerCompileTimeConstant(constant);
          });
        }
        if (compiler.tracer.isEnabled) {
          String name;
          if (element.isClassMember) {
            String className = element.enclosingClass.name;
            String memberName = element.name;
            name = "$className.$memberName";
            if (element.isGenerativeConstructorBody) {
              name = "$name (body)";
            }
          } else {
            name = "${element.name}";
          }
          compiler.tracer.traceCompilation(
              name, work.compilationContext);
          compiler.tracer.traceGraph('builder', graph);
        }
        return graph;
      });
    });
  }

}

/**
 * Keeps track of locals (including parameters and phis) when building. The
 * 'this' reference is treated as parameter and hence handled by this class,
 * too.
 */
class LocalsHandler {
  /**
   * The values of locals that can be directly accessed (without redirections
   * to boxes or closure-fields).
   *
   * [directLocals] is iterated, so it is "insertion ordered" to make the
   * iteration order a function only of insertions and not a function of
   * e.g. Element hash codes.  I'd prefer to use a SortedMap but some elements
   * don't have source locations for [Elements.compareByPosition].
   */
  Map<Local, HInstruction> directLocals =
      new Map<Local, HInstruction>();
  Map<Local, CapturedVariable> redirectionMapping =
      new Map<Local, CapturedVariable>();
  SsaBuilder builder;
  ClosureClassMap closureData;
  Map<TypeVariableType, TypeVariableLocal> typeVariableLocals =
      new Map<TypeVariableType, TypeVariableLocal>();
  final ExecutableElement executableContext;

  /// The class that defines the current type environment or null if no type
  /// variables are in scope.
  ClassElement get contextClass => executableContext.contextClass;

  /// The type of the current instance, if concrete.
  ///
  /// This allows for handling fixed type argument in case of inlining. For
  /// instance, checking `'foo'` against `String` instead of `T` in `main`:
  ///
  ///     class Foo<T> {
  ///       T field;
  ///       Foo(this.field);
  ///     }
  ///     main() {
  ///       new Foo<String>('foo');
  ///     }
  ///
  /// [instanceType] is not used if it contains type variables, since these
  /// might not be in scope or from the current instance.
  ///
  final InterfaceType instanceType;

  SourceInformationBuilder get sourceInformationBuilder {
    return builder.sourceInformationBuilder;
  }

  LocalsHandler(this.builder, this.executableContext,
                InterfaceType instanceType)
      : this.instanceType =
          instanceType == null || instanceType.containsTypeVariables
              ? null : instanceType;

  /// Substituted type variables occurring in [type] into the context of
  /// [contextClass].
  DartType substInContext(DartType type) {
    if (contextClass != null) {
      ClassElement typeContext = Types.getClassContext(type);
      if (typeContext != null) {
        type = type.substByContext(
            contextClass.asInstanceOf(typeContext));
      }
    }
    if (instanceType != null) {
      type = type.substByContext(instanceType);
    }
    return type;
  }

  get typesTask => builder.compiler.typesTask;

  /**
   * Creates a new [LocalsHandler] based on [other]. We only need to
   * copy the [directLocals], since the other fields can be shared
   * throughout the AST visit.
   */
  LocalsHandler.from(LocalsHandler other)
      : directLocals = new Map<Local, HInstruction>.from(other.directLocals),
        redirectionMapping = other.redirectionMapping,
        executableContext = other.executableContext,
        instanceType = other.instanceType,
        builder = other.builder,
        closureData = other.closureData;

  /**
   * Redirects accesses from element [from] to element [to]. The [to] element
   * must be a boxed variable or a variable that is stored in a closure-field.
   */
  void redirectElement(Local from, CapturedVariable to) {
    assert(redirectionMapping[from] == null);
    redirectionMapping[from] = to;
    assert(isStoredInClosureField(from) || isBoxed(from));
  }

  HInstruction createBox() {
    // TODO(floitsch): Clean up this hack. Should we create a box-object by
    // just creating an empty object literal?
    JavaScriptBackend backend = builder.backend;
    HInstruction box = new HForeignCode(
        js.js.parseForeignJS('{}'),
        backend.nonNullType,
        <HInstruction>[],
        nativeBehavior: native.NativeBehavior.PURE_ALLOCATION);
    builder.add(box);
    return box;
  }

  /**
   * If the scope (function or loop) [node] has captured variables then this
   * method creates a box and sets up the redirections.
   */
  void enterScope(ast.Node node, Element element) {
    // See if any variable in the top-scope of the function is captured. If yes
    // we need to create a box-object.
    ClosureScope scopeData = closureData.capturingScopes[node];
    if (scopeData == null) return;
    HInstruction box;
    // The scope has captured variables.
    if (element != null && element.isGenerativeConstructorBody) {
      // The box is passed as a parameter to a generative
      // constructor body.
      JavaScriptBackend backend = builder.backend;
      box = builder.addParameter(scopeData.boxElement, backend.nonNullType);
    } else {
      box = createBox();
    }
    // Add the box to the known locals.
    directLocals[scopeData.boxElement] = box;
    // Make sure that accesses to the boxed locals go into the box. We also
    // need to make sure that parameters are copied into the box if necessary.
    scopeData.forEachCapturedVariable(
        (LocalVariableElement from, BoxFieldElement to) {
      // The [from] can only be a parameter for function-scopes and not
      // loop scopes.
      if (from.isParameter && !element.isGenerativeConstructorBody) {
        // Now that the redirection is set up, the update to the local will
        // write the parameter value into the box.
        // Store the captured parameter in the box. Get the current value
        // before we put the redirection in place.
        // We don't need to update the local for a generative
        // constructor body, because it receives a box that already
        // contains the updates as the last parameter.
        HInstruction instruction = readLocal(from);
        redirectElement(from, to);
        updateLocal(from, instruction);
      } else {
        redirectElement(from, to);
      }
    });
  }

  /**
   * Replaces the current box with a new box and copies over the given list
   * of elements from the old box into the new box.
   */
  void updateCaptureBox(BoxLocal boxElement,
                        List<LocalVariableElement> toBeCopiedElements) {
    // Create a new box and copy over the values from the old box into the
    // new one.
    HInstruction oldBox = readLocal(boxElement);
    HInstruction newBox = createBox();
    for (LocalVariableElement boxedVariable in toBeCopiedElements) {
      // [readLocal] uses the [boxElement] to find its box. By replacing it
      // behind its back we can still get to the old values.
      updateLocal(boxElement, oldBox);
      HInstruction oldValue = readLocal(boxedVariable);
      updateLocal(boxElement, newBox);
      updateLocal(boxedVariable, oldValue);
    }
    updateLocal(boxElement, newBox);
  }

  /**
   * Documentation wanted -- johnniwinther
   *
   * Invariant: [function] must be an implementation element.
   */
  void startFunction(Element element, ast.Node node) {
    assert(invariant(element, element.isImplementation));
    Compiler compiler = builder.compiler;
    closureData = compiler.closureToClassMapper.computeClosureToClassMapping(
            element, node, builder.elements);

    if (element is FunctionElement) {
      FunctionElement functionElement = element;
      FunctionSignature params = functionElement.functionSignature;
      ClosureScope scopeData = closureData.capturingScopes[node];
      params.orderedForEachParameter((ParameterElement parameterElement) {
        if (element.isGenerativeConstructorBody) {
          if (scopeData != null &&
              scopeData.isCapturedVariable(parameterElement)) {
            // The parameter will be a field in the box passed as the
            // last parameter. So no need to have it.
            return;
          }
        }
        HInstruction parameter = builder.addParameter(
            parameterElement,
            TypeMaskFactory.inferredTypeForElement(parameterElement, compiler));
        builder.parameters[parameterElement] = parameter;
        directLocals[parameterElement] = parameter;
      });
    }

    enterScope(node, element);

    // If the freeVariableMapping is not empty, then this function was a
    // nested closure that captures variables. Redirect the captured
    // variables to fields in the closure.
    closureData.forEachFreeVariable((Local from, CapturedVariable to) {
      redirectElement(from, to);
    });
    JavaScriptBackend backend = compiler.backend;
    if (closureData.isClosure) {
      // Inside closure redirect references to itself to [:this:].
      HThis thisInstruction = new HThis(closureData.thisLocal,
                                        backend.nonNullType);
      builder.graph.thisInstruction = thisInstruction;
      builder.graph.entry.addAtEntry(thisInstruction);
      updateLocal(closureData.closureElement, thisInstruction);
    } else if (element.isInstanceMember) {
      // Once closures have been mapped to classes their instance members might
      // not have any thisElement if the closure was created inside a static
      // context.
      HThis thisInstruction = new HThis(
          closureData.thisLocal, builder.getTypeOfThis());
      builder.graph.thisInstruction = thisInstruction;
      builder.graph.entry.addAtEntry(thisInstruction);
      directLocals[closureData.thisLocal] = thisInstruction;
    }

    // If this method is an intercepted method, add the extra
    // parameter to it, that is the actual receiver for intercepted
    // classes, or the same as [:this:] for non-intercepted classes.
    ClassElement cls = element.enclosingClass;

    // When the class extends a native class, the instance is pre-constructed
    // and passed to the generative constructor factory function as a parameter.
    // Instead of allocating and initializing the object, the constructor
    // 'upgrades' the native subclass object by initializing the Dart fields.
    bool isNativeUpgradeFactory = element.isGenerativeConstructor
        && backend.isNativeOrExtendsNative(cls);
    if (backend.isInterceptedMethod(element)) {
      bool isInterceptorClass = backend.isInterceptorClass(cls.declaration);
      String name = isInterceptorClass ? 'receiver' : '_';
      SyntheticLocal parameter = new SyntheticLocal(name, executableContext);
      HParameterValue value =
          new HParameterValue(parameter, builder.getTypeOfThis());
      builder.graph.explicitReceiverParameter = value;
      builder.graph.entry.addAfter(directLocals[closureData.thisLocal], value);
      if (builder.lastAddedParameter == null) {
        // If this is the first parameter inserted, make sure it stays first.
        builder.lastAddedParameter = value;
      }
      if (isInterceptorClass) {
        // Only use the extra parameter in intercepted classes.
        directLocals[closureData.thisLocal] = value;
      }
    } else if (isNativeUpgradeFactory) {
      SyntheticLocal parameter =
          new SyntheticLocal('receiver', executableContext);
      // Unlike `this`, receiver is nullable since direct calls to generative
      // constructor call the constructor with `null`.
      ClassWorld classWorld = compiler.world;
      HParameterValue value =
          new HParameterValue(parameter, new TypeMask.exact(cls, classWorld));
      builder.graph.explicitReceiverParameter = value;
      builder.graph.entry.addAtEntry(value);
    }
  }

  /**
   * Returns true if the local can be accessed directly. Boxed variables or
   * captured variables that are stored in the closure-field return [:false:].
   */
  bool isAccessedDirectly(Local local) {
    assert(local != null);
    return !redirectionMapping.containsKey(local)
        && !closureData.variablesUsedInTryOrGenerator.contains(local);
  }

  bool isStoredInClosureField(Local local) {
    assert(local != null);
    if (isAccessedDirectly(local)) return false;
    CapturedVariable redirectTarget = redirectionMapping[local];
    if (redirectTarget == null) return false;
    return redirectTarget is ClosureFieldElement;
  }

  bool isBoxed(Local local) {
    if (isAccessedDirectly(local)) return false;
    if (isStoredInClosureField(local)) return false;
    return redirectionMapping.containsKey(local);
  }

  bool isUsedInTryOrGenerator(Local local) {
    return closureData.variablesUsedInTryOrGenerator.contains(local);
  }

  /**
   * Returns an [HInstruction] for the given element. If the element is
   * boxed or stored in a closure then the method generates code to retrieve
   * the value.
   */
  HInstruction readLocal(Local local,
                         {SourceInformation sourceInformation}) {
    if (isAccessedDirectly(local)) {
      if (directLocals[local] == null) {
        if (local is TypeVariableElement) {
          builder.reporter.internalError(builder.compiler.currentElement,
              "Runtime type information not available for $local.");
        } else {
          builder.reporter.internalError(local,
              "Cannot find value $local.");
        }
      }
      HInstruction value = directLocals[local];
      if (sourceInformation != null) {
        value = new HRef(value, sourceInformation);
        builder.add(value);
      }
      return value;
    } else if (isStoredInClosureField(local)) {
      ClosureFieldElement redirect = redirectionMapping[local];
      HInstruction receiver = readLocal(closureData.closureElement);
      TypeMask type = local is BoxLocal
          ? builder.backend.nonNullType
          : builder.getTypeOfCapturedVariable(redirect);
      HInstruction fieldGet = new HFieldGet(redirect, receiver, type);
      builder.add(fieldGet);
      return fieldGet..sourceInformation = sourceInformation;
    } else if (isBoxed(local)) {
      BoxFieldElement redirect = redirectionMapping[local];
      // In the function that declares the captured variable the box is
      // accessed as direct local. Inside the nested closure the box is
      // accessed through a closure-field.
      // Calling [readLocal] makes sure we generate the correct code to get
      // the box.
      HInstruction box = readLocal(redirect.box);
      HInstruction lookup = new HFieldGet(
          redirect, box, builder.getTypeOfCapturedVariable(redirect));
      builder.add(lookup);
      return lookup..sourceInformation = sourceInformation;
    } else {
      assert(isUsedInTryOrGenerator(local));
      HLocalValue localValue = getLocal(local);
      HInstruction instruction = new HLocalGet(
          local, localValue, builder.backend.dynamicType, sourceInformation);
      builder.add(instruction);
      return instruction;
    }
  }

  HInstruction readThis() {
    HInstruction res = readLocal(closureData.thisLocal);
    if (res.instructionType == null) {
      res.instructionType = builder.getTypeOfThis();
    }
    return res;
  }

  HLocalValue getLocal(Local local,
                       {SourceInformation sourceInformation}) {
    // If the element is a parameter, we already have a
    // HParameterValue for it. We cannot create another one because
    // it could then have another name than the real parameter. And
    // the other one would not know it is just a copy of the real
    // parameter.
    if (local is ParameterElement) return builder.parameters[local];

    return builder.activationVariables.putIfAbsent(local, () {
      JavaScriptBackend backend = builder.backend;
      HLocalValue localValue = new HLocalValue(local, backend.nonNullType)
          ..sourceInformation = sourceInformation;
      builder.graph.entry.addAtExit(localValue);
      return localValue;
    });
  }

  Local getTypeVariableAsLocal(TypeVariableType type) {
    return typeVariableLocals.putIfAbsent(type, () {
      return new TypeVariableLocal(type, executableContext);
    });
  }

  /**
   * Sets the [element] to [value]. If the element is boxed or stored in a
   * closure then the method generates code to set the value.
   */
  void updateLocal(Local local, HInstruction value,
                   {SourceInformation sourceInformation}) {
    if (value is HRef) {
      HRef ref = value;
      value = ref.value;
    }
    assert(!isStoredInClosureField(local));
    if (isAccessedDirectly(local)) {
      directLocals[local] = value;
    } else if (isBoxed(local)) {
      BoxFieldElement redirect = redirectionMapping[local];
      // The box itself could be captured, or be local. A local variable that
      // is captured will be boxed, but the box itself will be a local.
      // Inside the closure the box is stored in a closure-field and cannot
      // be accessed directly.
      HInstruction box = readLocal(redirect.box);
      builder.add(new HFieldSet(redirect, box, value)
          ..sourceInformation = sourceInformation);
    } else {
      assert(isUsedInTryOrGenerator(local));
      HLocalValue localValue = getLocal(local);
      builder.add(new HLocalSet(local, localValue, value)
          ..sourceInformation = sourceInformation);
    }
  }

  /**
   * This function, startLoop, must be called before visiting any children of
   * the loop. In particular it needs to be called before executing the
   * initializers.
   *
   * The [LocalsHandler] will make the boxes and updates at the right moment.
   * The builder just needs to call [enterLoopBody] and [enterLoopUpdates]
   * (for [ast.For] loops) at the correct places. For phi-handling
   * [beginLoopHeader] and [endLoop] must also be called.
   *
   * The correct place for the box depends on the given loop. In most cases
   * the box will be created when entering the loop-body: while, do-while, and
   * for-in (assuming the call to [:next:] is inside the body) can always be
   * constructed this way.
   *
   * Things are slightly more complicated for [ast.For] loops. If no declared
   * loop variable is boxed then the loop-body approach works here too. If a
   * loop-variable is boxed we need to introduce a new box for the
   * loop-variable before we enter the initializer so that the initializer
   * writes the values into the box. In any case we need to create the box
   * before the condition since the condition could box the variable.
   * Since the first box is created outside the actual loop we have a second
   * location where a box is created: just before the updates. This is
   * necessary since updates are considered to be part of the next iteration
   * (and can again capture variables).
   *
   * For example the following Dart code prints 1 3 -- 3 4.
   *
   *     var fs = [];
   *     for (var i = 0; i < 3; (f() { fs.add(f); print(i); i++; })()) {
   *       i++;
   *     }
   *     print("--");
   *     for (var i = 0; i < 2; i++) fs[i]();
   *
   * We solve this by emitting the following code (only for [ast.For] loops):
   *  <Create box>    <== move the first box creation outside the loop.
   *  <initializer>;
   *  loop-entry:
   *    if (!<condition>) goto loop-exit;
   *    <body>
   *    <update box>  // create a new box and copy the captured loop-variables.
   *    <updates>
   *    goto loop-entry;
   *  loop-exit:
   */
  void startLoop(ast.Node node) {
    ClosureScope scopeData = closureData.capturingScopes[node];
    if (scopeData == null) return;
    if (scopeData.hasBoxedLoopVariables()) {
      // If there are boxed loop variables then we set up the box and
      // redirections already now. This way the initializer can write its
      // values into the box.
      // For other loops the box will be created when entering the body.
      enterScope(node, null);
    }
  }

  /**
   * Create phis at the loop entry for local variables (ready for the values
   * from the back edge).  Populate the phis with the current values.
   */
  void beginLoopHeader(HBasicBlock loopEntry) {
    // Create a copy because we modify the map while iterating over it.
    Map<Local, HInstruction> savedDirectLocals =
        new Map<Local, HInstruction>.from(directLocals);

    JavaScriptBackend backend = builder.backend;
    // Create phis for all elements in the definitions environment.
    savedDirectLocals.forEach((Local local,
                               HInstruction instruction) {
      if (isAccessedDirectly(local)) {
        // We know 'this' cannot be modified.
        if (local != closureData.thisLocal) {
          HPhi phi = new HPhi.singleInput(
              local, instruction, backend.dynamicType);
          loopEntry.addPhi(phi);
          directLocals[local] = phi;
        } else {
          directLocals[local] = instruction;
        }
      }
    });
  }

  void enterLoopBody(ast.Node node) {
    ClosureScope scopeData = closureData.capturingScopes[node];
    if (scopeData == null) return;
    // If there are no declared boxed loop variables then we did not create the
    // box before the initializer and we have to create the box now.
    if (!scopeData.hasBoxedLoopVariables()) {
      enterScope(node, null);
    }
  }

  void enterLoopUpdates(ast.Node node) {
    // If there are declared boxed loop variables then the updates might have
    // access to the box and we must switch to a new box before executing the
    // updates.
    // In all other cases a new box will be created when entering the body of
    // the next iteration.
    ClosureScope scopeData = closureData.capturingScopes[node];
    if (scopeData == null) return;
    if (scopeData.hasBoxedLoopVariables()) {
      updateCaptureBox(scopeData.boxElement, scopeData.boxedLoopVariables);
    }
  }

  /**
   * Goes through the phis created in beginLoopHeader entry and adds the
   * input from the back edge (from the current value of directLocals) to them.
   */
  void endLoop(HBasicBlock loopEntry) {
    // If the loop has an aborting body, we don't update the loop
    // phis.
    if (loopEntry.predecessors.length == 1) return;
    loopEntry.forEachPhi((HPhi phi) {
      Local element = phi.sourceElement;
      HInstruction postLoopDefinition = directLocals[element];
      phi.addInput(postLoopDefinition);
    });
  }

  /**
   * Merge [otherLocals] into this locals handler, creating phi-nodes when
   * there is a conflict.
   * If a phi node is necessary, it will use this handler's instruction as the
   * first input, and the otherLocals instruction as the second.
   */
  void mergeWith(LocalsHandler otherLocals, HBasicBlock joinBlock) {
    // If an element is in one map but not the other we can safely
    // ignore it. It means that a variable was declared in the
    // block. Since variable declarations are scoped the declared
    // variable cannot be alive outside the block. Note: this is only
    // true for nodes where we do joins.
    Map<Local, HInstruction> joinedLocals =
        new Map<Local, HInstruction>();
    JavaScriptBackend backend = builder.backend;
    otherLocals.directLocals.forEach((Local local,
                                      HInstruction instruction) {
      // We know 'this' cannot be modified.
      if (local == closureData.thisLocal) {
        assert(directLocals[local] == instruction);
        joinedLocals[local] = instruction;
      } else {
        HInstruction mine = directLocals[local];
        if (mine == null) return;
        if (identical(instruction, mine)) {
          joinedLocals[local] = instruction;
        } else {
          HInstruction phi = new HPhi.manyInputs(
              local, <HInstruction>[mine, instruction], backend.dynamicType);
          joinBlock.addPhi(phi);
          joinedLocals[local] = phi;
        }
      }
    });
    directLocals = joinedLocals;
  }

  /**
   * When control flow merges, this method can be used to merge several
   * localsHandlers into a new one using phis.  The new localsHandler is
   * returned.  Unless it is also in the list, the current localsHandler is not
   * used for its values, only for its declared variables. This is a way to
   * exclude local values from the result when they are no longer in scope.
   */
  LocalsHandler mergeMultiple(List<LocalsHandler> localsHandlers,
                              HBasicBlock joinBlock) {
    assert(localsHandlers.length > 0);
    if (localsHandlers.length == 1) return localsHandlers[0];
    Map<Local, HInstruction> joinedLocals =
        new Map<Local, HInstruction>();
    HInstruction thisValue = null;
    JavaScriptBackend backend = builder.backend;
    directLocals.forEach((Local local, HInstruction instruction) {
      if (local != closureData.thisLocal) {
        HPhi phi = new HPhi.noInputs(local, backend.dynamicType);
        joinedLocals[local] = phi;
        joinBlock.addPhi(phi);
      } else {
        // We know that "this" never changes, if it's there.
        // Save it for later. While merging, there is no phi for "this",
        // so we don't have to special case it in the merge loop.
        thisValue = instruction;
      }
    });
    for (LocalsHandler handler in localsHandlers) {
      handler.directLocals.forEach((Local local,
                                    HInstruction instruction) {
        HPhi phi = joinedLocals[local];
        if (phi != null) {
          phi.addInput(instruction);
        }
      });
    }
    if (thisValue != null) {
      // If there was a "this" for the scope, add it to the new locals.
      joinedLocals[closureData.thisLocal] = thisValue;
    }

    // Remove locals that are not in all handlers.
    directLocals = new Map<Local, HInstruction>();
    joinedLocals.forEach((Local local,
                          HInstruction instruction) {
      if (local != closureData.thisLocal
          && instruction.inputs.length != localsHandlers.length) {
        joinBlock.removePhi(instruction);
      } else {
        directLocals[local] = instruction;
      }
    });
    return this;
  }
}


// Represents a single break/continue instruction.
class JumpHandlerEntry {
  final HJump jumpInstruction;
  final LocalsHandler locals;
  bool isBreak() => jumpInstruction is HBreak;
  bool isContinue() => jumpInstruction is HContinue;
  JumpHandlerEntry(this.jumpInstruction, this.locals);
}


abstract class JumpHandler {
  factory JumpHandler(SsaBuilder builder, JumpTarget target) {
    return new TargetJumpHandler(builder, target);
  }
  void generateBreak([LabelDefinition label]);
  void generateContinue([LabelDefinition label]);
  void forEachBreak(void action(HBreak instruction, LocalsHandler locals));
  void forEachContinue(void action(HContinue instruction,
                                   LocalsHandler locals));
  bool hasAnyContinue();
  bool hasAnyBreak();
  void close();
  final JumpTarget target;
  List<LabelDefinition> labels();
}

// Insert break handler used to avoid null checks when a target isn't
// used as the target of a break, and therefore doesn't need a break
// handler associated with it.
class NullJumpHandler implements JumpHandler {
  final DiagnosticReporter reporter;

  NullJumpHandler(this.reporter);

  void generateBreak([LabelDefinition label]) {
    reporter.internalError(CURRENT_ELEMENT_SPANNABLE,
        'NullJumpHandler.generateBreak should not be called.');
  }

  void generateContinue([LabelDefinition label]) {
    reporter.internalError(CURRENT_ELEMENT_SPANNABLE,
        'NullJumpHandler.generateContinue should not be called.');
  }

  void forEachBreak(Function ignored) { }
  void forEachContinue(Function ignored) { }
  void close() { }
  bool hasAnyContinue() => false;
  bool hasAnyBreak() => false;

  List<LabelDefinition> labels() => const <LabelDefinition>[];
  JumpTarget get target => null;
}

// Records breaks until a target block is available.
// Breaks are always forward jumps.
// Continues in loops are implemented as breaks of the body.
// Continues in switches is currently not handled.
class TargetJumpHandler implements JumpHandler {
  final SsaBuilder builder;
  final JumpTarget target;
  final List<JumpHandlerEntry> jumps;

  TargetJumpHandler(SsaBuilder builder, this.target)
      : this.builder = builder,
        jumps = <JumpHandlerEntry>[] {
    assert(builder.jumpTargets[target] == null);
    builder.jumpTargets[target] = this;
  }

  void generateBreak([LabelDefinition label]) {
    HInstruction breakInstruction;
    if (label == null) {
      breakInstruction = new HBreak(target);
    } else {
      breakInstruction = new HBreak.toLabel(label);
    }
    LocalsHandler locals = new LocalsHandler.from(builder.localsHandler);
    builder.close(breakInstruction);
    jumps.add(new JumpHandlerEntry(breakInstruction, locals));
  }

  void generateContinue([LabelDefinition label]) {
    HInstruction continueInstruction;
    if (label == null) {
      continueInstruction = new HContinue(target);
    } else {
      continueInstruction = new HContinue.toLabel(label);
      // Switch case continue statements must be handled by the
      // [SwitchCaseJumpHandler].
      assert(label.target.statement is! ast.SwitchCase);
    }
    LocalsHandler locals = new LocalsHandler.from(builder.localsHandler);
    builder.close(continueInstruction);
    jumps.add(new JumpHandlerEntry(continueInstruction, locals));
  }

  void forEachBreak(Function action) {
    for (JumpHandlerEntry entry in jumps) {
      if (entry.isBreak()) action(entry.jumpInstruction, entry.locals);
    }
  }

  void forEachContinue(Function action) {
    for (JumpHandlerEntry entry in jumps) {
      if (entry.isContinue()) action(entry.jumpInstruction, entry.locals);
    }
  }

  bool hasAnyContinue() {
    for (JumpHandlerEntry entry in jumps) {
      if (entry.isContinue()) return true;
    }
    return false;
  }

  bool hasAnyBreak() {
    for (JumpHandlerEntry entry in jumps) {
      if (entry.isBreak()) return true;
    }
    return false;
  }

  void close() {
    // The mapping from TargetElement to JumpHandler is no longer needed.
    builder.jumpTargets.remove(target);
  }

  List<LabelDefinition> labels() {
    List<LabelDefinition> result = null;
    for (LabelDefinition element in target.labels) {
      if (result == null) result = <LabelDefinition>[];
      result.add(element);
    }
    return (result == null) ? const <LabelDefinition>[] : result;
  }
}

/// Special [JumpHandler] implementation used to handle continue statements
/// targeting switch cases.
class SwitchCaseJumpHandler extends TargetJumpHandler {
  /// Map from switch case targets to indices used to encode the flow of the
  /// switch case loop.
  final Map<JumpTarget, int> targetIndexMap = new Map<JumpTarget, int>();

  SwitchCaseJumpHandler(SsaBuilder builder,
                        JumpTarget target,
                        ast.SwitchStatement node)
      : super(builder, target) {
    // The switch case indices must match those computed in
    // [SsaFromAstMixin.buildSwitchCaseConstants].
    // Switch indices are 1-based so we can bypass the synthetic loop when no
    // cases match simply by branching on the index (which defaults to null).
    int switchIndex = 1;
    for (ast.SwitchCase switchCase in node.cases) {
      for (ast.Node labelOrCase in switchCase.labelsAndCases) {
        ast.Node label = labelOrCase.asLabel();
        if (label != null) {
          LabelDefinition labelElement =
              builder.elements.getLabelDefinition(label);
          if (labelElement != null && labelElement.isContinueTarget) {
            JumpTarget continueTarget = labelElement.target;
            targetIndexMap[continueTarget] = switchIndex;
            assert(builder.jumpTargets[continueTarget] == null);
            builder.jumpTargets[continueTarget] = this;
          }
        }
      }
      switchIndex++;
    }
  }

  void generateBreak([LabelDefinition label]) {
    if (label == null) {
      // Creates a special break instruction for the synthetic loop generated
      // for a switch statement with continue statements. See
      // [SsaFromAstMixin.buildComplexSwitchStatement] for detail.

      HInstruction breakInstruction =
          new HBreak(target, breakSwitchContinueLoop: true);
      LocalsHandler locals = new LocalsHandler.from(builder.localsHandler);
      builder.close(breakInstruction);
      jumps.add(new JumpHandlerEntry(breakInstruction, locals));
    } else {
      super.generateBreak(label);
    }
  }

  bool isContinueToSwitchCase(LabelDefinition label) {
    return label != null && targetIndexMap.containsKey(label.target);
  }

  void generateContinue([LabelDefinition label]) {
    if (isContinueToSwitchCase(label)) {
      // Creates the special instructions 'label = i; continue l;' used in
      // switch statements with continue statements. See
      // [SsaFromAstMixin.buildComplexSwitchStatement] for detail.

      assert(label != null);
      HInstruction value = builder.graph.addConstantInt(
          targetIndexMap[label.target],
          builder.compiler);
      builder.localsHandler.updateLocal(target, value);

      assert(label.target.labels.contains(label));
      HInstruction continueInstruction = new HContinue(target);
      LocalsHandler locals = new LocalsHandler.from(builder.localsHandler);
      builder.close(continueInstruction);
      jumps.add(new JumpHandlerEntry(continueInstruction, locals));
    } else {
      super.generateContinue(label);
    }
  }

  void close() {
    // The mapping from TargetElement to JumpHandler is no longer needed.
    for (JumpTarget target in targetIndexMap.keys) {
      builder.jumpTargets.remove(target);
    }
    super.close();
  }
}

/**
 * This class builds SSA nodes for functions represented in AST.
 */
class SsaBuilder extends ast.Visitor
    with BaseImplementationOfCompoundsMixin,
         BaseImplementationOfSetIfNullsMixin,
         SemanticSendResolvedMixin,
         NewBulkMixin,
         ErrorBulkMixin
    implements SemanticSendVisitor {

  /// The element for which this SSA builder is being used.
  final Element target;

  /// Reference to resolved elements in [target]'s AST.
  TreeElements elements;

  /// Used to report information about inlining (which occurs while building the
  /// SSA graph), when dump-info is enabled.
  final InfoReporter infoReporter;

  /// If not null, the builder will store in [context] data that is used later
  /// during the optimization phases.
  final JavaScriptItemCompilationContext context;

  /// Registry used to enqueue work during codegen, may be null to avoid
  /// enqueing any work.
  // TODO(sigmund,johnniwinther): get rid of registry entirely. We should be
  // able to return the impact as a result after building and avoid enqueing
  // things here. Later the codegen task can decide whether to enqueue
  // something. In the past this didn't matter as much because the SSA graph was
  // used only for codegen, but currently we want to experiment using it for
  // code-analysis too.
  final CodegenRegistry registry;
  final Compiler compiler;
  final JavaScriptBackend backend;
  final ConstantSystem constantSystem;
  final RuntimeTypes rti;

  SourceInformationBuilder sourceInformationBuilder;

  bool inLazyInitializerExpression = false;

  // TODO(sigmund): make all comments /// instead of /* */
  /* This field is used by the native handler. */
  final NativeEmitter nativeEmitter;

  /// Holds the resulting SSA graph.
  final HGraph graph = new HGraph();

  /**
   * The current block to add instructions to. Might be null, if we are
   * visiting dead code, but see [isReachable].
   */
  HBasicBlock _current;

  HBasicBlock get current => _current;

  void set current(c) {
    isReachable = c != null;
    _current = c;
  }

  /**
   * The most recently opened block. Has the same value as [current] while
   * the block is open, but unlike [current], it isn't cleared when the
   * current block is closed.
   */
  HBasicBlock lastOpenedBlock;

  /**
   * Indicates whether the current block is dead (because it has a throw or a
   * return further up). If this is false, then [current] may be null. If the
   * block is dead then it may also be aborted, but for simplicity we only
   * abort on statement boundaries, not in the middle of expressions. See
   * isAborted.
   */
  bool isReachable = true;

  /**
   * True if we are visiting the expression of a throw statement; we assume this
   * is a slow path.
   */
  bool inExpressionOfThrow = false;

  /**
   * The loop nesting is consulted when inlining a function invocation in
   * [tryInlineMethod]. The inlining heuristics take this information into
   * account.
   */
  int loopNesting = 0;

  /**
   * This stack contains declaration elements of the functions being built
   * or inlined by this builder.
   */
  final List<Element> sourceElementStack = <Element>[];

  LocalsHandler localsHandler;

  HInstruction rethrowableException;

  HParameterValue lastAddedParameter;

  Map<ParameterElement, HInstruction> parameters =
      <ParameterElement, HInstruction>{};

  Map<JumpTarget, JumpHandler> jumpTargets = <JumpTarget, JumpHandler>{};

  /**
   * Variables stored in the current activation. These variables are
   * being updated in try/catch blocks, and should be
   * accessed indirectly through [HLocalGet] and [HLocalSet].
   */
  Map<Local, HLocalValue> activationVariables =
      <Local, HLocalValue>{};

  // We build the Ssa graph by simulating a stack machine.
  List<HInstruction> stack = <HInstruction>[];

  /// Returns `true` if the current element is an `async` function.
  bool get isBuildingAsyncFunction {
    Element element = sourceElement;
    return (element is FunctionElement &&
            element.asyncMarker == AsyncMarker.ASYNC);
  }

  // TODO(sigmund): make most args optional
  SsaBuilder(this.target, this.elements, this.context, this.registry,
      JavaScriptBackend backend, this.nativeEmitter,
      SourceInformationStrategy sourceInformationFactory)
    : this.compiler = backend.compiler,
      this.infoReporter = backend.compiler.dumpInfoTask,
      this.backend = backend,
      this.constantSystem = backend.constantSystem,
      this.rti = backend.rti {
    assert(target.isImplementation);
    graph.element = target;
    localsHandler = new LocalsHandler(this, target, null);
    sourceElementStack.add(target);
    sourceInformationBuilder = sourceInformationFactory.createBuilderForContext(
            target);
  }

  BackendHelpers get helpers => backend.helpers;

  RuntimeTypesEncoder get rtiEncoder => backend.rtiEncoder;

  DiagnosticReporter get reporter => compiler.reporter;

  CoreClasses get coreClasses => compiler.coreClasses;

  @override
  SemanticSendVisitor get sendVisitor => this;

  @override
  void visitNode(ast.Node node) {
    internalError(node, "Unhandled node: $node");
  }

  @override
  void apply(ast.Node node, [_]) {
    node.accept(this);
  }

  /// Returns the current source element.
  ///
  /// The returned element is a declaration element.
  // TODO(johnniwinther): Check that all usages of sourceElement agree on
  // implementation/declaration distinction.
  Element get sourceElement => sourceElementStack.last;

  bool get _checkOrTrustTypes =>
      compiler.enableTypeAssertions || compiler.trustTypeAnnotations;

  /// Build the graph for [target].
  HGraph build() {
    assert(invariant(target, target.isImplementation));
    HInstruction.idCounter = 0;
    // TODO(sigmund): remove `result` and return graph directly, need to ensure
    // that it can never be null (see result in buildFactory for instance).
    var result;
    if (target.isGenerativeConstructor) {
      result = buildFactory(target);
    } else if (target.isGenerativeConstructorBody ||
               target.isFactoryConstructor ||
               target.isFunction ||
               target.isGetter ||
               target.isSetter) {
      result = buildMethod(target);
    } else if (target.isField) {
      if (target.isInstanceMember) {
        assert(compiler.enableTypeAssertions);
        result = buildCheckedSetter(target);
      } else {
        result = buildLazyInitializer(target);
      }
    } else {
      reporter.internalError(target, 'Unexpected element kind $target.');
    }
    assert(result.isValid());
    return result;
  }


  HBasicBlock addNewBlock() {
    HBasicBlock block = graph.addNewBlock();
    // If adding a new block during building of an expression, it is due to
    // conditional expressions or short-circuit logical operators.
    return block;
  }

  void open(HBasicBlock block) {
    block.open();
    current = block;
    lastOpenedBlock = block;
  }

  HBasicBlock close(HControlFlow end) {
    HBasicBlock result = current;
    current.close(end);
    current = null;
    return result;
  }

  HBasicBlock closeAndGotoExit(HControlFlow end) {
    HBasicBlock result = current;
    current.close(end);
    current = null;
    result.addSuccessor(graph.exit);
    return result;
  }

  void goto(HBasicBlock from, HBasicBlock to) {
    from.close(new HGoto());
    from.addSuccessor(to);
  }

  bool isAborted() {
    return current == null;
  }

  /**
   * Creates a new block, transitions to it from any current block, and
   * opens the new block.
   */
  HBasicBlock openNewBlock() {
    HBasicBlock newBlock = addNewBlock();
    if (!isAborted()) goto(current, newBlock);
    open(newBlock);
    return newBlock;
  }

  void add(HInstruction instruction) {
    current.add(instruction);
  }

  void addWithPosition(HInstruction instruction, ast.Node node) {
    add(attachPosition(instruction, node));
  }

  /**
   * Returns a complete argument list for a call of [function].
   */
  List<HInstruction> completeSendArgumentsList(
      FunctionElement function,
      Selector selector,
      List<HInstruction> providedArguments,
      ast.Node currentNode) {
    assert(invariant(function, function.isImplementation));
    assert(providedArguments != null);

    bool isInstanceMember = function.isInstanceMember;
    // For static calls, [providedArguments] is complete, default arguments
    // have been included if necessary, see [makeStaticArgumentList].
    if (!isInstanceMember
        || currentNode == null // In erroneous code, currentNode can be null.
        || providedArgumentsKnownToBeComplete(currentNode)
        || function.isGenerativeConstructorBody
        || selector.isGetter) {
      // For these cases, the provided argument list is known to be complete.
      return providedArguments;
    } else {
      return completeDynamicSendArgumentsList(
          selector, function, providedArguments);
    }
  }

  /**
   * Returns a complete argument list for a dynamic call of [function]. The
   * initial argument list [providedArguments], created by
   * [addDynamicSendArgumentsToList], does not include values for default
   * arguments used in the call. The reason is that the target function (which
   * defines the defaults) is not known.
   *
   * However, inlining can only be performed when the target function can be
   * resolved statically. The defaults can therefore be included at this point.
   *
   * The [providedArguments] list contains first all positional arguments, then
   * the provided named arguments (the named arguments that are defined in the
   * [selector]) in a specific order (see [addDynamicSendArgumentsToList]).
   */
  List<HInstruction> completeDynamicSendArgumentsList(
      Selector selector,
      FunctionElement function,
      List<HInstruction> providedArguments) {
    assert(selector.applies(function, compiler.world));
    FunctionSignature signature = function.functionSignature;
    List<HInstruction> compiledArguments = new List<HInstruction>(
        signature.parameterCount + 1); // Plus one for receiver.

    compiledArguments[0] = providedArguments[0]; // Receiver.
    int index = 1;
    for (; index <= signature.requiredParameterCount; index++) {
      compiledArguments[index] = providedArguments[index];
    }
    if (!signature.optionalParametersAreNamed) {
      signature.forEachOptionalParameter((element) {
        if (index < providedArguments.length) {
          compiledArguments[index] = providedArguments[index];
        } else {
          compiledArguments[index] =
              handleConstantForOptionalParameter(element);
        }
        index++;
      });
    } else {
      /* Example:
       *   void foo(a, {b, d, c})
       *   foo(0, d = 1, b = 2)
       *
       * providedArguments = [0, 2, 1]
       * selectorArgumentNames = [b, d]
       * signature.orderedOptionalParameters = [b, c, d]
       *
       * For each parameter name in the signature, if the argument name matches
       * we use the next provided argument, otherwise we get the default.
       */
      List<String> selectorArgumentNames =
          selector.callStructure.getOrderedNamedArguments();
      int namedArgumentIndex = 0;
      int firstProvidedNamedArgument = index;
      signature.orderedOptionalParameters.forEach((element) {
        if (namedArgumentIndex < selectorArgumentNames.length &&
            element.name == selectorArgumentNames[namedArgumentIndex]) {
          // The named argument was provided in the function invocation.
          compiledArguments[index] = providedArguments[
              firstProvidedNamedArgument + namedArgumentIndex++];
        } else {
          compiledArguments[index] =
              handleConstantForOptionalParameter(element);
        }
        index++;
      });
    }
    return compiledArguments;
  }

  /**
   * Try to inline [element] within the currect context of the builder. The
   * insertion point is the state of the builder.
   */
  bool tryInlineMethod(Element element,
                       Selector selector,
                       TypeMask mask,
                       List<HInstruction> providedArguments,
                       ast.Node currentNode,
                       {InterfaceType instanceType}) {
    // TODO(johnniwinther): Register this on the [registry]. Currently the
    // [CodegenRegistry] calls the enqueuer, but [element] should _not_ be
    // enqueued.
    backend.registerStaticUse(element, compiler.enqueuer.codegen);

    if (backend.isJsInterop(element) && !element.isFactoryConstructor) {
      // We only inline factory JavaScript interop constructors.
      return false;
    }

    // Ensure that [element] is an implementation element.
    element = element.implementation;

    if (compiler.elementHasCompileTimeError(element)) return false;

    FunctionElement function = element;
    bool insideLoop = loopNesting > 0 || graph.calledInLoop;

    // Bail out early if the inlining decision is in the cache and we can't
    // inline (no need to check the hard constraints).
    bool cachedCanBeInlined =
        backend.inlineCache.canInline(function, insideLoop: insideLoop);
    if (cachedCanBeInlined == false) return false;

    bool meetsHardConstraints() {
      if (compiler.disableInlining) return false;

      assert(invariant(
          currentNode != null ? currentNode : element,
          selector != null ||
          Elements.isStaticOrTopLevel(element) ||
          element.isGenerativeConstructorBody,
          message: "Missing selector for inlining of $element."));
      if (selector != null) {
        if (!selector.applies(function, compiler.world)) return false;
        if (mask != null && !mask.canHit(function, selector, compiler.world)) {
          return false;
        }
      }

      if (backend.isJsInterop(element)) return false;

      // Don't inline operator== methods if the parameter can be null.
      if (element.name == '==') {
        if (element.enclosingClass != coreClasses.objectClass
            && providedArguments[1].canBeNull()) {
          return false;
        }
      }

      // Generative constructors of native classes should not be called directly
      // and have an extra argument that causes problems with inlining.
      if (element.isGenerativeConstructor
          && backend.isNativeOrExtendsNative(element.enclosingClass)) {
        return false;
      }

      // A generative constructor body is not seen by global analysis,
      // so we should not query for its type.
      if (!element.isGenerativeConstructorBody) {
        // Don't inline if the return type was inferred to be non-null empty.
        // This means that the function always throws an exception.
        TypeMask returnType =
            compiler.typesTask.getGuaranteedReturnTypeOfElement(element);
        if (returnType != null
            && returnType.isEmpty
            && !returnType.isNullable) {
          isReachable = false;
          return false;
        }
      }

      return true;
    }

    bool doesNotContainCode() {
      // A function with size 1 does not contain any code.
      return InlineWeeder.canBeInlined(function, 1, true,
          enableUserAssertions: compiler.enableUserAssertions);
    }

    bool reductiveHeuristic() {
      // The call is on a path which is executed rarely, so inline only if it
      // does not make the program larger.
      if (isCalledOnce(element)) {
        return InlineWeeder.canBeInlined(function, -1, false,
            enableUserAssertions: compiler.enableUserAssertions);
      }
      // TODO(sra): Measure if inlining would 'reduce' the size.  One desirable
      // case we miss by doing nothing is inlining very simple constructors
      // where all fields are initialized with values from the arguments at this
      // call site.  The code is slightly larger (`new Foo(1)` vs `Foo$(1)`) but
      // that usually means the factory constructor is left unused and not
      // emitted.
      // We at least inline bodies that are empty (and thus have a size of 1).
      return doesNotContainCode();
    }

    bool heuristicSayGoodToGo() {
      // Don't inline recursively
      if (inliningStack.any((entry) => entry.function == function)) {
        return false;
      }

      if (element.isSynthesized) return true;

      // Don't inline across deferred import to prevent leaking code. The only
      // exception is an empty function (which does not contain code).
      bool hasOnlyNonDeferredImportPaths = compiler.deferredLoadTask
          .hasOnlyNonDeferredImportPaths(compiler.currentElement, element);

      if (!hasOnlyNonDeferredImportPaths) {
        return doesNotContainCode();
      }

      // Do not inline code that is rarely executed unless it reduces size.
      if (inExpressionOfThrow || inLazyInitializerExpression) {
        return reductiveHeuristic();
      }

      if (cachedCanBeInlined == true) {
        // We may have forced the inlining of some methods. Therefore check
        // if we can inline this method regardless of size.
        assert(InlineWeeder.canBeInlined(function, -1, false,
                allowLoops: true,
                enableUserAssertions: compiler.enableUserAssertions));
        return true;
      }

      int numParameters = function.functionSignature.parameterCount;
      int maxInliningNodes;
      bool useMaxInliningNodes = true;
      if (insideLoop) {
        maxInliningNodes = InlineWeeder.INLINING_NODES_INSIDE_LOOP +
            InlineWeeder.INLINING_NODES_INSIDE_LOOP_ARG_FACTOR * numParameters;
      } else {
        maxInliningNodes = InlineWeeder.INLINING_NODES_OUTSIDE_LOOP +
            InlineWeeder.INLINING_NODES_OUTSIDE_LOOP_ARG_FACTOR * numParameters;
      }

      // If a method is called only once, and all the methods in the
      // inlining stack are called only once as well, we know we will
      // save on output size by inlining this method.
      if (isCalledOnce(element)) {
        useMaxInliningNodes = false;
      }
      bool canInline;
      canInline = InlineWeeder.canBeInlined(
          function, maxInliningNodes, useMaxInliningNodes,
          enableUserAssertions: compiler.enableUserAssertions);
      if (canInline) {
        backend.inlineCache.markAsInlinable(element, insideLoop: insideLoop);
      } else {
        backend.inlineCache.markAsNonInlinable(element, insideLoop: insideLoop);
      }
      return canInline;
    }

    void doInlining() {
      // Add an explicit null check on the receiver before doing the
      // inlining. We use [element] to get the same name in the
      // NoSuchMethodError message as if we had called it.
      if (element.isInstanceMember &&
          !element.isGenerativeConstructorBody &&
          (mask == null || mask.isNullable)) {
        addWithPosition(
            new HFieldGet(null, providedArguments[0], backend.dynamicType,
                          isAssignable: false),
            currentNode);
      }
      List<HInstruction> compiledArguments = completeSendArgumentsList(
          function, selector, providedArguments, currentNode);
      enterInlinedMethod(
          function, currentNode, compiledArguments, instanceType: instanceType);
      inlinedFrom(function, () {
        if (!isReachable) {
          emitReturn(graph.addConstantNull(compiler), null);
        } else {
          doInline(function);
        }
      });
      leaveInlinedMethod();
    }

    if (meetsHardConstraints() && heuristicSayGoodToGo()) {
      doInlining();
      infoReporter?.reportInlined(element,
          inliningStack.isEmpty ? target : inliningStack.last.function);
      return true;
    }

    return false;
  }

  bool get allInlinedFunctionsCalledOnce {
    return inliningStack.isEmpty || inliningStack.last.allFunctionsCalledOnce;
  }

  bool isCalledOnce(Element element) {
    if (!allInlinedFunctionsCalledOnce) return false;
    TypesInferrer inferrer = compiler.typesTask.typesInferrer;
    return inferrer.isCalledOnce(element);
  }

  inlinedFrom(Element element, f()) {
    assert(element is FunctionElement || element is VariableElement);
    return reporter.withCurrentElement(element, () {
      // The [sourceElementStack] contains declaration elements.
      SourceInformationBuilder oldSourceInformationBuilder =
          sourceInformationBuilder;
      sourceInformationBuilder =
          sourceInformationBuilder.forContext(element.implementation);
      sourceElementStack.add(element.declaration);
      var result = f();
      sourceInformationBuilder = oldSourceInformationBuilder;
      sourceElementStack.removeLast();
      return result;
    });
  }

  /**
   * Return null so it is simple to remove the optional parameters completely
   * from interop methods to match JavaScript semantics for ommitted arguments.
   */
  HInstruction handleConstantForOptionalParameterJsInterop(Element parameter) =>
      null;

  HInstruction handleConstantForOptionalParameter(Element parameter) {
    ConstantValue constantValue =
        backend.constants.getConstantValueForVariable(parameter);
    assert(invariant(parameter, constantValue != null,
        message: 'No constant computed for $parameter'));
    return graph.addConstant(constantValue, compiler);
  }

  Element get currentNonClosureClass {
    ClassElement cls = sourceElement.enclosingClass;
    if (cls != null && cls.isClosure) {
      var closureClass = cls;
      return closureClass.methodElement.enclosingClass;
    } else {
      return cls;
    }
  }

  /// A stack of [DartType]s the have been seen during inlining of factory
  /// constructors.  These types are preserved in [HInvokeStatic]s and
  /// [HForeignNew]s inside the inline code and registered during code
  /// generation for these nodes.
  // TODO(karlklose): consider removing this and keeping the (substituted)
  // types of the type variables in an environment (like the [LocalsHandler]).
  final List<DartType> currentInlinedInstantiations = <DartType>[];

  final List<AstInliningState> inliningStack = <AstInliningState>[];

  Local returnLocal;
  DartType returnType;

  bool inTryStatement = false;

  ConstantValue getConstantForNode(ast.Node node) {
    ConstantValue constantValue =
        backend.constants.getConstantValueForNode(node, elements);
    assert(invariant(node, constantValue != null,
        message: 'No constant computed for $node'));
    return constantValue;
  }

  HInstruction addConstant(ast.Node node) {
    return graph.addConstant(getConstantForNode(node), compiler);
  }

  TypeMask cachedTypeOfThis;

  TypeMask getTypeOfThis() {
    TypeMask result = cachedTypeOfThis;
    if (result == null) {
      ThisLocal local = localsHandler.closureData.thisLocal;
      ClassElement cls = local.enclosingClass;
      ClassWorld classWorld = compiler.world;
      if (classWorld.isUsedAsMixin(cls)) {
        // If the enclosing class is used as a mixin, [:this:] can be
        // of the class that mixins the enclosing class. These two
        // classes do not have a subclass relationship, so, for
        // simplicity, we mark the type as an interface type.
        result = new TypeMask.nonNullSubtype(cls.declaration, compiler.world);
      } else {
        result = new TypeMask.nonNullSubclass(cls.declaration, compiler.world);
      }
      cachedTypeOfThis = result;
    }
    return result;
  }

  Map<Element, TypeMask> cachedTypesOfCapturedVariables =
      new Map<Element, TypeMask>();

  TypeMask getTypeOfCapturedVariable(Element element) {
    assert(element.isField);
    return cachedTypesOfCapturedVariables.putIfAbsent(element, () {
      return TypeMaskFactory.inferredTypeForElement(element, compiler);
    });
  }

  /**
   * Documentation wanted -- johnniwinther
   *
   * Invariant: [functionElement] must be an implementation element.
   */
  HGraph buildMethod(FunctionElement functionElement) {
    assert(invariant(functionElement, functionElement.isImplementation));
    graph.calledInLoop = compiler.world.isCalledInLoop(functionElement);
    ast.FunctionExpression function = functionElement.node;
    assert(function != null);
    assert(elements.getFunctionDefinition(function) != null);
    openFunction(functionElement, function);
    String name = functionElement.name;
    if (backend.isJsInterop(functionElement)) {
      push(invokeJsInteropFunction(functionElement, parameters.values.toList(),
          sourceInformationBuilder.buildGeneric(function)));
      var value = pop();
      closeAndGotoExit(new HReturn(value,
          sourceInformationBuilder.buildReturn(functionElement.node)));
      return closeFunction();
    }
    assert(invariant(functionElement, !function.modifiers.isExternal));

    // If [functionElement] is `operator==` we explicitely add a null check at
    // the beginning of the method. This is to avoid having call sites do the
    // null check.
    if (name == '==') {
      if (!backend.operatorEqHandlesNullArgument(functionElement)) {
        handleIf(
            function,
            visitCondition: () {
              HParameterValue parameter = parameters.values.first;
              push(new HIdentity(
                  parameter, graph.addConstantNull(compiler), null,
                  backend.boolType));
            },
            visitThen: () {
              closeAndGotoExit(new HReturn(
                  graph.addConstantBool(false, compiler),
                  sourceInformationBuilder
                      .buildImplicitReturn(functionElement)));
            },
            visitElse: null,
            sourceInformation: sourceInformationBuilder.buildIf(function.body));
      }
    }
    if (const bool.fromEnvironment('unreachable-throw') == true) {
      var emptyParameters = parameters.values.where((p) =>
          p.instructionType.isEmpty && !p.instructionType.isNullable);
      if (emptyParameters.length > 0) {
        addComment('${emptyParameters} inferred as [empty]');
        pushInvokeStatic(function.body, helpers.assertUnreachableMethod, []);
        pop();
        return closeFunction();
      }
    }
    function.body.accept(this);
    return closeFunction();
  }

  /// Adds a JavaScript comment to the output. The comment will be omitted in
  /// minified mode.  Each line in [text] is preceded with `//` and indented.
  /// Use sparingly. In order for the comment to be retained it is modeled as
  /// having side effects which will inhibit code motion.
  // TODO(sra): Figure out how to keep comment anchored without effects.
  void addComment(String text) {
    add(new HForeignCode(
        js.js.statementTemplateYielding(new js.Comment(text)),
        backend.dynamicType,
        <HInstruction>[],
        isStatement: true));
  }

  HGraph buildCheckedSetter(VariableElement field) {
    openFunction(field, field.node);
    HInstruction thisInstruction = localsHandler.readThis();
    // Use dynamic type because the type computed by the inferrer is
    // narrowed to the type annotation.
    HInstruction parameter = new HParameterValue(field, backend.dynamicType);
    // Add the parameter as the last instruction of the entry block.
    // If the method is intercepted, we want the actual receiver
    // to be the first parameter.
    graph.entry.addBefore(graph.entry.last, parameter);
    HInstruction value = potentiallyCheckOrTrustType(parameter, field.type);
    add(new HFieldSet(field, thisInstruction, value));
    return closeFunction();
  }

  HGraph buildLazyInitializer(VariableElement variable) {
    inLazyInitializerExpression = true;
    assert(invariant(variable, variable.initializer != null,
        message: "Non-constant variable $variable has no initializer."));
    ast.VariableDefinitions node = variable.node;
    openFunction(variable, node);
    visit(variable.initializer);
    HInstruction value = pop();
    value = potentiallyCheckOrTrustType(value, variable.type);
    ast.SendSet sendSet = node.definitions.nodes.head;
    closeAndGotoExit(new HReturn(value,
        sourceInformationBuilder.buildReturn(sendSet.assignmentOperator)));
    return closeFunction();
  }

  /**
   * Returns the constructor body associated with the given constructor or
   * creates a new constructor body, if none can be found.
   *
   * Returns [:null:] if the constructor does not have a body.
   */
  ConstructorBodyElement getConstructorBody(FunctionElement constructor) {
    assert(constructor.isGenerativeConstructor);
    assert(invariant(constructor, constructor.isImplementation));
    if (constructor.isSynthesized) return null;
    ast.FunctionExpression node = constructor.node;
    // If we know the body doesn't have any code, we don't generate it.
    if (!node.hasBody()) return null;
    if (node.hasEmptyBody()) return null;
    ClassElement classElement = constructor.enclosingClass;
    ConstructorBodyElement bodyElement;
    classElement.forEachBackendMember((Element backendMember) {
      if (backendMember.isGenerativeConstructorBody) {
        ConstructorBodyElement body = backendMember;
        if (body.constructor == constructor) {
          // TODO(kasperl): Find a way of stopping the iteration
          // through the backend members.
          bodyElement = backendMember;
        }
      }
    });
    if (bodyElement == null) {
      bodyElement = new ConstructorBodyElementX(constructor);
      classElement.addBackendMember(bodyElement);

      if (constructor.isPatch) {
        // Create origin body element for patched constructors.
        ConstructorBodyElementX patch = bodyElement;
        ConstructorBodyElementX origin =
            new ConstructorBodyElementX(constructor.origin);
        origin.applyPatch(patch);
        classElement.origin.addBackendMember(bodyElement.origin);
      }
    }
    assert(bodyElement.isGenerativeConstructorBody);
    return bodyElement;
  }

  HParameterValue addParameter(Entity parameter, TypeMask type) {
    assert(inliningStack.isEmpty);
    HParameterValue result = new HParameterValue(parameter, type);
    if (lastAddedParameter == null) {
      graph.entry.addBefore(graph.entry.first, result);
    } else {
      graph.entry.addAfter(lastAddedParameter, result);
    }
    lastAddedParameter = result;
    return result;
  }

  /**
   * This method sets up the local state of the builder for inlining [function].
   * The arguments of the function are inserted into the [localsHandler].
   *
   * When inlining a function, [:return:] statements are not emitted as
   * [HReturn] instructions. Instead, the value of a synthetic element is
   * updated in the [localsHandler]. This function creates such an element and
   * stores it in the [returnLocal] field.
   */
  void setupStateForInlining(FunctionElement function,
                             List<HInstruction> compiledArguments,
                             {InterfaceType instanceType}) {
    localsHandler = new LocalsHandler(this, function, instanceType);
    localsHandler.closureData =
        compiler.closureToClassMapper.computeClosureToClassMapping(
            function, function.node, elements);
    returnLocal = new SyntheticLocal("result", function);
    localsHandler.updateLocal(returnLocal,
        graph.addConstantNull(compiler));

    inTryStatement = false; // TODO(lry): why? Document.

    int argumentIndex = 0;
    if (function.isInstanceMember) {
      localsHandler.updateLocal(localsHandler.closureData.thisLocal,
          compiledArguments[argumentIndex++]);
    }

    FunctionSignature signature = function.functionSignature;
    signature.orderedForEachParameter((ParameterElement parameter) {
      HInstruction argument = compiledArguments[argumentIndex++];
      localsHandler.updateLocal(parameter, argument);
    });

    ClassElement enclosing = function.enclosingClass;
    if ((function.isConstructor || function.isGenerativeConstructorBody)
        && backend.classNeedsRti(enclosing)) {
      enclosing.typeVariables.forEach((TypeVariableType typeVariable) {
        HInstruction argument = compiledArguments[argumentIndex++];
        localsHandler.updateLocal(
            localsHandler.getTypeVariableAsLocal(typeVariable), argument);
      });
    }
    assert(argumentIndex == compiledArguments.length);

    elements = function.resolvedAst.elements;
    assert(elements != null);
    returnType = signature.type.returnType;
    stack = <HInstruction>[];

    insertTraceCall(function);
    insertCoverageCall(function);
  }

  void restoreState(AstInliningState state) {
    localsHandler = state.oldLocalsHandler;
    returnLocal = state.oldReturnLocal;
    inTryStatement = state.inTryStatement;
    elements = state.oldElements;
    returnType = state.oldReturnType;
    assert(stack.isEmpty);
    stack = state.oldStack;
  }

  /**
   * Run this builder on the body of the [function] to be inlined.
   */
  void visitInlinedFunction(FunctionElement function) {
    potentiallyCheckInlinedParameterTypes(function);

    if (function.isGenerativeConstructor) {
      buildFactory(function);
    } else {
      ast.FunctionExpression functionNode = function.node;
      functionNode.body.accept(this);
    }
  }


  addInlinedInstantiation(DartType type) {
    if (type != null) {
      currentInlinedInstantiations.add(type);
    }
  }

  removeInlinedInstantiation(DartType type) {
    if (type != null) {
      currentInlinedInstantiations.removeLast();
    }
  }

  bool providedArgumentsKnownToBeComplete(ast.Node currentNode) {
    /* When inlining the iterator methods generated for a [:for-in:] loop, the
     * [currentNode] is the [ForIn] tree. The compiler-generated iterator
     * invocations are known to have fully specified argument lists, no default
     * arguments are used. See invocations of [pushInvokeDynamic] in
     * [visitForIn].
     */
    return currentNode.asForIn() != null;
  }

  /**
   * In checked mode, generate type tests for the parameters of the inlined
   * function.
   */
  void potentiallyCheckInlinedParameterTypes(FunctionElement function) {
    if (!_checkOrTrustTypes) return;

    FunctionSignature signature = function.functionSignature;
    signature.orderedForEachParameter((ParameterElement parameter) {
      HInstruction argument = localsHandler.readLocal(parameter);
      potentiallyCheckOrTrustType(argument, parameter.type);
    });
  }

  /**
   * Documentation wanted -- johnniwinther
   *
   * Invariant: [constructors] must contain only implementation elements.
   */
  void inlineSuperOrRedirect(ConstructorElement callee,
                             List<HInstruction> compiledArguments,
                             List<FunctionElement> constructors,
                             Map<Element, HInstruction> fieldValues,
                             FunctionElement caller) {
    callee = callee.implementation;
    reporter.withCurrentElement(callee, () {
      constructors.add(callee);
      ClassElement enclosingClass = callee.enclosingClass;
      if (backend.classNeedsRti(enclosingClass)) {
        // If [enclosingClass] needs RTI, we have to give a value to its
        // type parameters.
        ClassElement currentClass = caller.enclosingClass;
        // For a super constructor call, the type is the supertype of
        // [currentClass]. For a redirecting constructor, the type is
        // the current type. [InterfaceType.asInstanceOf] takes care
        // of both.
        InterfaceType type = currentClass.thisType.asInstanceOf(enclosingClass);
        type = localsHandler.substInContext(type);
        List<DartType> arguments = type.typeArguments;
        List<DartType> typeVariables = enclosingClass.typeVariables;
        if (!type.isRaw) {
          assert(arguments.length == typeVariables.length);
          Iterator<DartType> variables = typeVariables.iterator;
          type.typeArguments.forEach((DartType argument) {
            variables.moveNext();
            TypeVariableType typeVariable = variables.current;
            localsHandler.updateLocal(
                localsHandler.getTypeVariableAsLocal(typeVariable),
                analyzeTypeArgument(argument));
          });
        } else {
          // If the supertype is a raw type, we need to set to null the
          // type variables.
          for (TypeVariableType variable in typeVariables) {
            localsHandler.updateLocal(
                localsHandler.getTypeVariableAsLocal(variable),
                graph.addConstantNull(compiler));
          }
        }
      }

      // For redirecting constructors, the fields will be initialized later
      // by the effective target.
      if (!callee.isRedirectingGenerative) {
        inlinedFrom(callee, () {
          buildFieldInitializers(callee.enclosingClass.implementation,
                               fieldValues);
        });
      }

      int index = 0;
      FunctionSignature params = callee.functionSignature;
      params.orderedForEachParameter((ParameterElement parameter) {
        HInstruction argument = compiledArguments[index++];
        // Because we are inlining the initializer, we must update
        // what was given as parameter. This will be used in case
        // there is a parameter check expression in the initializer.
        parameters[parameter] = argument;
        localsHandler.updateLocal(parameter, argument);
        // Don't forget to update the field, if the parameter is of the
        // form [:this.x:].
        if (parameter.isInitializingFormal) {
          InitializingFormalElement fieldParameterElement = parameter;
          fieldValues[fieldParameterElement.fieldElement] = argument;
        }
      });

      // Build the initializers in the context of the new constructor.
      TreeElements oldElements = elements;
      ResolvedAst resolvedAst = callee.resolvedAst;
      elements = resolvedAst.elements;
      ClosureClassMap oldClosureData = localsHandler.closureData;
      ast.Node node = resolvedAst.node;
      ClosureClassMap newClosureData =
          compiler.closureToClassMapper.computeClosureToClassMapping(
              callee, node, elements);
      localsHandler.closureData = newClosureData;
      localsHandler.enterScope(node, callee);
      buildInitializers(callee, constructors, fieldValues);
      localsHandler.closureData = oldClosureData;
      elements = oldElements;
    });
  }

  /**
   * Run through the initializers and inline all field initializers. Recursively
   * inlines super initializers.
   *
   * The constructors of the inlined initializers is added to [constructors]
   * with sub constructors having a lower index than super constructors.
   *
   * Invariant: The [constructor] and elements in [constructors] must all be
   * implementation elements.
   */
  void buildInitializers(ConstructorElement constructor,
                         List<FunctionElement> constructors,
                         Map<Element, HInstruction> fieldValues) {
    assert(invariant(constructor, constructor.isImplementation));
    if (constructor.isSynthesized) {
      List<HInstruction> arguments = <HInstruction>[];
      HInstruction compileArgument(ParameterElement parameter) {
        return localsHandler.readLocal(parameter);
      }

      Element target = constructor.definingConstructor.implementation;
      bool match = !target.isMalformed &&
          CallStructure.addForwardingElementArgumentsToList(
              constructor,
              arguments,
              target,
              compileArgument,
              handleConstantForOptionalParameter);
      if (!match) {
        if (compiler.elementHasCompileTimeError(constructor)) {
          return;
        }
        // If this fails, the selector we constructed for the call to a
        // forwarding constructor in a mixin application did not match the
        // constructor (which, for example, may happen when the libraries are
        // not compatible for private names, see issue 20394).
        reporter.internalError(constructor,
                               'forwarding constructor call does not match');
      }
      inlineSuperOrRedirect(
          target,
          arguments,
          constructors,
          fieldValues,
          constructor);
      return;
    }
    ast.FunctionExpression functionNode = constructor.node;

    bool foundSuperOrRedirect = false;
    if (functionNode.initializers != null) {
      Link<ast.Node> initializers = functionNode.initializers.nodes;
      for (Link<ast.Node> link = initializers; !link.isEmpty; link = link.tail) {
        assert(link.head is ast.Send);
        if (link.head is !ast.SendSet) {
          // A super initializer or constructor redirection.
          foundSuperOrRedirect = true;
          ast.Send call = link.head;
          assert(ast.Initializers.isSuperConstructorCall(call) ||
                 ast.Initializers.isConstructorRedirect(call));
          FunctionElement target = elements[call].implementation;
          CallStructure callStructure =
              elements.getSelector(call).callStructure;
          Link<ast.Node> arguments = call.arguments;
          List<HInstruction> compiledArguments;
          inlinedFrom(constructor, () {
            compiledArguments =
                makeStaticArgumentList(callStructure, arguments, target);
          });
          inlineSuperOrRedirect(target,
                                compiledArguments,
                                constructors,
                                fieldValues,
                                constructor);
        } else {
          // A field initializer.
          ast.SendSet init = link.head;
          Link<ast.Node> arguments = init.arguments;
          assert(!arguments.isEmpty && arguments.tail.isEmpty);
          inlinedFrom(constructor, () {
            visit(arguments.head);
          });
          fieldValues[elements[init]] = pop();
        }
      }
    }

    if (!foundSuperOrRedirect) {
      // No super initializer found. Try to find the default constructor if
      // the class is not Object.
      ClassElement enclosingClass = constructor.enclosingClass;
      ClassElement superClass = enclosingClass.superclass;
      if (!enclosingClass.isObject) {
        assert(superClass != null);
        assert(superClass.isResolved);
        // TODO(johnniwinther): Should we find injected constructors as well?
        FunctionElement target = superClass.lookupDefaultConstructor();
        if (target == null) {
          reporter.internalError(superClass,
              "No default constructor available.");
        }
        List<HInstruction> arguments =
            CallStructure.NO_ARGS.makeArgumentsList(
                const Link<ast.Node>(),
                target.implementation,
                null,
                handleConstantForOptionalParameter);
        inlineSuperOrRedirect(target,
                              arguments,
                              constructors,
                              fieldValues,
                              constructor);
      }
    }
  }

  /**
   * Run through the fields of [cls] and add their potential
   * initializers.
   *
   * Invariant: [classElement] must be an implementation element.
   */
  void buildFieldInitializers(ClassElement classElement,
                              Map<Element, HInstruction> fieldValues) {
    assert(invariant(classElement, classElement.isImplementation));
    classElement.forEachInstanceField(
        (ClassElement enclosingClass, VariableElement member) {
          if (compiler.elementHasCompileTimeError(member)) return;
          reporter.withCurrentElement(member, () {
            TreeElements definitions = member.treeElements;
            ast.Node node = member.node;
            ast.Expression initializer = member.initializer;
            if (initializer == null) {
              // Unassigned fields of native classes are not initialized to
              // prevent overwriting pre-initialized native properties.
              if (!backend.isNativeOrExtendsNative(classElement)) {
                fieldValues[member] = graph.addConstantNull(compiler);
              }
            } else {
              ast.Node right = initializer;
              TreeElements savedElements = elements;
              elements = definitions;
              // In case the field initializer uses closures, run the
              // closure to class mapper.
              compiler.closureToClassMapper.computeClosureToClassMapping(
                  member, node, elements);
              inlinedFrom(member, () => right.accept(this));
              elements = savedElements;
              fieldValues[member] = pop();
            }
          });
        });
  }

  /**
   * Build the factory function corresponding to the constructor
   * [functionElement]:
   *  - Initialize fields with the values of the field initializers of the
   *    current constructor and super constructors or constructors redirected
   *    to, starting from the current constructor.
   *  - Call the constructor bodies, starting from the constructor(s) in the
   *    super class(es).
   */
  HGraph buildFactory(ConstructorElement functionElement) {
    functionElement = functionElement.implementation;
    ClassElement classElement =
        functionElement.enclosingClass.implementation;
    bool isNativeUpgradeFactory =
        backend.isNativeOrExtendsNative(classElement)
            && !backend.isJsInterop(classElement);
    ast.FunctionExpression function = functionElement.node;
    // Note that constructors (like any other static function) do not need
    // to deal with optional arguments. It is the callers job to provide all
    // arguments as if they were positional.

    if (inliningStack.isEmpty) {
      // The initializer list could contain closures.
      openFunction(functionElement, function);
    }

    Map<Element, HInstruction> fieldValues = new Map<Element, HInstruction>();

    // Compile the possible initialization code for local fields and
    // super fields, unless this is a redirecting constructor, in which case
    // the effective target will initialize these.
    if (!functionElement.isRedirectingGenerative) {
      buildFieldInitializers(classElement, fieldValues);
    }

    // Compile field-parameters such as [:this.x:].
    FunctionSignature params = functionElement.functionSignature;
    params.orderedForEachParameter((ParameterElement parameter) {
      if (parameter.isInitializingFormal) {
        // If the [element] is a field-parameter then
        // initialize the field element with its value.
        InitializingFormalElement fieldParameter = parameter;
        HInstruction parameterValue =
            localsHandler.readLocal(fieldParameter);
        fieldValues[fieldParameter.fieldElement] = parameterValue;
      }
    });

    // Analyze the constructor and all referenced constructors and collect
    // initializers and constructor bodies.
    List<FunctionElement> constructors = <FunctionElement>[functionElement];
    buildInitializers(functionElement, constructors, fieldValues);

    // Call the JavaScript constructor with the fields as argument.
    List<HInstruction> constructorArguments = <HInstruction>[];
    List<Element> fields = <Element>[];

    classElement.forEachInstanceField(
        (ClassElement enclosingClass, VariableElement member) {
          HInstruction value = fieldValues[member];
          if (value == null) {
            // Uninitialized native fields are pre-initialized by the native
            // implementation.
            assert(invariant(
                member, isNativeUpgradeFactory || compiler.compilationFailed));
          } else {
            fields.add(member);
            DartType type = localsHandler.substInContext(member.type);
            constructorArguments.add(potentiallyCheckOrTrustType(value, type));
          }
        },
        includeSuperAndInjectedMembers: true);

    InterfaceType type = classElement.thisType;
    TypeMask ssaType =
        new TypeMask.nonNullExact(classElement.declaration, compiler.world);
    List<DartType> instantiatedTypes;
    addInlinedInstantiation(type);
    if (!currentInlinedInstantiations.isEmpty) {
      instantiatedTypes = new List<DartType>.from(currentInlinedInstantiations);
    }

    HInstruction newObject;
    if (!isNativeUpgradeFactory) {
      newObject = new HForeignNew(classElement,
          ssaType,
          constructorArguments,
          instantiatedTypes);
      if (function != null) {
        // TODO(johnniwinther): Provide source information for creation
        // through synthetic constructors.
        newObject.sourceInformation =
            sourceInformationBuilder.buildCreate(function);
      }
      add(newObject);
    } else {
      // Bulk assign to the initialized fields.
      newObject = graph.explicitReceiverParameter;
      // Null guard ensures an error if we are being called from an explicit
      // 'new' of the constructor instead of via an upgrade. It is optimized out
      // if there are field initializers.
      add(new HFieldGet(
          null, newObject, backend.dynamicType, isAssignable: false));
      for (int i = 0; i < fields.length; i++) {
        add(new HFieldSet(fields[i], newObject, constructorArguments[i]));
      }
    }
    removeInlinedInstantiation(type);
    // Create the runtime type information, if needed.
    if (backend.classNeedsRti(classElement)) {
      // Read the values of the type arguments and create a list to set on the
      // newly create object.  We can identify the case where the new list
      // would be of the form:
      //  [getTypeArgumentByIndex(this, 0), .., getTypeArgumentByIndex(this, k)]
      // and k is the number of type arguments of this.  If this is the case,
      // we can simply copy the list from this.

      // These locals are modified by [isIndexedTypeArgumentGet].
      HThis source;  // The source of the type arguments.
      bool allIndexed = true;
      int expectedIndex = 0;
      ClassElement contextClass;  // The class of `this`.
      int remainingTypeVariables;  // The number of 'remaining type variables'
                                   // of `this`.

      /// Helper to identify instructions that read a type variable without
      /// substitution (that is, directly use the index). These instructions
      /// are of the form:
      ///   HInvokeStatic(getTypeArgumentByIndex, this, index)
      ///
      /// Return `true` if [instruction] is of that form and the index is the
      /// next index in the sequence (held in [expectedIndex]).
      bool isIndexedTypeArgumentGet(HInstruction instruction) {
        if (instruction is! HInvokeStatic) return false;
        HInvokeStatic invoke = instruction;
        if (invoke.element != helpers.getTypeArgumentByIndex) {
          return false;
        }
        HConstant index = invoke.inputs[1];
        HInstruction newSource = invoke.inputs[0];
        if (newSource is! HThis) {
          return false;
        }
        if (source == null) {
          // This is the first match. Extract the context class for the type
          // variables and get the list of type variables to keep track of how
          // many arguments we need to process.
          source = newSource;
          contextClass = source.sourceElement.enclosingClass;
          remainingTypeVariables = contextClass.typeVariables.length;
        } else {
          assert(source == newSource);
        }
        // If there are no more type variables, then there are more type
        // arguments for the new object than the source has, and it can't be
        // a copy.  Otherwise remove one argument.
        if (remainingTypeVariables == 0) return false;
        remainingTypeVariables--;
        // Check that the index is the one we expect.
        IntConstantValue constant = index.constant;
        return constant.primitiveValue == expectedIndex++;
      }

      List<HInstruction> typeArguments = <HInstruction>[];
      classElement.typeVariables.forEach((TypeVariableType typeVariable) {
        HInstruction argument = localsHandler.readLocal(
            localsHandler.getTypeVariableAsLocal(typeVariable));
        if (allIndexed && !isIndexedTypeArgumentGet(argument)) {
          allIndexed = false;
        }
        typeArguments.add(argument);
      });

      if (source != null && allIndexed && remainingTypeVariables == 0) {
        copyRuntimeTypeInfo(source, newObject);
      } else {
        newObject =
            callSetRuntimeTypeInfo(classElement, typeArguments, newObject);
      }
    }

    // Generate calls to the constructor bodies.
    HInstruction interceptor = null;
    for (int index = constructors.length - 1; index >= 0; index--) {
      FunctionElement constructor = constructors[index];
      assert(invariant(functionElement, constructor.isImplementation));
      ConstructorBodyElement body = getConstructorBody(constructor);
      if (body == null) continue;

      List bodyCallInputs = <HInstruction>[];
      if (isNativeUpgradeFactory) {
        if (interceptor == null) {
          ConstantValue constant =
              new InterceptorConstantValue(classElement.thisType);
          interceptor = graph.addConstant(constant, compiler);
        }
        bodyCallInputs.add(interceptor);
      }
      bodyCallInputs.add(newObject);
      ResolvedAst resolvedAst = constructor.resolvedAst;
      ast.Node node = resolvedAst.node;
      ClosureClassMap parameterClosureData =
          compiler.closureToClassMapper.getMappingForNestedFunction(node);

      FunctionSignature functionSignature = body.functionSignature;
      // Provide the parameters to the generative constructor body.
      functionSignature.orderedForEachParameter((ParameterElement parameter) {
        // If [parameter] is boxed, it will be a field in the box passed as the
        // last parameter. So no need to directly pass it.
        if (!localsHandler.isBoxed(parameter)) {
          bodyCallInputs.add(localsHandler.readLocal(parameter));
        }
      });

      // If there are locals that escape (ie mutated in closures), we
      // pass the box to the constructor.
      // The box must be passed before any type variable.
      ClosureScope scopeData = parameterClosureData.capturingScopes[node];
      if (scopeData != null) {
        bodyCallInputs.add(localsHandler.readLocal(scopeData.boxElement));
      }

      // Type variables arguments must come after the box (if there is one).
      ClassElement currentClass = constructor.enclosingClass;
      if (backend.classNeedsRti(currentClass)) {
        // If [currentClass] needs RTI, we add the type variables as
        // parameters of the generative constructor body.
        currentClass.typeVariables.forEach((TypeVariableType argument) {
          // TODO(johnniwinther): Substitute [argument] with
          // `localsHandler.substInContext(argument)`.
          bodyCallInputs.add(localsHandler.readLocal(
              localsHandler.getTypeVariableAsLocal(argument)));
        });
      }

      if (!isNativeUpgradeFactory && // TODO(13836): Fix inlining.
          tryInlineMethod(body, null, null, bodyCallInputs, function)) {
        pop();
      } else {
        HInvokeConstructorBody invoke = new HInvokeConstructorBody(
            body.declaration, bodyCallInputs, backend.nonNullType);
        invoke.sideEffects =
            compiler.world.getSideEffectsOfElement(constructor);
        add(invoke);
      }
    }
    if (inliningStack.isEmpty) {
      closeAndGotoExit(new HReturn(newObject,
          sourceInformationBuilder.buildImplicitReturn(functionElement)));
      return closeFunction();
    } else {
      localsHandler.updateLocal(returnLocal, newObject);
      return null;
    }
  }

  /**
   * Documentation wanted -- johnniwinther
   *
   * Invariant: [functionElement] must be the implementation element.
   */
  void openFunction(Element element, ast.Node node) {
    assert(invariant(element, element.isImplementation));
    HBasicBlock block = graph.addNewBlock();
    open(graph.entry);

    localsHandler.startFunction(element, node);
    close(new HGoto()).addSuccessor(block);

    open(block);

    // Add the type parameters of the class as parameters of this method.  This
    // must be done before adding the normal parameters, because their types
    // may contain references to type variables.
    var enclosing = element.enclosingElement;
    if ((element.isConstructor || element.isGenerativeConstructorBody)
        && backend.classNeedsRti(enclosing)) {
      enclosing.typeVariables.forEach((TypeVariableType typeVariable) {
        HParameterValue param = addParameter(
            typeVariable.element, backend.nonNullType);
        localsHandler.directLocals[
            localsHandler.getTypeVariableAsLocal(typeVariable)] = param;
      });
    }

    if (element is FunctionElement) {
      FunctionElement functionElement = element;
      FunctionSignature signature = functionElement.functionSignature;

      // Put the type checks in the first successor of the entry,
      // because that is where the type guards will also be inserted.
      // This way we ensure that a type guard will dominate the type
      // check.
      ClosureScope scopeData =
          localsHandler.closureData.capturingScopes[node];
      signature.orderedForEachParameter((ParameterElement parameterElement) {
        if (element.isGenerativeConstructorBody) {
          if (scopeData != null &&
              scopeData.isCapturedVariable(parameterElement)) {
            // The parameter will be a field in the box passed as the
            // last parameter. So no need to have it.
            return;
          }
        }
        HInstruction newParameter =
            localsHandler.directLocals[parameterElement];
        if (!element.isConstructor ||
            !(element as ConstructorElement).isRedirectingFactory) {
          // Redirection factories must not check their argument types.
          // Example:
          //
          //     class A {
          //       A(String foo) = A.b;
          //       A(int foo) { print(foo); }
          //     }
          //     main() {
          //       new A(499);    // valid even in checked mode.
          //       new A("foo");  // invalid in checked mode.
          //
          // Only the final target is allowed to check for the argument types.
          newParameter =
              potentiallyCheckOrTrustType(newParameter, parameterElement.type);
        }
        localsHandler.directLocals[parameterElement] = newParameter;
      });

      returnType = signature.type.returnType;
    } else {
      // Otherwise it is a lazy initializer which does not have parameters.
      assert(element is VariableElement);
    }

    insertTraceCall(element);
    insertCoverageCall(element);
  }

  insertTraceCall(Element element) {
    if (JavaScriptBackend.TRACE_METHOD == 'console') {
      if (element == backend.traceHelper) return;
      n(e) => e == null ? '' : e.name;
      String name = "${n(element.library)}:${n(element.enclosingClass)}."
        "${n(element)}";
      HConstant nameConstant = addConstantString(name);
      add(new HInvokeStatic(backend.traceHelper,
                            <HInstruction>[nameConstant],
                            backend.dynamicType));
    }
  }

  insertCoverageCall(Element element) {
    if (JavaScriptBackend.TRACE_METHOD == 'post') {
      if (element == backend.traceHelper) return;
      // TODO(sigmund): create a better uuid for elements.
      HConstant idConstant = graph.addConstantInt(element.hashCode, compiler);
      HConstant nameConstant = addConstantString(element.name);
      add(new HInvokeStatic(backend.traceHelper,
                            <HInstruction>[idConstant, nameConstant],
                            backend.dynamicType));
    }
  }

  /// Check that [type] is valid in the context of `localsHandler.contextClass`.
  /// This should only be called in assertions.
  bool assertTypeInContext(DartType type, [Spannable spannable]) {
    return invariant(spannable == null ? CURRENT_ELEMENT_SPANNABLE : spannable,
        () {
          ClassElement contextClass = Types.getClassContext(type);
          return contextClass == null ||
                 contextClass == localsHandler.contextClass;
        },
        message: "Type '$type' is not valid context of "
                 "${localsHandler.contextClass}.");
  }

  /// Build a [HTypeConversion] for convertion [original] to type [type].
  ///
  /// Invariant: [type] must be valid in the context.
  /// See [LocalsHandler.substInContext].
  HInstruction buildTypeConversion(HInstruction original,
                                   DartType type,
                                   int kind) {
    if (type == null) return original;
    type = type.unaliased;
    assert(assertTypeInContext(type, original));
    if (type.isInterfaceType && !type.treatAsRaw) {
      TypeMask subtype = new TypeMask.subtype(type.element, compiler.world);
      HInstruction representations = buildTypeArgumentRepresentations(type);
      add(representations);
      return new HTypeConversion.withTypeRepresentation(type, kind, subtype,
          original, representations);
    } else if (type.isTypeVariable) {
      TypeMask subtype = original.instructionType;
      HInstruction typeVariable = addTypeVariableReference(type);
      return new HTypeConversion.withTypeRepresentation(type, kind, subtype,
          original, typeVariable);
    } else if (type.isFunctionType) {
      String name = kind == HTypeConversion.CAST_TYPE_CHECK
          ? '_asCheck' : '_assertCheck';

      List<HInstruction> arguments =
          <HInstruction>[buildFunctionType(type), original];
      pushInvokeDynamic(
          null,
          new Selector.call(
              new Name(name, helpers.jsHelperLibrary), CallStructure.ONE_ARG),
          null,
          arguments);

      return new HTypeConversion(type, kind, original.instructionType, pop());
    } else {
      return original.convertType(compiler, type, kind);
    }
  }

  HInstruction _trustType(HInstruction original, DartType type) {
    assert(compiler.trustTypeAnnotations);
    assert(type != null);
    type = localsHandler.substInContext(type);
    type = type.unaliased;
    if (type.isDynamic) return original;
    if (!type.isInterfaceType) return original;
    if (type.isObject) return original;
    // The type element is either a class or the void element.
    Element element = type.element;
    TypeMask mask = new TypeMask.subtype(element, compiler.world);
    return new HTypeKnown.pinned(mask, original);
  }

  HInstruction _checkType(HInstruction original, DartType type, int kind) {
    assert(compiler.enableTypeAssertions);
    assert(type != null);
    type = localsHandler.substInContext(type);
    HInstruction other = buildTypeConversion(original, type, kind);
    registry?.registerTypeUse(new TypeUse.isCheck(type));
    return other;
  }

  HInstruction potentiallyCheckOrTrustType(HInstruction original, DartType type,
      { int kind: HTypeConversion.CHECKED_MODE_CHECK }) {
    if (type == null) return original;
    HInstruction checkedOrTrusted = original;
    if (compiler.trustTypeAnnotations) {
      checkedOrTrusted = _trustType(original, type);
    } else if (compiler.enableTypeAssertions) {
      checkedOrTrusted = _checkType(original, type, kind);
    }
    if (checkedOrTrusted == original) return original;
    add(checkedOrTrusted);
    return checkedOrTrusted;
  }

  void assertIsSubtype(ast.Node node, DartType subtype, DartType supertype,
                       String message) {
    HInstruction subtypeInstruction =
        analyzeTypeArgument(localsHandler.substInContext(subtype));
    HInstruction supertypeInstruction =
        analyzeTypeArgument(localsHandler.substInContext(supertype));
    HInstruction messageInstruction =
        graph.addConstantString(new ast.DartString.literal(message), compiler);
    Element element = helpers.assertIsSubtype;
    var inputs = <HInstruction>[subtypeInstruction, supertypeInstruction,
                                messageInstruction];
    HInstruction assertIsSubtype = new HInvokeStatic(
        element, inputs, subtypeInstruction.instructionType);
    registry?.registerTypeVariableBoundsSubtypeCheck(subtype, supertype);
    add(assertIsSubtype);
  }

  HGraph closeFunction() {
    // TODO(kasperl): Make this goto an implicit return.
    if (!isAborted()) closeAndGotoExit(new HGoto());
    graph.finalize();
    return graph;
  }

  void push(HInstruction instruction) {
    add(instruction);
    stack.add(instruction);
  }

  void pushWithPosition(HInstruction instruction, ast.Node node) {
    push(attachPosition(instruction, node));
  }

  HInstruction pop() {
    return stack.removeLast();
  }

  void dup() {
    stack.add(stack.last);
  }

  HInstruction popBoolified() {
    HInstruction value = pop();
    if (_checkOrTrustTypes) {
      return potentiallyCheckOrTrustType(
          value,
          compiler.coreTypes.boolType,
          kind: HTypeConversion.BOOLEAN_CONVERSION_CHECK);
    }
    HInstruction result = new HBoolify(value, backend.boolType);
    add(result);
    return result;
  }

  HInstruction attachPosition(HInstruction target, ast.Node node) {
    if (node != null) {
      target.sourceInformation = sourceInformationBuilder.buildGeneric(node);
    }
    return target;
  }

  void visit(ast.Node node) {
    if (node != null) node.accept(this);
  }

  /// Visit [node] and pop the resulting [HInstruction].
  HInstruction visitAndPop(ast.Node node) {
    node.accept(this);
    return pop();
  }

  visitAssert(ast.Assert node) {
    if (!compiler.enableUserAssertions) return;

    if (!node.hasMessage) {
      // Generate:
      //
      //     assertHelper(condition);
      //
      visit(node.condition);
      pushInvokeStatic(node, helpers.assertHelper, [pop()]);
      pop();
      return;
    }
    // Assert has message. Generate:
    //
    //     if (assertTest(condition)) assertThrow(message);
    //
    void buildCondition() {
      visit(node.condition);
      pushInvokeStatic(node, helpers.assertTest, [pop()]);
    }
    void fail() {
      visit(node.message);
      pushInvokeStatic(node, helpers.assertThrow, [pop()]);
      pop();
    }
    handleIf(node,
             visitCondition: buildCondition,
             visitThen: fail);
  }

  visitBlock(ast.Block node) {
    assert(!isAborted());
    if (!isReachable) return;  // This can only happen when inlining.
    for (Link<ast.Node> link = node.statements.nodes;
         !link.isEmpty;
         link = link.tail) {
      visit(link.head);
      if (!isReachable) {
        // The block has been aborted by a return or a throw.
        if (!stack.isEmpty) {
          reporter.internalError(node, 'Non-empty instruction stack.');
        }
        return;
      }
    }
    assert(!current.isClosed());
    if (!stack.isEmpty) {
      reporter.internalError(node, 'Non-empty instruction stack.');
    }
  }

  visitClassNode(ast.ClassNode node) {
    reporter.internalError(node,
        'SsaBuilder.visitClassNode should not be called.');
  }

  visitThrowExpression(ast.Expression expression) {
    bool old = inExpressionOfThrow;
    try {
      inExpressionOfThrow = true;
      visit(expression);
    } finally {
      inExpressionOfThrow = old;
    }
  }

  visitExpressionStatement(ast.ExpressionStatement node) {
    if (!isReachable) return;
    ast.Throw throwExpression = node.expression.asThrow();
    if (throwExpression != null && inliningStack.isEmpty) {
      visitThrowExpression(throwExpression.expression);
      handleInTryStatement();
      closeAndGotoExit(
          new HThrow(pop(), sourceInformationBuilder.buildThrow(node)));
    } else {
      visit(node.expression);
      pop();
    }
  }

  /**
   * Creates a new loop-header block. The previous [current] block
   * is closed with an [HGoto] and replaced by the newly created block.
   * Also notifies the locals handler that we're entering a loop.
   */
  JumpHandler beginLoopHeader(ast.Node node) {
    assert(!isAborted());
    HBasicBlock previousBlock = close(new HGoto());

    JumpHandler jumpHandler = createJumpHandler(node, isLoopJump: true);
    HBasicBlock loopEntry = graph.addNewLoopHeaderBlock(
        jumpHandler.target,
        jumpHandler.labels());
    previousBlock.addSuccessor(loopEntry);
    open(loopEntry);

    localsHandler.beginLoopHeader(loopEntry);
    return jumpHandler;
  }

  /**
   * Ends the loop:
   * - creates a new block and adds it as successor to the [branchExitBlock] and
   *   any blocks that end in break.
   * - opens the new block (setting as [current]).
   * - notifies the locals handler that we're exiting a loop.
   * [savedLocals] are the locals from the end of the loop condition.
   * [branchExitBlock] is the exit (branching) block of the condition. Generally
   * this is not the top of the loop, since this would lead to critical edges.
   * It is null for degenerate do-while loops that have
   * no back edge because they abort (throw/return/break in the body and have
   * no continues).
   */
  void endLoop(HBasicBlock loopEntry,
               HBasicBlock branchExitBlock,
               JumpHandler jumpHandler,
               LocalsHandler savedLocals) {
    HBasicBlock loopExitBlock = addNewBlock();

    List<LocalsHandler> breakHandlers = <LocalsHandler>[];
    // Collect data for the successors and the phis at each break.
    jumpHandler.forEachBreak((HBreak breakInstruction, LocalsHandler locals) {
      breakInstruction.block.addSuccessor(loopExitBlock);
      breakHandlers.add(locals);
    });

    // The exit block is a successor of the loop condition if it is reached.
    // We don't add the successor in the case of a while/for loop that aborts
    // because the caller of endLoop will be wiring up a special empty else
    // block instead.
    if (branchExitBlock != null) {
      branchExitBlock.addSuccessor(loopExitBlock);
    }
    // Update the phis at the loop entry with the current values of locals.
    localsHandler.endLoop(loopEntry);

    // Start generating code for the exit block.
    open(loopExitBlock);

    // Create a new localsHandler for the loopExitBlock with the correct phis.
    if (!breakHandlers.isEmpty) {
      if (branchExitBlock != null) {
        // Add the values of the locals at the end of the condition block to
        // the phis.  These are the values that flow to the exit if the
        // condition fails.
        breakHandlers.add(savedLocals);
      }
      localsHandler = savedLocals.mergeMultiple(breakHandlers, loopExitBlock);
    } else {
      localsHandler = savedLocals;
    }
  }

  HSubGraphBlockInformation wrapStatementGraph(SubGraph statements) {
    if (statements == null) return null;
    return new HSubGraphBlockInformation(statements);
  }

  HSubExpressionBlockInformation wrapExpressionGraph(SubExpression expression) {
    if (expression == null) return null;
    return new HSubExpressionBlockInformation(expression);
  }

  // For while loops, initializer and update are null.
  // The condition function must return a boolean result.
  // None of the functions must leave anything on the stack.
  void handleLoop(ast.Node loop,
                  void initialize(),
                  HInstruction condition(),
                  void update(),
                  void body()) {
    // Generate:
    //  <initializer>
    //  loop-entry:
    //    if (!<condition>) goto loop-exit;
    //    <body>
    //    <updates>
    //    goto loop-entry;
    //  loop-exit:

    localsHandler.startLoop(loop);

    // The initializer.
    SubExpression initializerGraph = null;
    HBasicBlock startBlock;
    if (initialize != null) {
      HBasicBlock initializerBlock = openNewBlock();
      startBlock = initializerBlock;
      initialize();
      assert(!isAborted());
      initializerGraph =
          new SubExpression(initializerBlock, current);
    }

    loopNesting++;
    JumpHandler jumpHandler = beginLoopHeader(loop);
    HLoopInformation loopInfo = current.loopInformation;
    HBasicBlock conditionBlock = current;
    if (startBlock == null) startBlock = conditionBlock;

    HInstruction conditionInstruction = condition();
    HBasicBlock conditionEndBlock =
        close(new HLoopBranch(conditionInstruction));
    SubExpression conditionExpression =
        new SubExpression(conditionBlock, conditionEndBlock);

    // Save the values of the local variables at the end of the condition
    // block.  These are the values that will flow to the loop exit if the
    // condition fails.
    LocalsHandler savedLocals = new LocalsHandler.from(localsHandler);

    // The body.
    HBasicBlock beginBodyBlock = addNewBlock();
    conditionEndBlock.addSuccessor(beginBodyBlock);
    open(beginBodyBlock);

    localsHandler.enterLoopBody(loop);
    body();

    SubGraph bodyGraph = new SubGraph(beginBodyBlock, lastOpenedBlock);
    HBasicBlock bodyBlock = current;
    if (current != null) close(new HGoto());

    SubExpression updateGraph;

    bool loopIsDegenerate = !jumpHandler.hasAnyContinue() && bodyBlock == null;
    if (!loopIsDegenerate) {
      // Update.
      // We create an update block, even when we are in a while loop. There the
      // update block is the jump-target for continue statements. We could avoid
      // the creation if there is no continue, but for now we always create it.
      HBasicBlock updateBlock = addNewBlock();

      List<LocalsHandler> continueHandlers = <LocalsHandler>[];
      jumpHandler.forEachContinue((HContinue instruction,
                                   LocalsHandler locals) {
        instruction.block.addSuccessor(updateBlock);
        continueHandlers.add(locals);
      });


      if (bodyBlock != null) {
        continueHandlers.add(localsHandler);
        bodyBlock.addSuccessor(updateBlock);
      }

      open(updateBlock);
      localsHandler =
          continueHandlers[0].mergeMultiple(continueHandlers, updateBlock);

      List<LabelDefinition> labels = jumpHandler.labels();
      JumpTarget target = elements.getTargetDefinition(loop);
      if (!labels.isEmpty) {
        beginBodyBlock.setBlockFlow(
            new HLabeledBlockInformation(
                new HSubGraphBlockInformation(bodyGraph),
                jumpHandler.labels(),
                isContinue: true),
            updateBlock);
      } else if (target != null && target.isContinueTarget) {
        beginBodyBlock.setBlockFlow(
            new HLabeledBlockInformation.implicit(
                new HSubGraphBlockInformation(bodyGraph),
                target,
                isContinue: true),
            updateBlock);
      }

      localsHandler.enterLoopUpdates(loop);

      update();

      HBasicBlock updateEndBlock = close(new HGoto());
      // The back-edge completing the cycle.
      updateEndBlock.addSuccessor(conditionBlock);
      updateGraph = new SubExpression(updateBlock, updateEndBlock);

      // Avoid a critical edge from the condition to the loop-exit body.
      HBasicBlock conditionExitBlock = addNewBlock();
      open(conditionExitBlock);
      close(new HGoto());
      conditionEndBlock.addSuccessor(conditionExitBlock);

      endLoop(conditionBlock, conditionExitBlock, jumpHandler, savedLocals);

      conditionBlock.postProcessLoopHeader();
      HLoopBlockInformation info =
          new HLoopBlockInformation(
              HLoopBlockInformation.loopType(loop),
              wrapExpressionGraph(initializerGraph),
              wrapExpressionGraph(conditionExpression),
              wrapStatementGraph(bodyGraph),
              wrapExpressionGraph(updateGraph),
              conditionBlock.loopInformation.target,
              conditionBlock.loopInformation.labels,
              sourceInformationBuilder.buildLoop(loop));

      startBlock.setBlockFlow(info, current);
      loopInfo.loopBlockInformation = info;
    } else {
      // The body of the for/while loop always aborts, so there is no back edge.
      // We turn the code into:
      // if (condition) {
      //   body;
      // } else {
      //   // We always create an empty else block to avoid critical edges.
      // }
      //
      // If there is any break in the body, we attach a synthetic
      // label to the if.
      HBasicBlock elseBlock = addNewBlock();
      open(elseBlock);
      close(new HGoto());
      // Pass the elseBlock as the branchBlock, because that's the block we go
      // to just before leaving the 'loop'.
      endLoop(conditionBlock, elseBlock, jumpHandler, savedLocals);

      SubGraph elseGraph = new SubGraph(elseBlock, elseBlock);
      // Remove the loop information attached to the header.
      conditionBlock.loopInformation = null;

      // Remove the [HLoopBranch] instruction and replace it with
      // [HIf].
      HInstruction condition = conditionEndBlock.last.inputs[0];
      conditionEndBlock.addAtExit(new HIf(condition));
      conditionEndBlock.addSuccessor(elseBlock);
      conditionEndBlock.remove(conditionEndBlock.last);
      HIfBlockInformation info =
          new HIfBlockInformation(
              wrapExpressionGraph(conditionExpression),
              wrapStatementGraph(bodyGraph),
              wrapStatementGraph(elseGraph));

      conditionEndBlock.setBlockFlow(info, current);
      HIf ifBlock = conditionEndBlock.last;
      ifBlock.blockInformation = conditionEndBlock.blockFlow;

      // If the body has any break, attach a synthesized label to the
      // if block.
      if (jumpHandler.hasAnyBreak()) {
        JumpTarget target = elements.getTargetDefinition(loop);
        LabelDefinition label = target.addLabel(null, 'loop');
        label.setBreakTarget();
        SubGraph labelGraph = new SubGraph(conditionBlock, current);
        HLabeledBlockInformation labelInfo = new HLabeledBlockInformation(
                new HSubGraphBlockInformation(labelGraph),
                <LabelDefinition>[label]);

        conditionBlock.setBlockFlow(labelInfo, current);

        jumpHandler.forEachBreak((HBreak breakInstruction, _) {
          HBasicBlock block = breakInstruction.block;
          block.addAtExit(new HBreak.toLabel(label));
          block.remove(breakInstruction);
        });
      }
    }
    jumpHandler.close();
    loopNesting--;
  }

  visitFor(ast.For node) {
    assert(isReachable);
    assert(node.body != null);
    void buildInitializer() {
      ast.Node initializer = node.initializer;
      if (initializer == null) return;
      visit(initializer);
      if (initializer.asExpression() != null) {
        pop();
      }
    }
    HInstruction buildCondition() {
      if (node.condition == null) {
        return graph.addConstantBool(true, compiler);
      }
      visit(node.condition);
      return popBoolified();
    }
    void buildUpdate() {
      for (ast.Expression expression in node.update) {
        visit(expression);
        assert(!isAborted());
        // The result of the update instruction isn't used, and can just
        // be dropped.
        pop();
      }
    }
    void buildBody() {
      visit(node.body);
    }
    handleLoop(node, buildInitializer, buildCondition, buildUpdate, buildBody);
  }

  visitWhile(ast.While node) {
    assert(isReachable);
    HInstruction buildCondition() {
      visit(node.condition);
      return popBoolified();
    }
    handleLoop(node,
               () {},
               buildCondition,
               () {},
               () { visit(node.body); });
  }

  visitDoWhile(ast.DoWhile node) {
    assert(isReachable);
    LocalsHandler savedLocals = new LocalsHandler.from(localsHandler);
    localsHandler.startLoop(node);
    loopNesting++;
    JumpHandler jumpHandler = beginLoopHeader(node);
    HLoopInformation loopInfo = current.loopInformation;
    HBasicBlock loopEntryBlock = current;
    HBasicBlock bodyEntryBlock = current;
    JumpTarget target = elements.getTargetDefinition(node);
    bool hasContinues = target != null && target.isContinueTarget;
    if (hasContinues) {
      // Add extra block to hang labels on.
      // It doesn't currently work if they are on the same block as the
      // HLoopInfo. The handling of HLabeledBlockInformation will visit a
      // SubGraph that starts at the same block again, so the HLoopInfo is
      // either handled twice, or it's handled after the labeled block info,
      // both of which generate the wrong code.
      // Using a separate block is just a simple workaround.
      bodyEntryBlock = openNewBlock();
    }
    localsHandler.enterLoopBody(node);
    visit(node.body);

    // If there are no continues we could avoid the creation of the condition
    // block. This could also lead to a block having multiple entries and exits.
    HBasicBlock bodyExitBlock;
    bool isAbortingBody = false;
    if (current != null) {
      bodyExitBlock = close(new HGoto());
    } else {
      isAbortingBody = true;
      bodyExitBlock = lastOpenedBlock;
    }

    SubExpression conditionExpression;
    bool loopIsDegenerate = isAbortingBody && !hasContinues;
    if (!loopIsDegenerate) {
      HBasicBlock conditionBlock = addNewBlock();

      List<LocalsHandler> continueHandlers = <LocalsHandler>[];
      jumpHandler.forEachContinue((HContinue instruction,
                                   LocalsHandler locals) {
        instruction.block.addSuccessor(conditionBlock);
        continueHandlers.add(locals);
      });

      if (!isAbortingBody) {
        bodyExitBlock.addSuccessor(conditionBlock);
      }

      if (!continueHandlers.isEmpty) {
        if (!isAbortingBody) continueHandlers.add(localsHandler);
        localsHandler =
            savedLocals.mergeMultiple(continueHandlers, conditionBlock);
        SubGraph bodyGraph = new SubGraph(bodyEntryBlock, bodyExitBlock);
        List<LabelDefinition> labels = jumpHandler.labels();
        HSubGraphBlockInformation bodyInfo =
            new HSubGraphBlockInformation(bodyGraph);
        HLabeledBlockInformation info;
        if (!labels.isEmpty) {
          info = new HLabeledBlockInformation(bodyInfo, labels,
                                              isContinue: true);
        } else {
          info = new HLabeledBlockInformation.implicit(bodyInfo, target,
                                                       isContinue: true);
        }
        bodyEntryBlock.setBlockFlow(info, conditionBlock);
      }
      open(conditionBlock);

      visit(node.condition);
      assert(!isAborted());
      HInstruction conditionInstruction = popBoolified();
      HBasicBlock conditionEndBlock = close(
          new HLoopBranch(conditionInstruction, HLoopBranch.DO_WHILE_LOOP));

      HBasicBlock avoidCriticalEdge = addNewBlock();
      conditionEndBlock.addSuccessor(avoidCriticalEdge);
      open(avoidCriticalEdge);
      close(new HGoto());
      avoidCriticalEdge.addSuccessor(loopEntryBlock); // The back-edge.

      conditionExpression =
          new SubExpression(conditionBlock, conditionEndBlock);

      // Avoid a critical edge from the condition to the loop-exit body.
      HBasicBlock conditionExitBlock = addNewBlock();
      open(conditionExitBlock);
      close(new HGoto());
      conditionEndBlock.addSuccessor(conditionExitBlock);

      endLoop(loopEntryBlock, conditionExitBlock, jumpHandler, localsHandler);

      loopEntryBlock.postProcessLoopHeader();
      SubGraph bodyGraph = new SubGraph(loopEntryBlock, bodyExitBlock);
      HLoopBlockInformation loopBlockInfo =
          new HLoopBlockInformation(
              HLoopBlockInformation.DO_WHILE_LOOP,
              null,
              wrapExpressionGraph(conditionExpression),
              wrapStatementGraph(bodyGraph),
              null,
              loopEntryBlock.loopInformation.target,
              loopEntryBlock.loopInformation.labels,
              sourceInformationBuilder.buildLoop(node));
      loopEntryBlock.setBlockFlow(loopBlockInfo, current);
      loopInfo.loopBlockInformation = loopBlockInfo;
    } else {
      // Since the loop has no back edge, we remove the loop information on the
      // header.
      loopEntryBlock.loopInformation = null;

      if (jumpHandler.hasAnyBreak()) {
        // Null branchBlock because the body of the do-while loop always aborts,
        // so we never get to the condition.
        endLoop(loopEntryBlock, null, jumpHandler, localsHandler);

        // Since the body of the loop has a break, we attach a synthesized label
        // to the body.
        SubGraph bodyGraph = new SubGraph(bodyEntryBlock, bodyExitBlock);
        JumpTarget target = elements.getTargetDefinition(node);
        LabelDefinition label = target.addLabel(null, 'loop');
        label.setBreakTarget();
        HLabeledBlockInformation info = new HLabeledBlockInformation(
            new HSubGraphBlockInformation(bodyGraph), <LabelDefinition>[label]);
        loopEntryBlock.setBlockFlow(info, current);
        jumpHandler.forEachBreak((HBreak breakInstruction, _) {
          HBasicBlock block = breakInstruction.block;
          block.addAtExit(new HBreak.toLabel(label));
          block.remove(breakInstruction);
        });
      }
    }
    jumpHandler.close();
    loopNesting--;
  }

  visitFunctionExpression(ast.FunctionExpression node) {
    ClosureClassMap nestedClosureData =
        compiler.closureToClassMapper.getMappingForNestedFunction(node);
    assert(nestedClosureData != null);
    assert(nestedClosureData.closureClassElement != null);
    ClosureClassElement closureClassElement =
        nestedClosureData.closureClassElement;
    FunctionElement callElement = nestedClosureData.callElement;
    // TODO(ahe): This should be registered in codegen, not here.
    // TODO(johnniwinther): Is [registerStaticUse] equivalent to
    // [addToWorkList]?
    registry?.registerStaticUse(new StaticUse.foreignUse(callElement));

    List<HInstruction> capturedVariables = <HInstruction>[];
    closureClassElement.closureFields.forEach((ClosureFieldElement field) {
      Local capturedLocal =
          nestedClosureData.getLocalVariableForClosureField(field);
      assert(capturedLocal != null);
      capturedVariables.add(localsHandler.readLocal(capturedLocal));
    });

    TypeMask type =
        new TypeMask.nonNullExact(closureClassElement, compiler.world);
    push(new HForeignNew(closureClassElement, type, capturedVariables)
        ..sourceInformation = sourceInformationBuilder.buildCreate(node));

    Element methodElement = nestedClosureData.closureElement;
    registry?.registerInstantiatedClosure(methodElement);
  }

  visitFunctionDeclaration(ast.FunctionDeclaration node) {
    assert(isReachable);
    visit(node.function);
    LocalFunctionElement localFunction =
        elements.getFunctionDefinition(node.function);
    localsHandler.updateLocal(localFunction, pop());
  }

  @override
  void visitThisGet(ast.Identifier node, [_]) {
    stack.add(localsHandler.readThis());
  }

  visitIdentifier(ast.Identifier node) {
    if (node.isThis()) {
      visitThisGet(node);
    } else {
      reporter.internalError(node,
          "SsaFromAstMixin.visitIdentifier on non-this.");
    }
  }

  visitIf(ast.If node) {
    assert(isReachable);
    handleIf(
        node,
        visitCondition: () => visit(node.condition),
        visitThen: () => visit(node.thenPart),
        visitElse: node.elsePart != null ? () => visit(node.elsePart) : null,
        sourceInformation: sourceInformationBuilder.buildIf(node));
  }

  void handleIf(ast.Node diagnosticNode,
                {void visitCondition(),
                 void visitThen(),
                 void visitElse(),
                 SourceInformation sourceInformation}) {
    SsaBranchBuilder branchBuilder = new SsaBranchBuilder(this, diagnosticNode);
    branchBuilder.handleIf(
        visitCondition, visitThen, visitElse,
        sourceInformation: sourceInformation);
  }

  @override
  void visitIfNull(ast.Send node, ast.Node left, ast.Node right, _) {
    SsaBranchBuilder brancher = new SsaBranchBuilder(this, node);
    brancher.handleIfNull(() => visit(left), () => visit(right));
  }

  @override
  void visitLogicalAnd(ast.Send node, ast.Node left, ast.Node right, _) {
    SsaBranchBuilder branchBuilder = new SsaBranchBuilder(this, node);
    branchBuilder.handleLogicalAndOrWithLeftNode(
        left,
        () { visit(right); },
        isAnd: true);
  }

  @override
  void visitLogicalOr(ast.Send node, ast.Node left, ast.Node right, _) {
    SsaBranchBuilder branchBuilder = new SsaBranchBuilder(this, node);
    branchBuilder.handleLogicalAndOrWithLeftNode(
        left,
        () { visit(right); },
        isAnd: false);
  }

  @override
  void visitNot(ast.Send node, ast.Node expression, _) {
    assert(node.argumentsNode is ast.Prefix);
    visit(expression);
    SourceInformation sourceInformation =
        sourceInformationBuilder.buildGeneric(node);
    push(new HNot(popBoolified(), backend.boolType)
        ..sourceInformation = sourceInformation);
  }

  @override
  void visitUnary(ast.Send node,
                  UnaryOperator operator,
                  ast.Node expression,_) {
    assert(node.argumentsNode is ast.Prefix);
    HInstruction operand = visitAndPop(expression);

    // See if we can constant-fold right away. This avoids rewrites later on.
    if (operand is HConstant) {
      UnaryOperation operation = constantSystem.lookupUnary(operator);
      HConstant constant = operand;
      ConstantValue folded = operation.fold(constant.constant);
      if (folded != null) {
        stack.add(graph.addConstant(folded, compiler));
        return;
      }
    }

    pushInvokeDynamic(
        node,
        elements.getSelector(node),
        elements.getTypeMask(node),
        [operand],
        sourceInformation: sourceInformationBuilder.buildGeneric(node));
  }

  @override
  void visitBinary(ast.Send node,
                   ast.Node left,
                   BinaryOperator operator,
                   ast.Node right, _) {
    handleBinary(node, left, right);
  }

  @override
  void visitIndex(ast.Send node, ast.Node receiver, ast.Node index, _) {
    generateDynamicSend(node);
  }

  @override
  void visitEquals(ast.Send node, ast.Node left, ast.Node right, _) {
    handleBinary(node, left, right);
  }

  @override
  void visitNotEquals(ast.Send node, ast.Node left, ast.Node right, _) {
    handleBinary(node, left, right);
    pushWithPosition(new HNot(popBoolified(), backend.boolType), node.selector);
  }

  void handleBinary(ast.Send node, ast.Node left, ast.Node right) {
    visitBinarySend(
        visitAndPop(left),
        visitAndPop(right),
        elements.getSelector(node),
        elements.getTypeMask(node),
        node,
        sourceInformation:
            sourceInformationBuilder.buildGeneric(node.selector));
  }

  /// TODO(johnniwinther): Merge [visitBinarySend] with [handleBinary] and
  /// remove use of [location] for source information.
  void visitBinarySend(HInstruction left,
                       HInstruction right,
                       Selector selector,
                       TypeMask mask,
                       ast.Send send,
                       {SourceInformation sourceInformation}) {
    pushInvokeDynamic(send, selector, mask, [left, right],
        sourceInformation: sourceInformation);
  }

  HInstruction generateInstanceSendReceiver(ast.Send send) {
    assert(Elements.isInstanceSend(send, elements));
    if (send.receiver == null) {
      return localsHandler.readThis();
    }
    visit(send.receiver);
    return pop();
  }

  String noSuchMethodTargetSymbolString(Element error, [String prefix]) {
    String result = error.name;
    if (prefix == "set") return "$result=";
    return result;
  }

  /**
   * Returns a set of interceptor classes that contain the given
   * [selector].
   */
  void generateInstanceGetterWithCompiledReceiver(
      ast.Send send,
      Selector selector,
      TypeMask mask,
      HInstruction receiver) {
    assert(Elements.isInstanceSend(send, elements));
    assert(selector.isGetter);
    pushInvokeDynamic(send, selector, mask, [receiver],
        sourceInformation: sourceInformationBuilder.buildGet(send));
  }

  /// Inserts a call to checkDeferredIsLoaded for [prefixElement].
  /// If [prefixElement] is [null] ndo nothing.
  void generateIsDeferredLoadedCheckIfNeeded(PrefixElement prefixElement,
                                             ast.Node location) {
    if (prefixElement == null) return;
    String loadId =
        compiler.deferredLoadTask.getImportDeferName(location, prefixElement);
    HInstruction loadIdConstant = addConstantString(loadId);
    String uri = prefixElement.deferredImport.uri.toString();
    HInstruction uriConstant = addConstantString(uri);
    Element helper = helpers.checkDeferredIsLoaded;
    pushInvokeStatic(location, helper, [loadIdConstant, uriConstant]);
    pop();
  }

  /// Inserts a call to checkDeferredIsLoaded if the send has a prefix that
  /// resolves to a deferred library.
  void generateIsDeferredLoadedCheckOfSend(ast.Send node) {
    generateIsDeferredLoadedCheckIfNeeded(
        compiler.deferredLoadTask.deferredPrefixElement(node, elements),
        node);
  }

  void handleInvalidStaticGet(ast.Send node, Element element) {
    SourceInformation sourceInformation =
        sourceInformationBuilder.buildGet(node);
    generateThrowNoSuchMethod(
        node,
        noSuchMethodTargetSymbolString(element, 'get'),
        argumentNodes: const Link<ast.Node>(),
        sourceInformation: sourceInformation);
  }

  /// Generate read access of an unresolved static or top level entity.
  void generateStaticUnresolvedGet(ast.Send node, Element element) {
    if (element is ErroneousElement) {
      SourceInformation sourceInformation =
          sourceInformationBuilder.buildGet(node);
      // An erroneous element indicates an unresolved static getter.
      handleInvalidStaticGet(node, element);
    } else {
      // This happens when [element] has parse errors.
      assert(invariant(node, element == null || element.isMalformed));
      // TODO(ahe): Do something like the above, that is, emit a runtime
      // error.
      stack.add(graph.addConstantNull(compiler));
    }
  }

  /// Read a static or top level [field] of constant value.
  void generateStaticConstGet(
      ast.Send node,
      FieldElement field,
      ConstantExpression constant,
      SourceInformation sourceInformation) {
    ConstantValue value = backend.constants.getConstantValue(constant);
    HConstant instruction;
    // Constants that are referred via a deferred prefix should be referred
    // by reference.
    PrefixElement prefix = compiler.deferredLoadTask
        .deferredPrefixElement(node, elements);
    if (prefix != null) {
      instruction =
          graph.addDeferredConstant(value, prefix, sourceInformation, compiler);
    } else {
      instruction = graph.addConstant(
          value, compiler, sourceInformation: sourceInformation);
    }
    stack.add(instruction);
    // The inferrer may have found a better type than the constant
    // handler in the case of lists, because the constant handler
    // does not look at elements in the list.
    TypeMask type =
        TypeMaskFactory.inferredTypeForElement(field, compiler);
    if (!type.containsAll(compiler.world) &&
        !instruction.isConstantNull()) {
      // TODO(13429): The inferrer should know that an element
      // cannot be null.
      instruction.instructionType = type.nonNullable();
    }
  }

  @override
  void previsitDeferredAccess(ast.Send node, PrefixElement prefix, _) {
    generateIsDeferredLoadedCheckIfNeeded(prefix, node);
  }

  /// Read a static or top level [field].
  void generateStaticFieldGet(ast.Send node, FieldElement field) {
    ConstantExpression constant =
        backend.constants.getConstantForVariable(field);
    SourceInformation sourceInformation =
        sourceInformationBuilder.buildGet(node);
    if (constant != null) {
      if (!field.isAssignable) {
        // A static final or const. Get its constant value and inline it if
        // the value can be compiled eagerly.
        generateStaticConstGet(node, field, constant, sourceInformation);
      } else {
        // TODO(5346): Try to avoid the need for calling [declaration] before
        // creating an [HStatic].
        HInstruction instruction = new HStatic(
            field.declaration,
            TypeMaskFactory.inferredTypeForElement(field, compiler))
                ..sourceInformation = sourceInformation;
        push(instruction);
      }
    } else {
      HInstruction instruction = new HLazyStatic(
          field,
          TypeMaskFactory.inferredTypeForElement(field, compiler))
              ..sourceInformation = sourceInformation;
      push(instruction);
    }
  }

  /// Generate a getter invocation of the static or top level [getter].
  void generateStaticGetterGet(ast.Send node, MethodElement getter) {
    SourceInformation sourceInformation =
        sourceInformationBuilder.buildGet(node);
    if (getter.isDeferredLoaderGetter) {
      generateDeferredLoaderGet(node, getter, sourceInformation);
    } else {
      pushInvokeStatic(node, getter, <HInstruction>[],
                       sourceInformation: sourceInformation);
    }
  }

  /// Generate a dynamic getter invocation.
  void generateDynamicGet(ast.Send node) {
    HInstruction receiver = generateInstanceSendReceiver(node);
    generateInstanceGetterWithCompiledReceiver(
        node, elements.getSelector(node), elements.getTypeMask(node), receiver);
  }

  /// Generate a closurization of the static or top level [function].
  void generateStaticFunctionGet(ast.Send node, MethodElement function) {
    // TODO(5346): Try to avoid the need for calling [declaration] before
    // creating an [HStatic].
    SourceInformation sourceInformation =
        sourceInformationBuilder.buildGet(node);
    push(new HStatic(function.declaration, backend.nonNullType)
        ..sourceInformation = sourceInformation);
  }

  /// Read a local variable, function or parameter.
  void buildLocalGet(LocalElement local, SourceInformation sourceInformation) {
    stack.add(localsHandler.readLocal(
              local, sourceInformation: sourceInformation));
  }

  void handleLocalGet(ast.Send node, LocalElement local) {
    buildLocalGet(local, sourceInformationBuilder.buildGet(node));
  }

  @override
  void visitDynamicPropertyGet(
      ast.Send node,
      ast.Node receiver,
      Name name,
      _) {
    generateDynamicGet(node);
  }

  @override
  void visitIfNotNullDynamicPropertyGet(
      ast.Send node,
      ast.Node receiver,
      Name name,
      _) {
    // exp?.x compiled as:
    //   t1 = exp;
    //   result = t1 == null ? t1 : t1.x;
    // This is equivalent to t1 == null ? null : t1.x, but in the current form
    // we will be able to later compress it as:
    //   t1 || t1.x
    HInstruction expression;
    SsaBranchBuilder brancher = new SsaBranchBuilder(this, node);
    brancher.handleConditional(
        () {
          expression = visitAndPop(receiver);
          pushCheckNull(expression);
        },
        () => stack.add(expression),
        () {
          generateInstanceGetterWithCompiledReceiver(
              node,
              elements.getSelector(node),
              elements.getTypeMask(node),
              expression);
        });
  }

  /// Pushes a boolean checking [expression] against null.
  pushCheckNull(HInstruction expression) {
    push(new HIdentity(expression, graph.addConstantNull(compiler),
          null, backend.boolType));
  }

  @override
  void visitLocalVariableGet(ast.Send node, LocalVariableElement variable, _) {
    handleLocalGet(node, variable);
  }

  @override
  void visitParameterGet(ast.Send node, ParameterElement parameter, _) {
    handleLocalGet(node, parameter);
  }

  @override
  void visitLocalFunctionGet(ast.Send node, LocalFunctionElement function, _) {
    handleLocalGet(node, function);
  }

  @override
  void visitStaticFieldGet(
      ast.Send node,
      FieldElement field,
      _) {
    generateStaticFieldGet(node, field);
  }

  @override
  void visitStaticFunctionGet(
      ast.Send node,
      MethodElement function,
      _) {
    generateStaticFunctionGet(node, function);
  }

  @override
  void visitStaticGetterGet(
      ast.Send node,
      FunctionElement getter,
      _) {
    generateStaticGetterGet(node, getter);
  }

  @override
  void visitThisPropertyGet(
      ast.Send node,
      Name name,
      _) {
    generateDynamicGet(node);
  }

  @override
  void visitTopLevelFieldGet(
      ast.Send node,
      FieldElement field,
      _) {
    generateStaticFieldGet(node, field);
  }

  @override
  void visitTopLevelFunctionGet(
      ast.Send node,
      MethodElement function,
      _) {
    generateStaticFunctionGet(node, function);
  }

  @override
  void visitTopLevelGetterGet(
      ast.Send node,
      FunctionElement getter,
      _) {
    generateStaticGetterGet(node, getter);
  }

  void generateInstanceSetterWithCompiledReceiver(ast.Send send,
                                                  HInstruction receiver,
                                                  HInstruction value,
                                                  {Selector selector,
                                                   TypeMask mask,
                                                   ast.Node location}) {
    assert(invariant(
        send == null ? location : send,
        send == null || Elements.isInstanceSend(send, elements),
        message: "Unexpected instance setter"
                 "${send != null ? " element: ${elements[send]}" : ""}"));
    if (selector == null) {
      assert(send != null);
      selector = elements.getSelector(send);
      if (mask == null) {
        mask = elements.getTypeMask(send);
      }
    }
    if (location == null) {
      assert(send != null);
      location = send;
    }
    assert(selector.isSetter);
    pushInvokeDynamic(location, selector, mask, [receiver, value],
        sourceInformation: sourceInformationBuilder.buildAssignment(location));
    pop();
    stack.add(value);
  }

  void generateNoSuchSetter(ast.Node location,
                            Element element,
                            HInstruction value) {
    List<HInstruction> arguments =
        value == null ? const <HInstruction>[] : <HInstruction>[value];
    // An erroneous element indicates an unresolved static setter.
    generateThrowNoSuchMethod(
        location, noSuchMethodTargetSymbolString(element, 'set'),
        argumentValues: arguments);
  }

  void generateNonInstanceSetter(ast.SendSet send,
                                 Element element,
                                 HInstruction value,
                                 {ast.Node location}) {
    if (location == null) {
      assert(send != null);
      location = send;
    }
    assert(invariant(location,
        send == null || !Elements.isInstanceSend(send, elements),
        message: "Unexpected non instance setter: $element."));
    if (Elements.isStaticOrTopLevelField(element)) {
      if (element.isSetter) {
        pushInvokeStatic(location, element, <HInstruction>[value]);
        pop();
      } else {
        VariableElement field = element;
        value = potentiallyCheckOrTrustType(value, field.type);
        addWithPosition(new HStaticStore(element, value), location);
      }
      stack.add(value);
    } else if (Elements.isError(element)) {
      generateNoSuchSetter(location, element,  send == null ? null : value);
    } else if (Elements.isMalformed(element)) {
      // TODO(ahe): Do something like [generateWrongArgumentCountError].
      stack.add(graph.addConstantNull(compiler));
    } else {
      stack.add(value);
      LocalElement local = element;
      // If the value does not already have a name, give it here.
      if (value.sourceElement == null) {
        value.sourceElement = local;
      }
      HInstruction checkedOrTrusted =
          potentiallyCheckOrTrustType(value, local.type);
      if (!identical(checkedOrTrusted, value)) {
        pop();
        stack.add(checkedOrTrusted);
      }

      localsHandler.updateLocal(local, checkedOrTrusted,
          sourceInformation:
              sourceInformationBuilder.buildAssignment(location));
    }
  }

  HInstruction invokeInterceptor(HInstruction receiver) {
    HInterceptor interceptor = new HInterceptor(receiver, backend.nonNullType);
    add(interceptor);
    return interceptor;
  }

  HLiteralList buildLiteralList(List<HInstruction> inputs) {
    return new HLiteralList(inputs, backend.extendableArrayType);
  }

  // TODO(karlklose): change construction of the representations to be GVN'able
  // (dartbug.com/7182).
  HInstruction buildTypeArgumentRepresentations(DartType type) {
    // Compute the representation of the type arguments, including access
    // to the runtime type information for type variables as instructions.
    if (type.isTypeVariable) {
      return buildLiteralList(<HInstruction>[addTypeVariableReference(type)]);
    } else {
      assert(type.element.isClass);
      InterfaceType interface = type;
      List<HInstruction> inputs = <HInstruction>[];
      List<js.Expression> templates = <js.Expression>[];
      for (DartType argument in interface.typeArguments) {
        // As we construct the template in stages, we have to make sure that for
        // each part the generated sub-template's holes match the index of the
        // inputs that are later used to instantiate it. We do this by starting
        // the indexing with the number of inputs from previous sub-templates.
        templates.add(
            rtiEncoder.getTypeRepresentationWithPlaceholders(
                argument, (variable) {
              HInstruction runtimeType = addTypeVariableReference(variable);
              inputs.add(runtimeType);
            }, firstPlaceholderIndex: inputs.length));
      }
      // TODO(sra): This is a fresh template each time.  We can't let the
      // template manager build them.
      js.Template code = new js.Template(null,
                                         new js.ArrayInitializer(templates));
      HInstruction representation =
          new HForeignCode(code, backend.readableArrayType, inputs,
              nativeBehavior: native.NativeBehavior.PURE_ALLOCATION);
      return representation;
    }
  }

  @override
  void visitAs(ast.Send node, ast.Node expression, DartType type, _) {
    HInstruction expressionInstruction = visitAndPop(expression);
    if (type.isMalformed) {
      ErroneousElement element = type.element;
      generateTypeError(node, element.message);
    } else {
      HInstruction converted = buildTypeConversion(
          expressionInstruction,
          localsHandler.substInContext(type),
          HTypeConversion.CAST_TYPE_CHECK);
      if (converted != expressionInstruction) add(converted);
      stack.add(converted);
    }
  }

  @override
  void visitIs(ast.Send node, ast.Node expression, DartType type, _) {
    HInstruction expressionInstruction = visitAndPop(expression);
    push(buildIsNode(node, type, expressionInstruction));
  }

  @override
  void visitIsNot(ast.Send node, ast.Node expression, DartType type, _) {
    HInstruction expressionInstruction = visitAndPop(expression);
    HInstruction instruction = buildIsNode(node, type, expressionInstruction);
    add(instruction);
    push(new HNot(instruction, backend.boolType));
  }

  HInstruction buildIsNode(ast.Node node,
                           DartType type,
                           HInstruction expression) {
    type = localsHandler.substInContext(type).unaliased;
    if (type.isFunctionType) {
      List arguments = [buildFunctionType(type), expression];
      pushInvokeDynamic(
          node,
          new Selector.call(
              new PrivateName('_isTest', helpers.jsHelperLibrary),
              CallStructure.ONE_ARG),
          null,
          arguments);
      return new HIs.compound(type, expression, pop(), backend.boolType);
    } else if (type.isTypeVariable) {
      HInstruction runtimeType = addTypeVariableReference(type);
      Element helper = helpers.checkSubtypeOfRuntimeType;
      List<HInstruction> inputs = <HInstruction>[expression, runtimeType];
      pushInvokeStatic(null, helper, inputs, typeMask: backend.boolType);
      HInstruction call = pop();
      return new HIs.variable(type, expression, call, backend.boolType);
    } else if (RuntimeTypes.hasTypeArguments(type)) {
      ClassElement element = type.element;
      Element helper = helpers.checkSubtype;
      HInstruction representations =
          buildTypeArgumentRepresentations(type);
      add(representations);
      js.Name operator = backend.namer.operatorIs(element);
      HInstruction isFieldName = addConstantStringFromName(operator);
      HInstruction asFieldName = compiler.world.hasAnyStrictSubtype(element)
          ? addConstantStringFromName(backend.namer.substitutionName(element))
          : graph.addConstantNull(compiler);
      List<HInstruction> inputs = <HInstruction>[expression,
                                                 isFieldName,
                                                 representations,
                                                 asFieldName];
      pushInvokeStatic(node, helper, inputs, typeMask: backend.boolType);
      HInstruction call = pop();
      return new HIs.compound(type, expression, call, backend.boolType);
    } else if (type.isMalformed) {
      ErroneousElement element = type.element;
      generateTypeError(node, element.message);
      HInstruction call = pop();
      return new HIs.compound(type, expression, call, backend.boolType);
    } else {
      if (backend.hasDirectCheckFor(type)) {
        return new HIs.direct(type, expression, backend.boolType);
      }
      // The interceptor is not always needed.  It is removed by optimization
      // when the receiver type or tested type permit.
      return new HIs.raw(
          type, expression, invokeInterceptor(expression), backend.boolType);
    }
  }

  HInstruction buildFunctionType(FunctionType type) {
    type.accept(new TypeBuilder(compiler.world), this);
    return pop();
  }

  void addDynamicSendArgumentsToList(ast.Send node, List<HInstruction> list) {
    CallStructure callStructure = elements.getSelector(node).callStructure;
    if (callStructure.namedArgumentCount == 0) {
      addGenericSendArgumentsToList(node.arguments, list);
    } else {
      // Visit positional arguments and add them to the list.
      Link<ast.Node> arguments = node.arguments;
      int positionalArgumentCount = callStructure.positionalArgumentCount;
      for (int i = 0;
           i < positionalArgumentCount;
           arguments = arguments.tail, i++) {
        visit(arguments.head);
        list.add(pop());
      }

      // Visit named arguments and add them into a temporary map.
      Map<String, HInstruction> instructions =
          new Map<String, HInstruction>();
      List<String> namedArguments = callStructure.namedArguments;
      int nameIndex = 0;
      for (; !arguments.isEmpty; arguments = arguments.tail) {
        visit(arguments.head);
        instructions[namedArguments[nameIndex++]] = pop();
      }

      // Iterate through the named arguments to add them to the list
      // of instructions, in an order that can be shared with
      // selectors with the same named arguments.
      List<String> orderedNames = callStructure.getOrderedNamedArguments();
      for (String name in orderedNames) {
        list.add(instructions[name]);
      }
    }
  }

  /**
   * Returns a list with the evaluated [arguments] in the normalized order.
   *
   * Precondition: `this.applies(element, world)`.
   * Invariant: [element] must be an implementation element.
   */
  List<HInstruction> makeStaticArgumentList(CallStructure callStructure,
                                            Link<ast.Node> arguments,
                                            FunctionElement element) {
    assert(invariant(element, element.isImplementation));

    HInstruction compileArgument(ast.Node argument) {
      visit(argument);
      return pop();
    }

    return callStructure.makeArgumentsList(
        arguments,
        element,
        compileArgument,
        backend.isJsInterop(element) ?
            handleConstantForOptionalParameterJsInterop :
            handleConstantForOptionalParameter);
  }

  void addGenericSendArgumentsToList(Link<ast.Node> link, List<HInstruction> list) {
    for (; !link.isEmpty; link = link.tail) {
      visit(link.head);
      list.add(pop());
    }
  }

  /// Generate a dynamic method, getter or setter invocation.
  void generateDynamicSend(ast.Send node) {
    HInstruction receiver = generateInstanceSendReceiver(node);
    _generateDynamicSend(node, receiver);
  }

  void _generateDynamicSend(ast.Send node, HInstruction receiver) {
    Selector selector = elements.getSelector(node);
    TypeMask mask = elements.getTypeMask(node);
    SourceInformation sourceInformation =
        sourceInformationBuilder.buildCall(node, node.selector);

    List<HInstruction> inputs = <HInstruction>[];
    inputs.add(receiver);
    addDynamicSendArgumentsToList(node, inputs);

    pushInvokeDynamic(node, selector, mask, inputs,
                      sourceInformation: sourceInformation);
    if (selector.isSetter || selector.isIndexSet) {
      pop();
      stack.add(inputs.last);
    }
  }

  @override
  visitDynamicPropertyInvoke(
      ast.Send node,
      ast.Node receiver,
      ast.NodeList arguments,
      Selector selector,
      _) {
    generateDynamicSend(node);
  }

  @override
  visitIfNotNullDynamicPropertyInvoke(
      ast.Send node,
      ast.Node receiver,
      ast.NodeList arguments,
      Selector selector,
      _) {
    /// Desugar `exp?.m()` to `(t1 = exp) == null ? t1 : t1.m()`
    HInstruction receiver;
    SsaBranchBuilder brancher = new SsaBranchBuilder(this, node);
    brancher.handleConditional(
        () {
          receiver = generateInstanceSendReceiver(node);
          pushCheckNull(receiver);
        },
        () => stack.add(receiver),
        () => _generateDynamicSend(node, receiver));
  }

  @override
  visitThisPropertyInvoke(
      ast.Send node,
      ast.NodeList arguments,
      Selector selector,
      _) {
    generateDynamicSend(node);
  }

  @override
  visitExpressionInvoke(
      ast.Send node,
      ast.Node expression,
      ast.NodeList arguments,
      CallStructure callStructure,
      _) {
    generateCallInvoke(
        node,
        visitAndPop(expression),
        sourceInformationBuilder.buildCall(node, node.argumentsNode));
  }

  @override
  visitThisInvoke(
      ast.Send node,
      ast.NodeList arguments,
      CallStructure callStructure,
      _) {
    generateCallInvoke(
        node,
        localsHandler.readThis(),
        sourceInformationBuilder.buildCall(node, node.argumentsNode));
  }

  @override
  visitParameterInvoke(
      ast.Send node,
      ParameterElement parameter,
      ast.NodeList arguments,
      CallStructure callStructure,
      _) {
    generateCallInvoke(
        node,
            localsHandler.readLocal(parameter),
        sourceInformationBuilder.buildCall(node, node.argumentsNode));
  }

  @override
  visitLocalVariableInvoke(
      ast.Send node,
      LocalVariableElement variable,
      ast.NodeList arguments,
      CallStructure callStructure,
      _) {
    generateCallInvoke(
        node,
        localsHandler.readLocal(variable),
        sourceInformationBuilder.buildCall(node, node.argumentsNode));
  }

  @override
  visitLocalFunctionInvoke(
      ast.Send node,
      LocalFunctionElement function,
      ast.NodeList arguments,
      CallStructure callStructure,
      _) {
    generateCallInvoke(
        node,
        localsHandler.readLocal(function),
        sourceInformationBuilder.buildCall(node, node.argumentsNode));
  }

  @override
  visitLocalFunctionIncompatibleInvoke(
      ast.Send node,
      LocalFunctionElement function,
      ast.NodeList arguments,
      CallStructure callStructure,
      _) {
    generateCallInvoke(node, localsHandler.readLocal(function),
        sourceInformationBuilder.buildCall(node, node.argumentsNode));
  }

  void handleForeignJs(ast.Send node) {
    Link<ast.Node> link = node.arguments;
    // Don't visit the first argument, which is the type, and the second
    // argument, which is the foreign code.
    if (link.isEmpty || link.tail.isEmpty) {
      // We should not get here because the call should be compiled to NSM.
      reporter.internalError(node.argumentsNode,
          'At least two arguments expected.');
    }
    native.NativeBehavior nativeBehavior =
        compiler.enqueuer.resolution.nativeEnqueuer.getNativeBehaviorOf(node);

    List<HInstruction> inputs = <HInstruction>[];
    addGenericSendArgumentsToList(link.tail.tail, inputs);

    if (nativeBehavior.codeTemplate.positionalArgumentCount != inputs.length) {
      reporter.reportErrorMessage(
          node, MessageKind.GENERIC,
          {'text':
            'Mismatch between number of placeholders'
            ' and number of arguments.'});
      stack.add(graph.addConstantNull(compiler));  // Result expected on stack.
      return;
    }

    if (native.HasCapturedPlaceholders.check(nativeBehavior.codeTemplate.ast)) {
      reporter.reportErrorMessage(node, MessageKind.JS_PLACEHOLDER_CAPTURE);
    }

    TypeMask ssaType =
        TypeMaskFactory.fromNativeBehavior(nativeBehavior, compiler);

    SourceInformation sourceInformation =
        sourceInformationBuilder.buildCall(node, node.argumentsNode);
    if (nativeBehavior.codeTemplate.isExpression) {
      push(new HForeignCode(
          nativeBehavior.codeTemplate, ssaType, inputs,
          effects: nativeBehavior.sideEffects,
          nativeBehavior: nativeBehavior)
              ..sourceInformation = sourceInformation);
    } else {
      push(new HForeignCode(
          nativeBehavior.codeTemplate, ssaType, inputs,
          isStatement: true,
          effects: nativeBehavior.sideEffects,
          nativeBehavior: nativeBehavior)
              ..sourceInformation = sourceInformation);
    }
  }

  void handleJsStringConcat(ast.Send node) {
    List<HInstruction> inputs = <HInstruction>[];
    addGenericSendArgumentsToList(node.arguments, inputs);
    if (inputs.length != 2) {
      reporter.internalError(node.argumentsNode, 'Two arguments expected.');
    }
    push(new HStringConcat(inputs[0], inputs[1], node, backend.stringType));
  }

  void handleForeignJsCurrentIsolateContext(ast.Send node) {
    if (!node.arguments.isEmpty) {
      reporter.internalError(node,
          'Too many arguments to JS_CURRENT_ISOLATE_CONTEXT.');
    }

    if (!compiler.hasIsolateSupport) {
      // If the isolate library is not used, we just generate code
      // to fetch the static state.
      String name = backend.namer.staticStateHolder;
      push(new HForeignCode(js.js.parseForeignJS(name),
                            backend.dynamicType,
                            <HInstruction>[]));
    } else {
      // Call a helper method from the isolate library. The isolate
      // library uses its own isolate structure, that encapsulates
      // Leg's isolate.
      Element element = helpers.currentIsolate;
      if (element == null) {
        reporter.internalError(node,
            'Isolate library and compiler mismatch.');
      }
      pushInvokeStatic(null, element, [], typeMask: backend.dynamicType);
    }
  }

  void handleForeignJsGetFlag(ast.Send node) {
    List<ast.Node> arguments = node.arguments.toList();
     ast.Node argument;
     switch (arguments.length) {
     case 0:
       reporter.reportErrorMessage(
           node, MessageKind.GENERIC,
           {'text': 'Error: Expected one argument to JS_GET_FLAG.'});
       return;
     case 1:
       argument = arguments[0];
       break;
     default:
       for (int i = 1; i < arguments.length; i++) {
         reporter.reportErrorMessage(
             arguments[i], MessageKind.GENERIC,
             {'text': 'Error: Extra argument to JS_GET_FLAG.'});
       }
       return;
     }
     ast.LiteralString string = argument.asLiteralString();
     if (string == null) {
       reporter.reportErrorMessage(
           argument, MessageKind.GENERIC,
           {'text': 'Error: Expected a literal string.'});
     }
     String name = string.dartString.slowToString();
     bool value = false;
     switch (name) {
       case 'MUST_RETAIN_METADATA':
         value = backend.mustRetainMetadata;
         break;
       case 'USE_CONTENT_SECURITY_POLICY':
         value = compiler.useContentSecurityPolicy;
         break;
       default:
         reporter.reportErrorMessage(
             node, MessageKind.GENERIC,
             {'text': 'Error: Unknown internal flag "$name".'});
     }
     stack.add(graph.addConstantBool(value, compiler));
  }

  void handleForeignJsGetName(ast.Send node) {
    List<ast.Node> arguments = node.arguments.toList();
    ast.Node argument;
    switch (arguments.length) {
    case 0:
      reporter.reportErrorMessage(
          node, MessageKind.GENERIC,
          {'text': 'Error: Expected one argument to JS_GET_NAME.'});
      return;
    case 1:
      argument = arguments[0];
      break;
    default:
      for (int i = 1; i < arguments.length; i++) {
        reporter.reportErrorMessage(
            arguments[i], MessageKind.GENERIC,
            {'text': 'Error: Extra argument to JS_GET_NAME.'});
      }
      return;
    }
    Element element = elements[argument];
    if (element == null ||
        element is! FieldElement ||
        element.enclosingClass != helpers.jsGetNameEnum) {
      reporter.reportErrorMessage(
          argument, MessageKind.GENERIC,
          {'text': 'Error: Expected a JsGetName enum value.'});
    }
    EnumClassElement enumClass = element.enclosingClass;
    int index = enumClass.enumValues.indexOf(element);
    stack.add(
        addConstantStringFromName(
            backend.namer.getNameForJsGetName(
                argument, JsGetName.values[index])));
  }

  void handleForeignJsBuiltin(ast.Send node) {
    List<ast.Node> arguments = node.arguments.toList();
    ast.Node argument;
    if (arguments.length < 2) {
      reporter.reportErrorMessage(
          node, MessageKind.GENERIC,
          {'text': 'Error: Expected at least two arguments to JS_BUILTIN.'});
    }

    Element builtinElement = elements[arguments[1]];
    if (builtinElement == null ||
        (builtinElement is! FieldElement) ||
        builtinElement.enclosingClass != helpers.jsBuiltinEnum) {
      reporter.reportErrorMessage(
          argument, MessageKind.GENERIC,
          {'text': 'Error: Expected a JsBuiltin enum value.'});
    }
    EnumClassElement enumClass = builtinElement.enclosingClass;
    int index = enumClass.enumValues.indexOf(builtinElement);

    js.Template template =
        backend.emitter.builtinTemplateFor(JsBuiltin.values[index]);

    List<HInstruction> compiledArguments = <HInstruction>[];
    for (int i = 2; i < arguments.length; i++) {
      visit(arguments[i]);
      compiledArguments.add(pop());
    }

    native.NativeBehavior nativeBehavior =
        compiler.enqueuer.resolution.nativeEnqueuer.getNativeBehaviorOf(node);

    TypeMask ssaType =
        TypeMaskFactory.fromNativeBehavior(nativeBehavior, compiler);

    push(new HForeignCode(template,
                          ssaType,
                          compiledArguments,
                          nativeBehavior: nativeBehavior));
  }

  void handleForeignJsEmbeddedGlobal(ast.Send node) {
    List<ast.Node> arguments = node.arguments.toList();
    ast.Node globalNameNode;
    switch (arguments.length) {
    case 0:
    case 1:
      reporter.reportErrorMessage(
          node, MessageKind.GENERIC,
          {'text': 'Error: Expected two arguments to JS_EMBEDDED_GLOBAL.'});
      return;
    case 2:
      // The type has been extracted earlier. We are only interested in the
      // name in this function.
      globalNameNode = arguments[1];
      break;
    default:
      for (int i = 2; i < arguments.length; i++) {
        reporter.reportErrorMessage(
            arguments[i], MessageKind.GENERIC,
            {'text': 'Error: Extra argument to JS_EMBEDDED_GLOBAL.'});
      }
      return;
    }
    visit(globalNameNode);
    HInstruction globalNameHNode = pop();
    if (!globalNameHNode.isConstantString()) {
      reporter.reportErrorMessage(
          arguments[1], MessageKind.GENERIC,
          {'text': 'Error: Expected String as second argument '
                   'to JS_EMBEDDED_GLOBAL.'});
      return;
    }
    HConstant hConstant = globalNameHNode;
    StringConstantValue constant = hConstant.constant;
    String globalName = constant.primitiveValue.slowToString();
    js.Template expr = js.js.expressionTemplateYielding(
        backend.emitter.generateEmbeddedGlobalAccess(globalName));
    native.NativeBehavior nativeBehavior =
        compiler.enqueuer.resolution.nativeEnqueuer.getNativeBehaviorOf(node);
    TypeMask ssaType =
        TypeMaskFactory.fromNativeBehavior(nativeBehavior, compiler);
    push(new HForeignCode(expr, ssaType, const [],
            nativeBehavior: nativeBehavior));
  }

  void handleJsInterceptorConstant(ast.Send node) {
    // Single argument must be a TypeConstant which is converted into a
    // InterceptorConstant.
    if (!node.arguments.isEmpty && node.arguments.tail.isEmpty) {
      ast.Node argument = node.arguments.head;
      visit(argument);
      HInstruction argumentInstruction = pop();
      if (argumentInstruction is HConstant) {
        ConstantValue argumentConstant = argumentInstruction.constant;
        if (argumentConstant is TypeConstantValue) {
          ConstantValue constant =
              new InterceptorConstantValue(argumentConstant.representedType);
          HInstruction instruction = graph.addConstant(constant, compiler);
          stack.add(instruction);
          return;
        }
      }
    }
    reporter.reportErrorMessage(
        node,
        MessageKind.WRONG_ARGUMENT_FOR_JS_INTERCEPTOR_CONSTANT);
    stack.add(graph.addConstantNull(compiler));
  }

  void handleForeignJsCallInIsolate(ast.Send node) {
    Link<ast.Node> link = node.arguments;
    if (!compiler.hasIsolateSupport) {
      // If the isolate library is not used, we just invoke the
      // closure.
      visit(link.tail.head);
      push(new HInvokeClosure(new Selector.callClosure(0),
                              <HInstruction>[pop()],
                              backend.dynamicType));
    } else {
      // Call a helper method from the isolate library.
      Element element = helpers.callInIsolate;
      if (element == null) {
        reporter.internalError(node,
            'Isolate library and compiler mismatch.');
      }
      List<HInstruction> inputs = <HInstruction>[];
      addGenericSendArgumentsToList(link, inputs);
      pushInvokeStatic(node, element, inputs, typeMask: backend.dynamicType);
    }
  }

  FunctionSignature handleForeignRawFunctionRef(ast.Send node, String name) {
    if (node.arguments.isEmpty || !node.arguments.tail.isEmpty) {
      reporter.internalError(node.argumentsNode,
          '"$name" requires exactly one argument.');
    }
    ast.Node closure = node.arguments.head;
    Element element = elements[closure];
    if (!Elements.isStaticOrTopLevelFunction(element)) {
      reporter.internalError(closure,
          '"$name" requires a static or top-level method.');
    }
    FunctionElement function = element;
    // TODO(johnniwinther): Try to eliminate the need to distinguish declaration
    // and implementation signatures. Currently it is need because the
    // signatures have different elements for parameters.
    FunctionElement implementation = function.implementation;
    FunctionSignature params = implementation.functionSignature;
    if (params.optionalParameterCount != 0) {
      reporter.internalError(closure,
          '"$name" does not handle closure with optional parameters.');
    }

    registry?.registerStaticUse(
        new StaticUse.foreignUse(function));
    push(new HForeignCode(
        js.js.expressionTemplateYielding(
            backend.emitter.staticFunctionAccess(function)),
        backend.dynamicType,
        <HInstruction>[],
        nativeBehavior: native.NativeBehavior.PURE));
    return params;
  }

  void handleForeignDartClosureToJs(ast.Send node, String name) {
    // TODO(ahe): This implements DART_CLOSURE_TO_JS and should probably take
    // care to wrap the closure in another closure that saves the current
    // isolate.
    handleForeignRawFunctionRef(node, name);
  }

  void handleForeignJsSetStaticState(ast.Send node) {
    if (node.arguments.isEmpty || !node.arguments.tail.isEmpty) {
      reporter.internalError(node.argumentsNode,
          'Exactly one argument required.');
    }
    visit(node.arguments.head);
    String isolateName = backend.namer.staticStateHolder;
    SideEffects sideEffects = new SideEffects.empty();
    sideEffects.setAllSideEffects();
    push(new HForeignCode(
        js.js.parseForeignJS("$isolateName = #"),
        backend.dynamicType,
        <HInstruction>[pop()],
        nativeBehavior: native.NativeBehavior.PURE,
        effects: sideEffects));
  }

  void handleForeignJsGetStaticState(ast.Send node) {
    if (!node.arguments.isEmpty) {
      reporter.internalError(node.argumentsNode, 'Too many arguments.');
    }
    push(new HForeignCode(js.js.parseForeignJS(backend.namer.staticStateHolder),
                          backend.dynamicType,
                          <HInstruction>[]));
  }

  void handleForeignSend(ast.Send node, FunctionElement element) {
    String name = element.name;
    if (name == 'JS') {
      handleForeignJs(node);
    } else if (name == 'JS_CURRENT_ISOLATE_CONTEXT') {
      handleForeignJsCurrentIsolateContext(node);
    } else if (name == 'JS_CALL_IN_ISOLATE') {
      handleForeignJsCallInIsolate(node);
    } else if (name == 'DART_CLOSURE_TO_JS') {
      handleForeignDartClosureToJs(node, 'DART_CLOSURE_TO_JS');
    } else if (name == 'RAW_DART_FUNCTION_REF') {
      handleForeignRawFunctionRef(node, 'RAW_DART_FUNCTION_REF');
    } else if (name == 'JS_SET_STATIC_STATE') {
      handleForeignJsSetStaticState(node);
    } else if (name == 'JS_GET_STATIC_STATE') {
      handleForeignJsGetStaticState(node);
    } else if (name == 'JS_GET_NAME') {
      handleForeignJsGetName(node);
    } else if (name == 'JS_EMBEDDED_GLOBAL') {
      handleForeignJsEmbeddedGlobal(node);
    } else if (name == 'JS_BUILTIN') {
      handleForeignJsBuiltin(node);
    } else if (name == 'JS_GET_FLAG') {
      handleForeignJsGetFlag(node);
    } else if (name == 'JS_EFFECT') {
      stack.add(graph.addConstantNull(compiler));
    } else if (name == 'JS_INTERCEPTOR_CONSTANT') {
      handleJsInterceptorConstant(node);
    } else if (name == 'JS_STRING_CONCAT') {
      handleJsStringConcat(node);
    } else {
      reporter.internalError(node, "Unknown foreign: ${element}");
    }
  }

  generateDeferredLoaderGet(ast.Send node,
                            FunctionElement deferredLoader,
                            SourceInformation sourceInformation) {
    // Until now we only handle these as getters.
    invariant(node, deferredLoader.isDeferredLoaderGetter);
    Element loadFunction = compiler.loadLibraryFunction;
    PrefixElement prefixElement = deferredLoader.enclosingElement;
    String loadId =
        compiler.deferredLoadTask.getImportDeferName(node, prefixElement);
    var inputs = [graph.addConstantString(
        new ast.DartString.literal(loadId), compiler)];
    push(new HInvokeStatic(loadFunction, inputs, backend.nonNullType,
                           targetCanThrow: false)
        ..sourceInformation = sourceInformation);
  }

  generateSuperNoSuchMethodSend(ast.Send node,
                                Selector selector,
                                List<HInstruction> arguments) {
    String name = selector.name;

    ClassElement cls = currentNonClosureClass;
    Element element = cls.lookupSuperMember(Identifiers.noSuchMethod_);
    if (compiler.enabledInvokeOn && !element.enclosingClass.isObject) {
      // Register the call as dynamic if [noSuchMethod] on the super
      // class is _not_ the default implementation from [Object], in
      // case the [noSuchMethod] implementation calls
      // [JSInvocationMirror._invokeOn].
      // TODO(johnniwinther): Register this more precisely.
      registry?.registerDynamicUse(new DynamicUse(selector, null));
    }
    String publicName = name;
    if (selector.isSetter) publicName += '=';

    ConstantValue nameConstant = constantSystem.createString(
        new ast.DartString.literal(publicName));

    js.Name internalName = backend.namer.invocationName(selector);

    Element createInvocationMirror = helpers.createInvocationMirror;
    var argumentsInstruction = buildLiteralList(arguments);
    add(argumentsInstruction);

    var argumentNames = new List<HInstruction>();
    for (String argumentName in selector.namedArguments) {
      ConstantValue argumentNameConstant =
          constantSystem.createString(new ast.DartString.literal(argumentName));
      argumentNames.add(graph.addConstant(argumentNameConstant, compiler));
    }
    var argumentNamesInstruction = buildLiteralList(argumentNames);
    add(argumentNamesInstruction);

    ConstantValue kindConstant =
        constantSystem.createInt(selector.invocationMirrorKind);

    pushInvokeStatic(null,
                     createInvocationMirror,
                     [graph.addConstant(nameConstant, compiler),
                      graph.addConstantStringFromName(internalName, compiler),
                      graph.addConstant(kindConstant, compiler),
                      argumentsInstruction,
                      argumentNamesInstruction],
                     typeMask: backend.dynamicType);

    var inputs = <HInstruction>[pop()];
    push(buildInvokeSuper(Selectors.noSuchMethod_, element, inputs));
  }

  /// Generate a call to a super method or constructor.
  void generateSuperInvoke(ast.Send node,
                           FunctionElement function,
                           SourceInformation sourceInformation) {
    // TODO(5347): Try to avoid the need for calling [implementation] before
    // calling [makeStaticArgumentList].
    Selector selector = elements.getSelector(node);
    assert(invariant(node,
        selector.applies(function.implementation, compiler.world),
        message: "$selector does not apply to ${function.implementation}"));
    List<HInstruction> inputs =
        makeStaticArgumentList(selector.callStructure,
                               node.arguments,
                               function.implementation);
    push(buildInvokeSuper(selector, function, inputs, sourceInformation));
  }

  /// Access the value from the super [element].
  void handleSuperGet(ast.Send node, Element element) {
    Selector selector = elements.getSelector(node);
    SourceInformation sourceInformation =
        sourceInformationBuilder.buildGet(node);
    push(buildInvokeSuper(
        selector, element, const <HInstruction>[], sourceInformation));
  }

  /// Invoke .call on the value retrieved from the super [element].
  void handleSuperCallInvoke(ast.Send node, Element element) {
    Selector selector = elements.getSelector(node);
    HInstruction target = buildInvokeSuper(
        selector, element, const <HInstruction>[],
        sourceInformationBuilder.buildGet(node));
    add(target);
    generateCallInvoke(
        node,
        target,
        sourceInformationBuilder.buildCall(node, node.argumentsNode));
  }

  /// Invoke super [method].
  void handleSuperMethodInvoke(
      ast.Send node,
      MethodElement method) {
    generateSuperInvoke(node, method,
        sourceInformationBuilder.buildCall(node, node.selector));
  }

  /// Access an unresolved super property.
  void handleUnresolvedSuperInvoke(ast.Send node) {
    Selector selector = elements.getSelector(node);
    List<HInstruction> arguments = <HInstruction>[];
    if (!node.isPropertyAccess) {
      addGenericSendArgumentsToList(node.arguments, arguments);
    }
    generateSuperNoSuchMethodSend(node, selector, arguments);
  }

  @override
  void visitUnresolvedSuperIndex(
      ast.Send node,
      Element element,
      ast.Node index,
      _) {
    handleUnresolvedSuperInvoke(node);
  }

  @override
  void visitUnresolvedSuperUnary(
      ast.Send node,
      UnaryOperator operator,
      Element element,
      _) {
    handleUnresolvedSuperInvoke(node);
  }

  @override
  void visitUnresolvedSuperBinary(
      ast.Send node,
      Element element,
      BinaryOperator operator,
      ast.Node argument,
      _) {
    handleUnresolvedSuperInvoke(node);
  }

  @override
  void visitUnresolvedSuperGet(
      ast.Send node,
      Element element,
      _) {
    handleUnresolvedSuperInvoke(node);
  }

  @override
  void visitSuperSetterGet(
      ast.Send node,
      MethodElement setter,
      _) {
    handleUnresolvedSuperInvoke(node);
  }

  @override
  void visitUnresolvedSuperInvoke(
      ast.Send node,
      Element element,
      ast.Node argument,
      Selector selector,
      _) {
    handleUnresolvedSuperInvoke(node);
  }

  @override
  void visitSuperFieldGet(
      ast.Send node,
      FieldElement field,
      _) {
    handleSuperGet(node, field);
  }

  @override
  void visitSuperGetterGet(
      ast.Send node,
      MethodElement method,
      _) {
    handleSuperGet(node, method);
  }

  @override
  void visitSuperMethodGet(
      ast.Send node,
      MethodElement method,
      _) {
    handleSuperGet(node, method);
  }

  @override
  void visitSuperFieldInvoke(
      ast.Send node,
      FieldElement field,
      ast.NodeList arguments,
      CallStructure callStructure,
      _) {
    handleSuperCallInvoke(node, field);
  }

  @override
  void visitSuperGetterInvoke(
      ast.Send node,
      MethodElement getter,
      ast.NodeList arguments,
      CallStructure callStructure,
      _) {
    handleSuperCallInvoke(node, getter);
  }

  @override
  void visitSuperMethodInvoke(
      ast.Send node,
      MethodElement method,
      ast.NodeList arguments,
      CallStructure callStructure,
      _) {
    handleSuperMethodInvoke(node, method);
  }

  @override
  void visitSuperIndex(
      ast.Send node,
      MethodElement method,
      ast.Node index,
      _) {
    handleSuperMethodInvoke(node, method);
  }

  @override
  void visitSuperEquals(
      ast.Send node,
      MethodElement method,
      ast.Node argument,
      _) {
    handleSuperMethodInvoke(node, method);
  }

  @override
  void visitSuperBinary(
      ast.Send node,
      MethodElement method,
      BinaryOperator operator,
      ast.Node argument,
      _) {
    handleSuperMethodInvoke(node, method);
  }

  @override
  void visitSuperNotEquals(
      ast.Send node,
      MethodElement method,
      ast.Node argument,
      _) {
    handleSuperMethodInvoke(node, method);
    pushWithPosition(new HNot(popBoolified(), backend.boolType), node.selector);
  }

  @override
  void visitSuperUnary(
      ast.Send node,
      UnaryOperator operator,
      MethodElement method,
      _) {
    handleSuperMethodInvoke(node, method);
  }

  @override
  void visitSuperMethodIncompatibleInvoke(
      ast.Send node,
      MethodElement method,
      ast.NodeList arguments,
      CallStructure callStructure,
      _) {
    handleInvalidSuperInvoke(node, arguments);
  }

  @override
  void visitSuperSetterInvoke(
      ast.Send node,
      SetterElement setter,
      ast.NodeList arguments,
      CallStructure callStructure,
      _) {
    handleInvalidSuperInvoke(node, arguments);
  }

  void handleInvalidSuperInvoke(ast.Send node, ast.NodeList arguments) {
    Selector selector = elements.getSelector(node);
    List<HInstruction> inputs = <HInstruction>[];
    addGenericSendArgumentsToList(arguments.nodes, inputs);
    generateSuperNoSuchMethodSend(node, selector, inputs);
  }

  bool needsSubstitutionForTypeVariableAccess(ClassElement cls) {
    ClassWorld classWorld = compiler.world;
    if (classWorld.isUsedAsMixin(cls)) return true;

    Iterable<ClassElement> subclasses = compiler.world.strictSubclassesOf(cls);
    return subclasses.any((ClassElement subclass) {
      return !rti.isTrivialSubstitution(subclass, cls);
    });
  }

  /**
   * Generate code to extract the type arguments from the object, substitute
   * them as an instance of the type we are testing against (if necessary), and
   * extract the type argument by the index of the variable in the list of type
   * variables for that class.
   */
  HInstruction readTypeVariable(
      ClassElement cls,
      TypeVariableElement variable,
      {SourceInformation sourceInformation}) {
    assert(sourceElement.isInstanceMember);

    HInstruction target = localsHandler.readThis();
    HConstant index = graph.addConstantInt(variable.index, compiler);

    if (needsSubstitutionForTypeVariableAccess(cls)) {
      // TODO(ahe): Creating a string here is unfortunate. It is slow (due to
      // string concatenation in the implementation), and may prevent
      // segmentation of '$'.
      js.Name substitutionName = backend.namer.runtimeTypeName(cls);
      HInstruction substitutionNameInstr = graph.addConstantStringFromName(
          substitutionName, compiler);
      pushInvokeStatic(null,
                       helpers.getRuntimeTypeArgument,
                       [target, substitutionNameInstr, index],
                       typeMask: backend.dynamicType,
                       sourceInformation: sourceInformation);
    } else {
      pushInvokeStatic(
          null,
          helpers.getTypeArgumentByIndex,
          [target, index],
          typeMask: backend.dynamicType,
          sourceInformation: sourceInformation);
    }
    return pop();
  }

  // TODO(karlklose): this is needed to avoid a bug where the resolved type is
  // not stored on a type annotation in the closure translator. Remove when
  // fixed.
  bool hasDirectLocal(Local local) {
    return !localsHandler.isAccessedDirectly(local) ||
            localsHandler.directLocals[local] != null;
  }

  /**
   * Helper to create an instruction that gets the value of a type variable.
   */
  HInstruction addTypeVariableReference(
      TypeVariableType type,
      {SourceInformation sourceInformation}) {

    assert(assertTypeInContext(type));
    Element member = sourceElement;
    bool isClosure = member.enclosingElement.isClosure;
    if (isClosure) {
      ClosureClassElement closureClass = member.enclosingElement;
      member = closureClass.methodElement;
      member = member.outermostEnclosingMemberOrTopLevel;
    }
    bool isInConstructorContext = member.isConstructor ||
        member.isGenerativeConstructorBody;
    Local typeVariableLocal = localsHandler.getTypeVariableAsLocal(type);
    if (isClosure) {
      if (member.isFactoryConstructor ||
          (isInConstructorContext && hasDirectLocal(typeVariableLocal))) {
        // The type variable is used from a closure in a factory constructor.
        // The value of the type argument is stored as a local on the closure
        // itself.
        return localsHandler.readLocal(
            typeVariableLocal, sourceInformation: sourceInformation);
      } else if (member.isFunction ||
                 member.isGetter ||
                 member.isSetter ||
                 isInConstructorContext) {
        // The type variable is stored on the "enclosing object" and needs to be
        // accessed using the this-reference in the closure.
        return readTypeVariable(
            member.enclosingClass,
            type.element,
            sourceInformation: sourceInformation);
      } else {
        assert(member.isField);
        // The type variable is stored in a parameter of the method.
        return localsHandler.readLocal(typeVariableLocal);
      }
    } else if (isInConstructorContext ||
               // When [member] is a field, we can be either
               // generating a checked setter or inlining its
               // initializer in a constructor. An initializer is
               // never built standalone, so in that case [target] is not
               // the [member] itself.
               (member.isField && member != target)) {
      // The type variable is stored in a parameter of the method.
      return localsHandler.readLocal(
          typeVariableLocal, sourceInformation: sourceInformation);
    } else if (member.isInstanceMember) {
      // The type variable is stored on the object.
      return readTypeVariable(
          member.enclosingClass,
          type.element,
          sourceInformation: sourceInformation);
    } else {
      reporter.internalError(type.element,
          'Unexpected type variable in static context.');
      return null;
    }
  }

  HInstruction analyzeTypeArgument(
      DartType argument,
      {SourceInformation sourceInformation}) {

    assert(assertTypeInContext(argument));
    if (argument.treatAsDynamic) {
      // Represent [dynamic] as [null].
      return graph.addConstantNull(compiler);
    }

    if (argument.isTypeVariable) {
      return addTypeVariableReference(
          argument, sourceInformation: sourceInformation);
    }

    List<HInstruction> inputs = <HInstruction>[];

    js.Expression template =
        rtiEncoder.getTypeRepresentationWithPlaceholders(argument, (variable) {
            inputs.add(addTypeVariableReference(variable));
        });

    js.Template code = new js.Template(null, template);
    HInstruction result = new HForeignCode(code, backend.stringType, inputs,
        nativeBehavior: native.NativeBehavior.PURE);
    add(result);
    return result;
  }

  HInstruction handleListConstructor(InterfaceType type,
                                     ast.Node currentNode,
                                     HInstruction newObject) {
    if (!backend.classNeedsRti(type.element) || type.treatAsRaw) {
      return newObject;
    }
    List<HInstruction> inputs = <HInstruction>[];
    type = localsHandler.substInContext(type);
    type.typeArguments.forEach((DartType argument) {
      inputs.add(analyzeTypeArgument(argument));
    });
    // TODO(15489): Register at codegen.
    registry?.registerInstantiation(type);
    return callSetRuntimeTypeInfo(type.element, inputs, newObject);
  }

  void copyRuntimeTypeInfo(HInstruction source, HInstruction target) {
    Element copyHelper = helpers.copyTypeArguments;
    pushInvokeStatic(null, copyHelper, [source, target],
        sourceInformation: target.sourceInformation);
    pop();
  }

  HInstruction callSetRuntimeTypeInfo(ClassElement element,
                                      List<HInstruction> rtiInputs,
                                      HInstruction newObject) {
    if (!backend.classNeedsRti(element) || element.typeVariables.isEmpty) {
      return newObject;
    }

    HInstruction typeInfo = buildLiteralList(rtiInputs);
    add(typeInfo);

    // Set the runtime type information on the object.
    Element typeInfoSetterElement = helpers.setRuntimeTypeInfo;
    pushInvokeStatic(
        null,
        typeInfoSetterElement,
        <HInstruction>[newObject, typeInfo],
        typeMask: backend.dynamicType,
        sourceInformation: newObject.sourceInformation);

    // The new object will now be referenced through the
    // `setRuntimeTypeInfo` call. We therefore set the type of that
    // instruction to be of the object's type.
    assert(invariant(
        CURRENT_ELEMENT_SPANNABLE,
        stack.last is HInvokeStatic || stack.last == newObject,
        message:
          "Unexpected `stack.last`: Found ${stack.last}, "
          "expected ${newObject} or an HInvokeStatic. "
          "State: element=$element, rtiInputs=$rtiInputs, stack=$stack."));
    stack.last.instructionType = newObject.instructionType;
    return pop();
  }

  void handleNewSend(ast.NewExpression node) {
    ast.Send send = node.send;
    generateIsDeferredLoadedCheckOfSend(send);

    bool isFixedList = false;
    bool isFixedListConstructorCall =
        Elements.isFixedListConstructorCall(elements[send], send, compiler);
    bool isGrowableListConstructorCall =
        Elements.isGrowableListConstructorCall(elements[send], send, compiler);

    TypeMask computeType(element) {
      Element originalElement = elements[send];
      if (isFixedListConstructorCall
          || Elements.isFilledListConstructorCall(
                  originalElement, send, compiler)) {
        isFixedList = true;
        TypeMask inferred =
            TypeMaskFactory.inferredForNode(sourceElement, send, compiler);
        return inferred.containsAll(compiler.world)
            ? backend.fixedArrayType
            : inferred;
      } else if (isGrowableListConstructorCall) {
        TypeMask inferred =
            TypeMaskFactory.inferredForNode(sourceElement, send, compiler);
        return inferred.containsAll(compiler.world)
            ? backend.extendableArrayType
            : inferred;
      } else if (Elements.isConstructorOfTypedArraySubclass(
                    originalElement, compiler)) {
        isFixedList = true;
        TypeMask inferred =
            TypeMaskFactory.inferredForNode(sourceElement, send, compiler);
        ClassElement cls = element.enclosingClass;
        assert(backend.isNative(cls.thisType.element));
        return inferred.containsAll(compiler.world)
            ? new TypeMask.nonNullExact(cls.thisType.element, compiler.world)
            : inferred;
      } else if (element.isGenerativeConstructor) {
        ClassElement cls = element.enclosingClass;
        if (cls.isAbstract) {
          // An error will be thrown.
          return new TypeMask.nonNullEmpty();
        } else {
          return new TypeMask.nonNullExact(
              cls.thisType.element, compiler.world);
        }
      } else {
        return TypeMaskFactory.inferredReturnTypeForElement(
            originalElement, compiler);
      }
    }

    Element constructor = elements[send];
    CallStructure callStructure = elements.getSelector(send).callStructure;
    ConstructorElement constructorDeclaration = constructor;
    ConstructorElement constructorImplementation = constructor.implementation;
    constructor = constructorImplementation.effectiveTarget;

    final bool isSymbolConstructor =
        constructorDeclaration == compiler.symbolConstructor;
    final bool isJSArrayTypedConstructor =
        constructorDeclaration == helpers.jsArrayTypedConstructor;

    if (isSymbolConstructor) {
      constructor = compiler.symbolValidatedConstructor;
      assert(invariant(send, constructor != null,
                       message: 'Constructor Symbol.validated is missing'));
      callStructure = compiler.symbolValidatedConstructorSelector.callStructure;
      assert(invariant(send, callStructure != null,
                       message: 'Constructor Symbol.validated is missing'));
    }

    bool isRedirected = constructorDeclaration.isRedirectingFactory;
    if (!constructorDeclaration.isCyclicRedirection) {
      // Insert a check for every deferred redirection on the path to the
      // final target.
      ConstructorElement target = constructorDeclaration;
      while (target.isRedirectingFactory) {
        if (constructorDeclaration.redirectionDeferredPrefix != null) {
          generateIsDeferredLoadedCheckIfNeeded(
              target.redirectionDeferredPrefix,
              node);
        }
        target = target.immediateRedirectionTarget;
      }
    }
    InterfaceType type = elements.getType(node);
    InterfaceType expectedType =
        constructorDeclaration.computeEffectiveTargetType(type);
    expectedType = localsHandler.substInContext(expectedType);

    if (compiler.elementHasCompileTimeError(constructor)) {
      // TODO(ahe): Do something like [generateWrongArgumentCountError].
      stack.add(graph.addConstantNull(compiler));
      return;
    }

    if (checkTypeVariableBounds(node, type)) return;

    // Abstract class instantiation error takes precedence over argument
    // mismatch.
    ClassElement cls = constructor.enclosingClass;
    if (cls.isAbstract && constructor.isGenerativeConstructor) {
      // However, we need to ensure that all arguments are evaluated before we
      // throw the ACIE exception.
      send.arguments.forEach((arg) {
        visit(arg);
        pop();
      });
      generateAbstractClassInstantiationError(send, cls.name);
      return;
    }

    // TODO(5347): Try to avoid the need for calling [implementation] before
    // calling [makeStaticArgumentList].
    constructorImplementation = constructor.implementation;
    if (constructorImplementation.isMalformed ||
        !callStructure.signatureApplies(
            constructorImplementation.functionSignature)) {
      generateWrongArgumentCountError(send, constructor, send.arguments);
      return;
    }

    var inputs = <HInstruction>[];
    if (constructor.isGenerativeConstructor &&
        backend.isNativeOrExtendsNative(constructor.enclosingClass) &&
        !backend.isJsInterop(constructor)) {
      // Native class generative constructors take a pre-constructed object.
      inputs.add(graph.addConstantNull(compiler));
    }
    inputs.addAll(makeStaticArgumentList(callStructure,
                                         send.arguments,
                                         constructorImplementation));

    TypeMask elementType = computeType(constructor);
    if (isFixedListConstructorCall) {
      if (!inputs[0].isNumber(compiler)) {
        HTypeConversion conversion = new HTypeConversion(
          null, HTypeConversion.ARGUMENT_TYPE_CHECK, backend.numType,
          inputs[0], null);
        add(conversion);
        inputs[0] = conversion;
      }
      js.Template code = js.js.parseForeignJS('new Array(#)');
      var behavior = new native.NativeBehavior();
      behavior.typesReturned.add(expectedType);
      // The allocation can throw only if the given length is a double or
      // outside the unsigned 32 bit range.
      // TODO(sra): Array allocation should be an instruction so that canThrow
      // can depend on a length type discovered in optimization.
      bool canThrow = true;
      if (inputs[0].isInteger(compiler) && inputs[0] is HConstant) {
        var constant = inputs[0];
        int value = constant.constant.primitiveValue;
        if (0 <= value && value < 0x100000000) canThrow = false;
      }
      HForeignCode foreign = new HForeignCode(code, elementType, inputs,
          nativeBehavior: behavior,
          throwBehavior: canThrow
              ? native.NativeThrowBehavior.MAY
              : native.NativeThrowBehavior.NEVER);
      push(foreign);
      TypesInferrer inferrer = compiler.typesTask.typesInferrer;
      if (inferrer.isFixedArrayCheckedForGrowable(send)) {
        js.Template code = js.js.parseForeignJS(r'#.fixed$length = Array');
        // We set the instruction as [canThrow] to avoid it being dead code.
        // We need a finer grained side effect.
        add(new HForeignCode(code, backend.nullType, [stack.last],
                throwBehavior: native.NativeThrowBehavior.MAY));
      }
    } else if (isGrowableListConstructorCall) {
      push(buildLiteralList(<HInstruction>[]));
      stack.last.instructionType = elementType;
    } else {
      SourceInformation sourceInformation =
          sourceInformationBuilder.buildNew(send);
      potentiallyAddTypeArguments(inputs, cls, expectedType);
      addInlinedInstantiation(expectedType);
      pushInvokeStatic(node, constructor, inputs,
          typeMask: elementType,
          instanceType: expectedType,
          sourceInformation: sourceInformation);
      removeInlinedInstantiation(expectedType);
    }
    HInstruction newInstance = stack.last;
    if (isFixedList) {
      // Overwrite the element type, in case the allocation site has
      // been inlined.
      newInstance.instructionType = elementType;
      if (context != null) {
        context.allocatedFixedLists.add(newInstance);
      }
    }

    // The List constructor forwards to a Dart static method that does
    // not know about the type argument. Therefore we special case
    // this constructor to have the setRuntimeTypeInfo called where
    // the 'new' is done.
    if (backend.classNeedsRti(coreClasses.listClass) &&
        (isFixedListConstructorCall || isGrowableListConstructorCall ||
         isJSArrayTypedConstructor)) {
      newInstance = handleListConstructor(type, send, pop());
      stack.add(newInstance);
    }

    // Finally, if we called a redirecting factory constructor, check the type.
    if (isRedirected) {
      HInstruction checked = potentiallyCheckOrTrustType(newInstance, type);
      if (checked != newInstance) {
        pop();
        stack.add(checked);
      }
    }
  }

  void potentiallyAddTypeArguments(List<HInstruction> inputs, ClassElement cls,
                                   InterfaceType expectedType,
                                   {SourceInformation sourceInformation}) {
    if (!backend.classNeedsRti(cls)) return;
    assert(expectedType.typeArguments.isEmpty ||
        cls.typeVariables.length == expectedType.typeArguments.length);
    expectedType.typeArguments.forEach((DartType argument) {
      inputs.add(analyzeTypeArgument(
          argument, sourceInformation: sourceInformation));
    });
  }

  /// In checked mode checks the [type] of [node] to be well-bounded. The method
  /// returns [:true:] if an error can be statically determined.
  bool checkTypeVariableBounds(ast.NewExpression node, InterfaceType type) {
    if (!compiler.enableTypeAssertions) return false;

    Map<DartType, Set<DartType>> seenChecksMap =
        new Map<DartType, Set<DartType>>();
    bool definitelyFails = false;

    addTypeVariableBoundCheck(GenericType instance,
                              DartType typeArgument,
                              TypeVariableType typeVariable,
                              DartType bound) {
      if (definitelyFails) return;

      int subtypeRelation = compiler.types.computeSubtypeRelation(typeArgument, bound);
      if (subtypeRelation == Types.IS_SUBTYPE) return;

      String message =
          "Can't create an instance of malbounded type '$type': "
          "'${typeArgument}' is not a subtype of bound '${bound}' for "
          "type variable '${typeVariable}' of type "
          "${type == instance
              ? "'${type.element.thisType}'"
              : "'${instance.element.thisType}' on the supertype "
                "'${instance}' of '${type}'"
            }.";
      if (subtypeRelation == Types.NOT_SUBTYPE) {
        generateTypeError(node, message);
        definitelyFails = true;
        return;
      } else if (subtypeRelation == Types.MAYBE_SUBTYPE) {
        Set<DartType> seenChecks =
            seenChecksMap.putIfAbsent(typeArgument, () => new Set<DartType>());
        if (!seenChecks.contains(bound)) {
          seenChecks.add(bound);
          assertIsSubtype(node, typeArgument, bound, message);
        }
      }
    }

    compiler.types.checkTypeVariableBounds(type, addTypeVariableBoundCheck);
    if (definitelyFails) {
      return true;
    }
    for (InterfaceType supertype in type.element.allSupertypes) {
      DartType instance = type.asInstanceOf(supertype.element);
      compiler.types.checkTypeVariableBounds(instance,
          addTypeVariableBoundCheck);
      if (definitelyFails) {
        return true;
      }
    }
    return false;
  }

  visitStaticSend(ast.Send node) {
    internalError(node, "Unexpected visitStaticSend");
  }

  /// Generate an invocation to the static or top level [function].
  void generateStaticFunctionInvoke(
      ast.Send node,
      FunctionElement function,
      CallStructure callStructure) {
    List<HInstruction> inputs = makeStaticArgumentList(
        callStructure,
        node.arguments,
        function.implementation);

    if (function == compiler.identicalFunction) {
      pushWithPosition(
          new HIdentity(inputs[0], inputs[1], null, backend.boolType), node);
      return;
    } else {
      pushInvokeStatic(node, function, inputs,
          sourceInformation: sourceInformationBuilder.buildCall(
              node, node.selector));
    }
  }

  /// Generate an invocation to a static or top level function with the wrong
  /// number of arguments.
  void generateStaticFunctionIncompatibleInvoke(ast.Send node,
                                                Element element) {
    generateWrongArgumentCountError(node, element, node.arguments);
  }

  @override
  void visitStaticFieldInvoke(
      ast.Send node,
      FieldElement field,
      ast.NodeList arguments,
      CallStructure callStructure,
      _) {
    generateStaticFieldGet(node, field);
    generateCallInvoke(
        node,
        pop(),
        sourceInformationBuilder.buildCall(node, node.argumentsNode));
  }

  @override
  void visitStaticFunctionInvoke(
      ast.Send node,
      MethodElement function,
      ast.NodeList arguments,
      CallStructure callStructure,
      _) {
    generateStaticFunctionInvoke(node, function, callStructure);
  }

  @override
  void visitStaticFunctionIncompatibleInvoke(
      ast.Send node,
      MethodElement function,
      ast.NodeList arguments,
      CallStructure callStructure,
      _) {
    generateStaticFunctionIncompatibleInvoke(node, function);
  }

  @override
  void visitStaticGetterInvoke(
      ast.Send node,
      FunctionElement getter,
      ast.NodeList arguments,
      CallStructure callStructure,
      _) {
    generateStaticGetterGet(node, getter);
    generateCallInvoke(
        node,
        pop(),
        sourceInformationBuilder.buildCall(node, node.argumentsNode));
  }

  @override
  void visitTopLevelFieldInvoke(
      ast.Send node,
      FieldElement field,
      ast.NodeList arguments,
      CallStructure callStructure,
      _) {
    generateStaticFieldGet(node, field);
    generateCallInvoke(
        node,
        pop(),
        sourceInformationBuilder.buildCall(node, node.argumentsNode));
  }

  @override
  void visitTopLevelFunctionInvoke(
      ast.Send node,
      MethodElement function,
      ast.NodeList arguments,
      CallStructure callStructure,
      _) {
    if (backend.isForeign(function)) {
      handleForeignSend(node, function);
    } else {
      generateStaticFunctionInvoke(node, function, callStructure);
    }
  }

  @override
  void visitTopLevelFunctionIncompatibleInvoke(
      ast.Send node,
      MethodElement function,
      ast.NodeList arguments,
      CallStructure callStructure,
      _) {
    generateStaticFunctionIncompatibleInvoke(node, function);
  }

  @override
  void visitTopLevelGetterInvoke(
      ast.Send node,
      FunctionElement getter,
      ast.NodeList arguments,
      CallStructure callStructure,
      _) {
    generateStaticGetterGet(node, getter);
    generateCallInvoke(
        node,
        pop(),
        sourceInformationBuilder.buildCall(node, node.argumentsNode));
  }

  @override
  void visitTopLevelSetterGet(
      ast.Send node,
      MethodElement setter,
      _) {
    handleInvalidStaticGet(node, setter);
  }

  @override
  void visitStaticSetterGet(
      ast.Send node,
      MethodElement setter,
      _) {
    handleInvalidStaticGet(node, setter);
  }

  @override
  void visitUnresolvedGet(
      ast.Send node,
      Element element,
      _) {
    generateStaticUnresolvedGet(node, element);
  }

  void handleInvalidStaticInvoke(ast.Send node, Element element) {
    generateThrowNoSuchMethod(node,
                              noSuchMethodTargetSymbolString(element),
                              argumentNodes: node.arguments);
  }

  @override
  void visitStaticSetterInvoke(
      ast.Send node,
      MethodElement setter,
      ast.NodeList arguments,
      CallStructure callStructure,
      _) {
    handleInvalidStaticInvoke(node, setter);
  }

  @override
  void visitTopLevelSetterInvoke(
      ast.Send node,
      MethodElement setter,
      ast.NodeList arguments,
      CallStructure callStructure,
      _) {
    handleInvalidStaticInvoke(node, setter);
  }

  @override
  void visitUnresolvedInvoke(
      ast.Send node,
      Element element,
      ast.NodeList arguments,
      Selector selector,
      _) {
    if (element is ErroneousElement) {
      // An erroneous element indicates that the function could not be
      // resolved (a warning has been issued).
      handleInvalidStaticInvoke(node, element);
    } else {
      // TODO(ahe): Do something like [generateWrongArgumentCountError].
      stack.add(graph.addConstantNull(compiler));
    }
    return;
  }

  HConstant addConstantString(String string) {
    ast.DartString dartString = new ast.DartString.literal(string);
    return graph.addConstantString(dartString, compiler);
  }

  HConstant addConstantStringFromName(js.Name name) {
    return graph.addConstantStringFromName(name, compiler);
  }

  visitClassTypeLiteralGet(
      ast.Send node,
      ConstantExpression constant,
      _) {
    generateConstantTypeLiteral(node);
  }

  visitClassTypeLiteralInvoke(
      ast.Send node,
      ConstantExpression constant,
      ast.NodeList arguments,
      CallStructure callStructure,
      _) {
    generateConstantTypeLiteral(node);
    generateTypeLiteralCall(node);
  }

  visitTypedefTypeLiteralGet(
      ast.Send node,
      ConstantExpression constant,
      _) {
    generateConstantTypeLiteral(node);
  }

  visitTypedefTypeLiteralInvoke(
      ast.Send node,
      ConstantExpression constant,
      ast.NodeList arguments,
      CallStructure callStructure,
      _) {
    generateConstantTypeLiteral(node);
    generateTypeLiteralCall(node);
  }

  visitTypeVariableTypeLiteralGet(
      ast.Send node,
      TypeVariableElement element,
      _) {
    generateTypeVariableLiteral(node, element.type);
  }

  visitTypeVariableTypeLiteralInvoke(
      ast.Send node,
      TypeVariableElement element,
      ast.NodeList arguments,
      CallStructure callStructure,
      _) {
    generateTypeVariableLiteral(node, element.type);
    generateTypeLiteralCall(node);
  }

  visitDynamicTypeLiteralGet(
      ast.Send node,
      ConstantExpression constant,
      _) {
    generateConstantTypeLiteral(node);
  }

  visitDynamicTypeLiteralInvoke(
      ast.Send node,
      ConstantExpression constant,
      ast.NodeList arguments,
      CallStructure callStructure,
      _) {
    generateConstantTypeLiteral(node);
    generateTypeLiteralCall(node);
  }

  /// Generate the constant value for a constant type literal.
  void generateConstantTypeLiteral(ast.Send node) {
    // TODO(karlklose): add type representation
    if (node.isCall) {
      // The node itself is not a constant but we register the selector (the
      // identifier that refers to the class/typedef) as a constant.
      stack.add(addConstant(node.selector));
    } else {
      stack.add(addConstant(node));
    }
  }

  /// Generate the literal for [typeVariable] in the current context.
  void generateTypeVariableLiteral(ast.Send node,
                                   TypeVariableType typeVariable) {
    DartType type = localsHandler.substInContext(typeVariable);
    HInstruction value = analyzeTypeArgument(type,
        sourceInformation: sourceInformationBuilder.buildGet(node));
    pushInvokeStatic(node,
                     helpers.runtimeTypeToString,
                     [value],
                     typeMask: backend.stringType);
    pushInvokeStatic(node,
                     helpers.createRuntimeType,
                     [pop()]);
  }

  /// Generate a call to a type literal.
  void generateTypeLiteralCall(ast.Send node) {
    // This send is of the form 'e(...)', where e is resolved to a type
    // reference. We create a regular closure call on the result of the type
    // reference instead of creating a NoSuchMethodError to avoid pulling it
    // in if it is not used (e.g., in a try/catch).
    HInstruction target = pop();
    generateCallInvoke(node, target,
        sourceInformationBuilder.buildCall(node, node.argumentsNode));
  }

  /// Generate a '.call' invocation on [target].
  void generateCallInvoke(ast.Send node,
                          HInstruction target,
                          SourceInformation sourceInformation) {
    Selector selector = elements.getSelector(node);
    List<HInstruction> inputs = <HInstruction>[target];
    addDynamicSendArgumentsToList(node, inputs);
    push(new HInvokeClosure(
            new Selector.callClosureFrom(selector),
            inputs, backend.dynamicType)
        ..sourceInformation = sourceInformation);
  }

  visitGetterSend(ast.Send node) {
    internalError(node, "Unexpected visitGetterSend");
  }

  // TODO(antonm): migrate rest of SsaFromAstMixin to internalError.
  internalError(Spannable node, String reason) {
    reporter.internalError(node, reason);
  }

  void generateError(ast.Node node, String message, Element helper) {
    HInstruction errorMessage = addConstantString(message);
    pushInvokeStatic(node, helper, [errorMessage]);
  }

  void generateRuntimeError(ast.Node node, String message) {
    generateError(node, message, helpers.throwRuntimeError);
  }

  void generateTypeError(ast.Node node, String message) {
    generateError(node, message, helpers.throwTypeError);
  }

  void generateAbstractClassInstantiationError(ast.Node node, String message) {
    generateError(node,
                  message,
                  helpers.throwAbstractClassInstantiationError);
  }

  void generateThrowNoSuchMethod(ast.Node diagnosticNode,
                                 String methodName,
                                 {Link<ast.Node> argumentNodes,
                                  List<HInstruction> argumentValues,
                                  List<String> existingArguments,
                                  SourceInformation sourceInformation}) {
    Element helper = helpers.throwNoSuchMethod;
    ConstantValue receiverConstant =
        constantSystem.createString(new ast.DartString.empty());
    HInstruction receiver = graph.addConstant(receiverConstant, compiler);
    ast.DartString dartString = new ast.DartString.literal(methodName);
    ConstantValue nameConstant = constantSystem.createString(dartString);
    HInstruction name = graph.addConstant(nameConstant, compiler);
    if (argumentValues == null) {
      argumentValues = <HInstruction>[];
      argumentNodes.forEach((argumentNode) {
        visit(argumentNode);
        HInstruction value = pop();
        argumentValues.add(value);
      });
    }
    HInstruction arguments = buildLiteralList(argumentValues);
    add(arguments);
    HInstruction existingNamesList;
    if (existingArguments != null) {
      List<HInstruction> existingNames = <HInstruction>[];
      for (String name in existingArguments) {
        HInstruction nameConstant =
            graph.addConstantString(new ast.DartString.literal(name), compiler);
        existingNames.add(nameConstant);
      }
      existingNamesList = buildLiteralList(existingNames);
      add(existingNamesList);
    } else {
      existingNamesList = graph.addConstantNull(compiler);
    }
    pushInvokeStatic(diagnosticNode,
                     helper,
                     [receiver, name, arguments, existingNamesList],
                     sourceInformation: sourceInformation);
  }

  /**
   * Generate code to throw a [NoSuchMethodError] exception for calling a
   * method with a wrong number of arguments or mismatching named optional
   * arguments.
   */
  void generateWrongArgumentCountError(ast.Node diagnosticNode,
                                       FunctionElement function,
                                       Link<ast.Node> argumentNodes) {
    List<String> existingArguments = <String>[];
    FunctionSignature signature = function.functionSignature;
    signature.forEachParameter((Element parameter) {
      existingArguments.add(parameter.name);
    });
    generateThrowNoSuchMethod(diagnosticNode,
                              function.name,
                              argumentNodes: argumentNodes,
                              existingArguments: existingArguments);
  }

  @override
  void bulkHandleNode(ast.Node node, String message, _) {
    internalError(node, "Unexpected bulk handled node: $node");
  }

  @override
  void bulkHandleNew(ast.NewExpression node, [_]) {
    Element element = elements[node.send];
    final bool isSymbolConstructor = element == compiler.symbolConstructor;
    if (!Elements.isMalformed(element)) {
      ConstructorElement function = element;
      element = function.effectiveTarget;
    }
    if (Elements.isError(element)) {
      ErroneousElement error = element;
      if (error.messageKind == MessageKind.CANNOT_FIND_CONSTRUCTOR ||
          error.messageKind == MessageKind.CANNOT_FIND_UNNAMED_CONSTRUCTOR) {
        generateThrowNoSuchMethod(
            node.send,
            noSuchMethodTargetSymbolString(error, 'constructor'),
            argumentNodes: node.send.arguments);
      } else {
        MessageTemplate template = MessageTemplate.TEMPLATES[error.messageKind];
        Message message = template.message(error.messageArguments);
        generateRuntimeError(node.send, message.toString());
      }
    } else if (Elements.isMalformed(element)) {
      // TODO(ahe): Do something like [generateWrongArgumentCountError].
      stack.add(graph.addConstantNull(compiler));
    } else if (node.isConst) {
      stack.add(addConstant(node));
      if (isSymbolConstructor) {
        ConstructedConstantValue symbol = getConstantForNode(node);
        StringConstantValue stringConstant = symbol.fields.values.single;
        String nameString = stringConstant.toDartString().slowToString();
        registry?.registerConstSymbol(nameString);
      }
    } else {
      handleNewSend(node);
    }
  }

  @override
  void errorNonConstantConstructorInvoke(
      ast.NewExpression node,
      Element element,
      DartType type,
      ast.NodeList arguments,
      CallStructure callStructure,
      _) {
    bulkHandleNew(node);
  }

  void pushInvokeDynamic(ast.Node node,
                         Selector selector,
                         TypeMask mask,
                         List<HInstruction> arguments,
                         {SourceInformation sourceInformation}) {

    // We prefer to not inline certain operations on indexables,
    // because the constant folder will handle them better and turn
    // them into simpler instructions that allow further
    // optimizations.
    bool isOptimizableOperationOnIndexable(Selector selector, Element element) {
      bool isLength = selector.isGetter
          && selector.name == "length";
      if (isLength || selector.isIndex) {
        return compiler.world.isSubtypeOf(
            element.enclosingClass.declaration,
            helpers.jsIndexableClass);
      } else if (selector.isIndexSet) {
        return compiler.world.isSubtypeOf(
            element.enclosingClass.declaration,
            helpers.jsMutableIndexableClass);
      } else {
        return false;
      }
    }

    bool isOptimizableOperation(Selector selector, Element element) {
      ClassElement cls = element.enclosingClass;
      if (isOptimizableOperationOnIndexable(selector, element)) return true;
      if (!backend.interceptedClasses.contains(cls)) return false;
      if (selector.isOperator) return true;
      if (selector.isSetter) return true;
      if (selector.isIndex) return true;
      if (selector.isIndexSet) return true;
      if (element == helpers.jsArrayAdd ||
          element == helpers.jsArrayRemoveLast ||
          element == helpers.jsStringSplit) {
        return true;
      }
      return false;
    }

    Element element = compiler.world.locateSingleElement(selector, mask);
    if (element != null &&
        !element.isField &&
        !(element.isGetter && selector.isCall) &&
        !(element.isFunction && selector.isGetter) &&
        !isOptimizableOperation(selector, element)) {
      if (tryInlineMethod(element, selector, mask, arguments, node)) {
        return;
      }
    }

    HInstruction receiver = arguments[0];
    List<HInstruction> inputs = <HInstruction>[];
    bool isIntercepted = backend.isInterceptedSelector(selector);
    if (isIntercepted) {
      inputs.add(invokeInterceptor(receiver));
    }
    inputs.addAll(arguments);
    TypeMask type =
        TypeMaskFactory.inferredTypeForSelector(selector, mask, compiler);
    if (selector.isGetter) {
      push(
          new HInvokeDynamicGetter(selector, mask, null, inputs, type)
              ..sourceInformation = sourceInformation);
    } else if (selector.isSetter) {
      push(
          new HInvokeDynamicSetter(selector, mask, null, inputs, type)
              ..sourceInformation = sourceInformation);
    } else {
      push(
          new HInvokeDynamicMethod(selector, mask, inputs, type, isIntercepted)
              ..sourceInformation = sourceInformation);
    }
  }

  bool _hasNamedParameters(FunctionElement function) {
    FunctionSignature params = function.functionSignature;
    return params.optionalParameterCount > 0
        && params.optionalParametersAreNamed;
  }

  HForeignCode invokeJsInteropFunction(FunctionElement element,
                                       List<HInstruction> arguments,
                                       SourceInformation sourceInformation) {
    assert(backend.isJsInterop(element));
    nativeEmitter.nativeMethods.add(element);
    String templateString;

    if (element.isFactoryConstructor &&
        backend.jsInteropAnalysis.hasAnonymousAnnotation(element.contextClass)) {
      // Factory constructor that is syntactic sugar for creating a JavaScript
      // object literal.
      ConstructorElement constructor = element;
      FunctionSignature params = constructor.functionSignature;
      int i = 0;
      int positions = 0;
      var filteredArguments = <HInstruction>[];
      var parameterNameMap = new Map<String, js.Expression>();
      params.orderedForEachParameter((ParameterElement parameter) {
        // TODO(jacobr): throw if parameter names do not match names of property
        // names in the class.
        assert (parameter.isNamed);
        HInstruction argument = arguments[i];
        if (argument != null) {
          filteredArguments.add(argument);
          parameterNameMap[parameter.name] =
              new js.InterpolatedExpression(positions++);
        }
        i++;
      });
      var codeTemplate = new js.Template(null,
          js.objectLiteral(parameterNameMap));

      var nativeBehavior = new native.NativeBehavior()
        ..codeTemplate = codeTemplate;
      if (compiler.trustJSInteropTypeAnnotations) {
        nativeBehavior.typesReturned.add(constructor.enclosingClass.thisType);
      }
      return new HForeignCode(
          codeTemplate,
          backend.dynamicType, filteredArguments,
          nativeBehavior: nativeBehavior)
        ..sourceInformation = sourceInformation;
    }
    var target = new HForeignCode(js.js.parseForeignJS(
            "${backend.namer.fixedBackendPath(element)}."
            "${backend.getFixedBackendName(element)}"),
        backend.dynamicType,
        <HInstruction>[]);
    add(target);
    // Strip off trailing arguments that were not specified.
    // we could assert that the trailing arguments are all null.
    // TODO(jacobr): rewrite named arguments to an object literal matching
    // the factory constructor case.
    arguments = arguments.where((arg) => arg != null).toList();
    var inputs = <HInstruction>[target]..addAll(arguments);

    var nativeBehavior = new native.NativeBehavior()
      ..sideEffects.setAllSideEffects();

    DartType type = element.isConstructor ?
        element.enclosingClass.thisType : element.type.returnType;
    // Native behavior effects here are similar to native/behavior.dart.
    // The return type is dynamic if we don't trust js-interop type
    // declarations.
    nativeBehavior.typesReturned.add(
        compiler.trustJSInteropTypeAnnotations ? type : const DynamicType());

    // The allocation effects include the declared type if it is native (which
    // includes js interop types).
<<<<<<< HEAD
    if (type.element != null && type.element.isNative) {
=======
    if (type.element != null && backend.isNative(type.element)) {
>>>>>>> c612cd31
      nativeBehavior.typesInstantiated.add(type);
    }

    // It also includes any other JS interop type if we don't trust the
    // annotation or if is declared too broad.
    if (!compiler.trustJSInteropTypeAnnotations || type.isObject ||
        type.isDynamic) {
      nativeBehavior.typesInstantiated.add(
<<<<<<< HEAD
          backend.jsJavaScriptObjectClass.thisType);
=======
          backend.helpers.jsJavaScriptObjectClass.thisType);
>>>>>>> c612cd31
    }

    String code;
    if (element.isGetter) {
      code = "#";
    } else if (element.isSetter) {
      code = "# = #";
    } else {
      var args = new List.filled(arguments.length, '#').join(',');
      code = element.isConstructor ? "new #($args)" : "#($args)";
    }
    js.Template codeTemplate = js.js.parseForeignJS(code);
    nativeBehavior.codeTemplate = codeTemplate;

    return new HForeignCode(
        codeTemplate,
        backend.dynamicType, inputs,
        nativeBehavior: nativeBehavior)
      ..sourceInformation = sourceInformation;
  }

  void pushInvokeStatic(ast.Node location,
                        Element element,
                        List<HInstruction> arguments,
                        {TypeMask typeMask,
                         InterfaceType instanceType,
                         SourceInformation sourceInformation}) {
    // TODO(johnniwinther): Use [sourceInformation] instead of [location].
    if (tryInlineMethod(element, null, null, arguments, location,
                        instanceType: instanceType)) {
      return;
    }

    if (typeMask == null) {
      typeMask =
          TypeMaskFactory.inferredReturnTypeForElement(element, compiler);
    }
    bool targetCanThrow = !compiler.world.getCannotThrow(element);
    // TODO(5346): Try to avoid the need for calling [declaration] before
    var instruction;
    if (backend.isJsInterop(element)) {
      instruction = invokeJsInteropFunction(element, arguments,
          sourceInformation);
    } else {
      // creating an [HInvokeStatic].
      instruction = new HInvokeStatic(
          element.declaration, arguments, typeMask,
          targetCanThrow: targetCanThrow)
        ..sourceInformation = sourceInformation;
      if (!currentInlinedInstantiations.isEmpty) {
        instruction.instantiatedTypes = new List<DartType>.from(
            currentInlinedInstantiations);
      }
      instruction.sideEffects = compiler.world.getSideEffectsOfElement(element);
    }
    if (location == null) {
      push(instruction);
    } else {
      pushWithPosition(instruction, location);
    }
  }

  HInstruction buildInvokeSuper(Selector selector,
                                Element element,
                                List<HInstruction> arguments,
                                [SourceInformation sourceInformation]) {
    HInstruction receiver = localsHandler.readThis();
    // TODO(5346): Try to avoid the need for calling [declaration] before
    // creating an [HStatic].
    List<HInstruction> inputs = <HInstruction>[];
    if (backend.isInterceptedSelector(selector) &&
        // Fields don't need an interceptor; consider generating HFieldGet/Set
        // instead.
        element.kind != ElementKind.FIELD) {
      inputs.add(invokeInterceptor(receiver));
    }
    inputs.add(receiver);
    inputs.addAll(arguments);
    TypeMask type;
    if (!element.isGetter && selector.isGetter) {
      type = TypeMaskFactory.inferredTypeForElement(element, compiler);
    } else {
      type = TypeMaskFactory.inferredReturnTypeForElement(element, compiler);
    }
    HInstruction instruction = new HInvokeSuper(
        element,
        currentNonClosureClass,
        selector,
        inputs,
        type,
        sourceInformation,
        isSetter: selector.isSetter || selector.isIndexSet);
    instruction.sideEffects =
        compiler.world.getSideEffectsOfSelector(selector, null);
    return instruction;
  }

  void handleComplexOperatorSend(ast.SendSet node,
                                 HInstruction receiver,
                                 Link<ast.Node> arguments) {
    HInstruction rhs;
    if (node.isPrefix || node.isPostfix) {
      rhs = graph.addConstantInt(1, compiler);
    } else {
      visit(arguments.head);
      assert(arguments.tail.isEmpty);
      rhs = pop();
    }
    visitBinarySend(
        receiver,
        rhs,
        elements.getOperatorSelectorInComplexSendSet(node),
        elements.getOperatorTypeMaskInComplexSendSet(node),
        node,
        sourceInformation:
          sourceInformationBuilder.buildGeneric(node.assignmentOperator));
  }

  void handleSuperSendSet(ast.SendSet node) {
    Element element = elements[node];
    List<HInstruction> setterInputs = <HInstruction>[];
    void generateSuperSendSet() {
      Selector setterSelector = elements.getSelector(node);
      if (Elements.isUnresolved(element)
          || !setterSelector.applies(element, compiler.world)) {
        generateSuperNoSuchMethodSend(
            node, setterSelector, setterInputs);
        pop();
      } else {
        add(buildInvokeSuper(setterSelector, element, setterInputs));
      }
    }
    if (identical(node.assignmentOperator.source, '=')) {
      addDynamicSendArgumentsToList(node, setterInputs);
      generateSuperSendSet();
      stack.add(setterInputs.last);
    } else {
      Element getter = elements[node.selector];
      List<HInstruction> getterInputs = <HInstruction>[];
      Link<ast.Node> arguments = node.arguments;
      if (node.isIndex) {
        // If node is of the form [:super.foo[0] += 2:], the send has
        // two arguments: the index and the left hand side. We get
        // the index and add it as input of the getter and the
        // setter.
        visit(arguments.head);
        arguments = arguments.tail;
        HInstruction index = pop();
        getterInputs.add(index);
        setterInputs.add(index);
      }
      HInstruction getterInstruction;
      Selector getterSelector =
          elements.getGetterSelectorInComplexSendSet(node);
      if (Elements.isUnresolved(getter)) {
        generateSuperNoSuchMethodSend(
            node,
            getterSelector,
            getterInputs);
        getterInstruction = pop();
      } else {
        getterInstruction = buildInvokeSuper(
            getterSelector, getter, getterInputs);
        add(getterInstruction);
      }

      if (node.isIfNullAssignment) {
        SsaBranchBuilder brancher = new SsaBranchBuilder(this, node);
        brancher.handleIfNull(() => stack.add(getterInstruction),
            () {
              addDynamicSendArgumentsToList(node, setterInputs);
              generateSuperSendSet();
              stack.add(setterInputs.last);
            });
      } else {
        handleComplexOperatorSend(node, getterInstruction, arguments);
        setterInputs.add(pop());
        generateSuperSendSet();
        stack.add(node.isPostfix ? getterInstruction : setterInputs.last);
      }
    }
  }

  @override
  void handleSuperCompounds(
      ast.SendSet node,
      Element getter,
      CompoundGetter getterKind,
      Element setter,
      CompoundSetter setterKind,
      CompoundRhs rhs,
      _) {
    handleSuperSendSet(node);
  }

  @override
  void visitFinalSuperFieldSet(
      ast.SendSet node,
      FieldElement field,
      ast.Node rhs,
      _) {
    handleSuperSendSet(node);
  }

  @override
  void visitSuperFieldSet(
      ast.SendSet node,
      FieldElement field,
      ast.Node rhs,
      _) {
    handleSuperSendSet(node);
  }

  @override
  void visitSuperGetterSet(
      ast.SendSet node,
      FunctionElement getter,
      ast.Node rhs,
      _) {
    handleSuperSendSet(node);
  }

  @override
  void visitSuperIndexSet(
      ast.SendSet node,
      FunctionElement function,
      ast.Node index,
      ast.Node rhs,
      _) {
    handleSuperSendSet(node);
  }

  @override
  void visitSuperMethodSet(
      ast.Send node,
      MethodElement method,
      ast.Node rhs,
      _) {
    handleSuperSendSet(node);
  }

  @override
  void visitSuperSetterSet(
      ast.SendSet node,
      FunctionElement setter,
      ast.Node rhs,
      _) {
    handleSuperSendSet(node);
  }

  @override
  void visitUnresolvedSuperIndexSet(
      ast.Send node,
      Element element,
      ast.Node index,
      ast.Node rhs,
      _) {
    handleSuperSendSet(node);
  }

  @override
  void visitSuperIndexPrefix(
      ast.Send node,
      MethodElement indexFunction,
      MethodElement indexSetFunction,
      ast.Node index,
      IncDecOperator operator,
      _) {
    handleSuperSendSet(node);
  }

  @override
  void visitSuperIndexPostfix(
      ast.Send node,
      MethodElement indexFunction,
      MethodElement indexSetFunction,
      ast.Node index,
      IncDecOperator operator,
      _) {
    handleSuperSendSet(node);
  }

  @override
  void visitUnresolvedSuperGetterIndexPrefix(
      ast.Send node,
      Element element,
      MethodElement setter,
      ast.Node index,
      IncDecOperator operator,
      _) {
    handleSuperSendSet(node);
  }

  @override
  void visitUnresolvedSuperGetterIndexPostfix(
      ast.Send node,
      Element element,
      MethodElement setter,
      ast.Node index,
      IncDecOperator operator,
      _) {
    handleSuperSendSet(node);
  }

  @override
  void visitUnresolvedSuperSetterIndexPrefix(
      ast.Send node,
      MethodElement indexFunction,
      Element element,
      ast.Node index,
      IncDecOperator operator,
      _) {
    handleSuperSendSet(node);
  }

  @override
  void visitUnresolvedSuperSetterIndexPostfix(
      ast.Send node,
      MethodElement indexFunction,
      Element element,
      ast.Node index,
      IncDecOperator operator,
      _) {
    handleSuperSendSet(node);
  }

  @override
  void visitUnresolvedSuperIndexPrefix(
      ast.Send node,
      Element element,
      ast.Node index,
      IncDecOperator operator,
      _) {
    handleSuperSendSet(node);
  }

  @override
  void visitUnresolvedSuperIndexPostfix(
      ast.Send node,
      Element element,
      ast.Node index,
      IncDecOperator operator,
      _) {
    handleSuperSendSet(node);
  }

  @override
  void visitSuperCompoundIndexSet(
      ast.SendSet node,
      MethodElement getter,
      MethodElement setter,
      ast.Node index,
      AssignmentOperator operator,
      ast.Node rhs,
      _) {
    handleSuperSendSet(node);
  }

  @override
  void visitUnresolvedSuperGetterCompoundIndexSet(
      ast.Send node,
      Element element,
      MethodElement setter,
      ast.Node index,
      AssignmentOperator operator,
      ast.Node rhs,
      _) {
    handleSuperSendSet(node);
  }

  @override
  void visitUnresolvedSuperSetterCompoundIndexSet(
      ast.Send node,
      MethodElement getter,
      Element element,
      ast.Node index,
      AssignmentOperator operator,
      ast.Node rhs,
      _) {
    handleSuperSendSet(node);
  }

  @override
  void visitUnresolvedSuperCompoundIndexSet(
      ast.Send node,
      Element element,
      ast.Node index,
      AssignmentOperator operator,
      ast.Node rhs,
      _) {
    handleSuperSendSet(node);
  }

  @override
  void visitSuperFieldCompound(
      ast.Send node,
      FieldElement field,
      AssignmentOperator operator,
      ast.Node rhs,
      _) {
    handleSuperSendSet(node);
  }

  @override
  void visitFinalSuperFieldCompound(
      ast.Send node,
      FieldElement field,
      AssignmentOperator operator,
      ast.Node rhs,
      _) {
    handleSuperSendSet(node);
  }

  @override
  void visitFinalSuperFieldPrefix(
      ast.Send node,
      FieldElement field,
      IncDecOperator operator,
      _) {
    handleSuperSendSet(node);
  }

  @override
  void visitUnresolvedSuperPrefix(
      ast.Send node,
      Element element,
      IncDecOperator operator,
      _) {
    handleSuperSendSet(node);
  }

  @override
  void visitUnresolvedSuperPostfix(
      ast.Send node,
      Element element,
      IncDecOperator operator,
      _) {
    handleSuperSendSet(node);
  }

  @override
  void visitUnresolvedSuperCompound(
      ast.Send node,
      Element element,
      AssignmentOperator operator,
      ast.Node rhs,
      _) {
    handleSuperSendSet(node);
  }

  @override
  void visitFinalSuperFieldPostfix(
      ast.Send node,
      FieldElement field,
      IncDecOperator operator,
      _) {
    handleSuperSendSet(node);
  }

  @override
  void visitSuperFieldFieldCompound(
      ast.Send node,
      FieldElement readField,
      FieldElement writtenField,
      AssignmentOperator operator,
      ast.Node rhs,
      _) {
    handleSuperSendSet(node);
  }

  @override
  void visitSuperGetterSetterCompound(
      ast.Send node,
      FunctionElement getter,
      FunctionElement setter,
      AssignmentOperator operator,
      ast.Node rhs,
      _) {
    handleSuperSendSet(node);
  }

  @override
  void visitSuperMethodSetterCompound(
      ast.Send node,
      FunctionElement method,
      FunctionElement setter,
      AssignmentOperator operator,
      ast.Node rhs,
      _) {
    handleSuperSendSet(node);
  }

  @override
  void visitSuperMethodCompound(
      ast.Send node,
      FunctionElement method,
      AssignmentOperator operator,
      ast.Node rhs,
      _) {
    handleSuperSendSet(node);
  }

  @override
  void visitUnresolvedSuperGetterCompound(
      ast.Send node,
      Element element,
      MethodElement setter,
      AssignmentOperator operator,
      ast.Node rhs,
      _) {
    handleSuperSendSet(node);
  }

  @override
  void visitUnresolvedSuperSetterCompound(
      ast.Send node,
      MethodElement getter,
      Element element,
      AssignmentOperator operator,
      ast.Node rhs,
      _) {
    handleSuperSendSet(node);
  }

  @override
  void visitSuperFieldSetterCompound(
      ast.Send node,
      FieldElement field,
      FunctionElement setter,
      AssignmentOperator operator,
      ast.Node rhs,
      _) {
    handleSuperSendSet(node);
  }

  @override
  void visitSuperGetterFieldCompound(
      ast.Send node,
      FunctionElement getter,
      FieldElement field,
      AssignmentOperator operator,
      ast.Node rhs,
      _) {
    handleSuperSendSet(node);
  }

  @override
  void visitIndexSet(
      ast.SendSet node,
      ast.Node receiver,
      ast.Node index,
      ast.Node rhs,
      _) {
    generateDynamicSend(node);
  }

  @override
  void visitCompoundIndexSet(
      ast.SendSet node,
      ast.Node receiver,
      ast.Node index,
      AssignmentOperator operator,
      ast.Node rhs,
      _) {
    generateIsDeferredLoadedCheckOfSend(node);
    handleIndexSendSet(node);
  }

  @override
  void visitIndexPrefix(
      ast.Send node,
      ast.Node receiver,
      ast.Node index,
      IncDecOperator operator,
      _) {
    generateIsDeferredLoadedCheckOfSend(node);
    handleIndexSendSet(node);
  }

  @override
  void visitIndexPostfix(
      ast.Send node,
      ast.Node receiver,
      ast.Node index,
      IncDecOperator operator,
      _) {
    generateIsDeferredLoadedCheckOfSend(node);
    handleIndexSendSet(node);
  }

  void handleIndexSendSet(ast.SendSet node) {
    ast.Operator op = node.assignmentOperator;
    if ("=" == op.source) {
      internalError(node, "Unexpected index set.");
    } else {
      visit(node.receiver);
      HInstruction receiver = pop();
      Link<ast.Node> arguments = node.arguments;
      HInstruction index;
      if (node.isIndex) {
        visit(arguments.head);
        arguments = arguments.tail;
        index = pop();
      }

      pushInvokeDynamic(
          node,
          elements.getGetterSelectorInComplexSendSet(node),
          elements.getGetterTypeMaskInComplexSendSet(node),
          [receiver, index]);
      HInstruction getterInstruction = pop();
      if (node.isIfNullAssignment) {
        // Compile x[i] ??= e as:
        //   t1 = x[i]
        //   if (t1 == null)
        //      t1 = x[i] = e;
        //   result = t1
        SsaBranchBuilder brancher = new SsaBranchBuilder(this, node);
        brancher.handleIfNull(() => stack.add(getterInstruction),
            () {
              visit(arguments.head);
              HInstruction value = pop();
              pushInvokeDynamic(
                  node,
                  elements.getSelector(node),
                  elements.getTypeMask(node),
                  [receiver, index, value]);
              pop();
              stack.add(value);
            });
      } else {
        handleComplexOperatorSend(node, getterInstruction, arguments);
        HInstruction value = pop();
        pushInvokeDynamic(
            node,
            elements.getSelector(node),
            elements.getTypeMask(node),
            [receiver, index, value]);
        pop();
        if (node.isPostfix) {
          stack.add(getterInstruction);
        } else {
          stack.add(value);
        }
      }
    }
  }

  @override
  void visitThisPropertySet(
      ast.SendSet node,
      Name name,
      ast.Node rhs,
      _) {
    generateInstanceSetterWithCompiledReceiver(
        node,
        localsHandler.readThis(),
        visitAndPop(rhs));
  }

  @override
  void visitDynamicPropertySet(
      ast.SendSet node,
      ast.Node receiver,
      Name name,
      ast.Node rhs,
      _) {
    generateInstanceSetterWithCompiledReceiver(
        node,
        generateInstanceSendReceiver(node),
        visitAndPop(rhs));
  }

  @override
  void visitIfNotNullDynamicPropertySet(
      ast.SendSet node,
      ast.Node receiver,
      Name name,
      ast.Node rhs,
      _) {
    // compile e?.x = e2 to:
    //
    // t1 = e
    // if (t1 == null)
    //   result = t1 // same as result = null
    // else
    //   result = e.x = e2
    HInstruction receiverInstruction;
    SsaBranchBuilder brancher = new SsaBranchBuilder(this, node);
    brancher.handleConditional(
        () {
          receiverInstruction = generateInstanceSendReceiver(node);
          pushCheckNull(receiverInstruction);
        },
        () => stack.add(receiverInstruction),
        () {
          generateInstanceSetterWithCompiledReceiver(
              node,
              receiverInstruction,
              visitAndPop(rhs));
        });
  }

  @override
  void visitParameterSet(
      ast.SendSet node,
      ParameterElement parameter,
      ast.Node rhs,
      _) {
    generateNonInstanceSetter(node, parameter, visitAndPop(rhs));
  }

  @override
  void visitFinalParameterSet(
      ast.SendSet node,
      ParameterElement parameter,
      ast.Node rhs,
      _) {
    generateNoSuchSetter(node, parameter, visitAndPop(rhs));
  }

  @override
  void visitLocalVariableSet(
      ast.SendSet node,
      LocalVariableElement variable,
      ast.Node rhs,
      _) {
    generateNonInstanceSetter(node, variable, visitAndPop(rhs));
  }

  @override
  void visitFinalLocalVariableSet(
      ast.SendSet node,
      LocalVariableElement variable,
      ast.Node rhs,
      _) {
    generateNoSuchSetter(node, variable, visitAndPop(rhs));
  }

  @override
  void visitLocalFunctionSet(
      ast.SendSet node,
      LocalFunctionElement function,
      ast.Node rhs,
      _) {
    generateNoSuchSetter(node, function, visitAndPop(rhs));
  }

  @override
  void visitTopLevelFieldSet(
      ast.SendSet node,
      FieldElement field,
      ast.Node rhs,
      _) {
    generateIsDeferredLoadedCheckOfSend(node);
    generateNonInstanceSetter(node, field, visitAndPop(rhs));
  }

  @override
  void visitFinalTopLevelFieldSet(
      ast.SendSet node,
      FieldElement field,
      ast.Node rhs,
      _) {
    generateIsDeferredLoadedCheckOfSend(node);
    generateNoSuchSetter(node, field, visitAndPop(rhs));
  }

  @override
  void visitTopLevelGetterSet(
      ast.SendSet node,
      GetterElement getter,
      ast.Node rhs,
      _) {
    generateIsDeferredLoadedCheckOfSend(node);
    generateNoSuchSetter(node, getter, visitAndPop(rhs));
  }

  @override
  void visitTopLevelSetterSet(
      ast.SendSet node,
      SetterElement setter,
      ast.Node rhs,
      _) {
    generateIsDeferredLoadedCheckOfSend(node);
    generateNonInstanceSetter(node, setter, visitAndPop(rhs));
  }

  @override
  void visitTopLevelFunctionSet(
      ast.SendSet node,
      MethodElement function,
      ast.Node rhs,
      _) {
    generateIsDeferredLoadedCheckOfSend(node);
    generateNoSuchSetter(node, function, visitAndPop(rhs));
  }

  @override
  void visitStaticFieldSet(
      ast.SendSet node,
      FieldElement field,
      ast.Node rhs,
      _) {
    generateIsDeferredLoadedCheckOfSend(node);
    generateNonInstanceSetter(node, field, visitAndPop(rhs));
  }

  @override
  void visitFinalStaticFieldSet(
      ast.SendSet node,
      FieldElement field,
      ast.Node rhs,
      _) {
    generateIsDeferredLoadedCheckOfSend(node);
    generateNoSuchSetter(node, field, visitAndPop(rhs));
  }

  @override
  void visitStaticGetterSet(
      ast.SendSet node,
      GetterElement getter,
      ast.Node rhs,
      _) {
    generateIsDeferredLoadedCheckOfSend(node);
    generateNoSuchSetter(node, getter, visitAndPop(rhs));
  }

  @override
  void visitStaticSetterSet(
      ast.SendSet node,
      SetterElement setter,
      ast.Node rhs,
      _) {
    generateIsDeferredLoadedCheckOfSend(node);
    generateNonInstanceSetter(node, setter, visitAndPop(rhs));
  }

  @override
  void visitStaticFunctionSet(
      ast.SendSet node,
      MethodElement function,
      ast.Node rhs,
      _) {
    generateIsDeferredLoadedCheckOfSend(node);
    generateNoSuchSetter(node, function, visitAndPop(rhs));
  }

  @override
  void visitUnresolvedSet(
      ast.SendSet node,
      Element element,
      ast.Node rhs,
      _) {
    if (node.isSuperCall) {
      // TODO(johnniwinther): Remove this when final super field assignment is
      // not an unresolved set.
      handleSuperSendSet(node);
    } else {
      generateIsDeferredLoadedCheckOfSend(node);
      generateNonInstanceSetter(node, element, visitAndPop(rhs));
    }
  }

  @override
  void visitClassTypeLiteralSet(
      ast.SendSet node,
      TypeConstantExpression constant,
      ast.Node rhs,
      _) {
    generateThrowNoSuchMethod(node, constant.type.name,
                              argumentNodes: node.arguments);
  }

  @override
  void visitTypedefTypeLiteralSet(
      ast.SendSet node,
      TypeConstantExpression constant,
      ast.Node rhs,
      _) {
    generateThrowNoSuchMethod(node, constant.type.name,
                              argumentNodes: node.arguments);
  }

  @override
  void visitDynamicTypeLiteralSet(
      ast.SendSet node,
      TypeConstantExpression constant,
      ast.Node rhs,
      _) {
    generateThrowNoSuchMethod(node, constant.type.name,
                              argumentNodes: node.arguments);
  }

  @override
  void visitTypeVariableTypeLiteralSet(
      ast.SendSet node,
      TypeVariableElement element,
      ast.Node rhs,
      _) {
    generateThrowNoSuchMethod(node, element.name,
                              argumentNodes: node.arguments);
  }

  void handleCompoundSendSet(ast.SendSet node) {
    Element element = elements[node];
    Element getter = elements[node.selector];

    if (!Elements.isUnresolved(getter) && getter.impliesType) {
      if (node.isIfNullAssignment) {
        // C ??= x is compiled just as C.
        stack.add(addConstant(node.selector));
      } else {
        ast.Identifier selector = node.selector;
        generateThrowNoSuchMethod(node, selector.source,
                                  argumentNodes: node.arguments);
      }
      return;
    }

    if (Elements.isInstanceSend(node, elements)) {
      void generateAssignment(HInstruction receiver) {
        // desugars `e.x op= e2` to `e.x = e.x op e2`
        generateInstanceGetterWithCompiledReceiver(
            node,
            elements.getGetterSelectorInComplexSendSet(node),
            elements.getGetterTypeMaskInComplexSendSet(node),
            receiver);
        HInstruction getterInstruction = pop();
        if (node.isIfNullAssignment) {
          SsaBranchBuilder brancher = new SsaBranchBuilder(this, node);
          brancher.handleIfNull(() => stack.add(getterInstruction),
              () {
                visit(node.arguments.head);
                generateInstanceSetterWithCompiledReceiver(
                    node, receiver, pop());
              });
        } else {
          handleComplexOperatorSend(node, getterInstruction, node.arguments);
          HInstruction value = pop();
          generateInstanceSetterWithCompiledReceiver(node, receiver, value);
        }
        if (node.isPostfix) {
          pop();
          stack.add(getterInstruction);
        }
      }
      if (node.isConditional) {
        // generate `e?.x op= e2` as:
        //   t1 = e
        //   t1 == null ? t1 : (t1.x = t1.x op e2);
        HInstruction receiver;
        SsaBranchBuilder brancher = new SsaBranchBuilder(this, node);
        brancher.handleConditional(
            () {
              receiver = generateInstanceSendReceiver(node);
              pushCheckNull(receiver);
            },
            () => stack.add(receiver),
            () => generateAssignment(receiver));
      } else {
        generateAssignment(generateInstanceSendReceiver(node));
      }
      return;
    }

    if (getter.isMalformed) {
      generateStaticUnresolvedGet(node, getter);
    } else if (getter.isField) {
      generateStaticFieldGet(node, getter);
    } else if (getter.isGetter) {
      generateStaticGetterGet(node, getter);
    } else if (getter.isFunction) {
      generateStaticFunctionGet(node, getter);
    } else if (getter.isLocal) {
      handleLocalGet(node, getter);
    } else {
      internalError(node, "Unexpected getter: $getter");
    }
    HInstruction getterInstruction = pop();
    if (node.isIfNullAssignment) {
      SsaBranchBuilder brancher = new SsaBranchBuilder(this, node);
      brancher.handleIfNull(() => stack.add(getterInstruction),
          () {
            visit(node.arguments.head);
            generateNonInstanceSetter(node, element, pop());
          });
    } else {
      handleComplexOperatorSend(node, getterInstruction, node.arguments);
      HInstruction value = pop();
      generateNonInstanceSetter(node, element, value);
    }
    if (node.isPostfix) {
      pop();
      stack.add(getterInstruction);
    }
  }

  @override
  void handleDynamicCompounds(
      ast.Send node,
      ast.Node receiver,
      Name name,
      CompoundRhs rhs,
      _) {
    handleCompoundSendSet(node);
  }

  @override
  void handleLocalCompounds(
      ast.SendSet node,
      LocalElement local,
      CompoundRhs rhs,
      _,
      {bool isSetterValid}) {
    handleCompoundSendSet(node);
  }

  @override
  void handleStaticCompounds(
      ast.SendSet node,
      Element getter,
      CompoundGetter getterKind,
      Element setter,
      CompoundSetter setterKind,
      CompoundRhs rhs,
      _) {
    handleCompoundSendSet(node);
  }

  @override
  handleDynamicSetIfNulls(
      ast.Send node,
      ast.Node receiver,
      Name name,
      ast.Node rhs,
      arg) {
    handleCompoundSendSet(node);
  }

  @override
  handleLocalSetIfNulls(
      ast.SendSet node,
      LocalElement local,
      ast.Node rhs,
      arg,
      {bool isSetterValid}) {
    handleCompoundSendSet(node);
  }

  @override
  handleStaticSetIfNulls(
      ast.SendSet node,
      Element getter,
      CompoundGetter getterKind,
      Element setter,
      CompoundSetter setterKind,
      ast.Node rhs,
      arg) {
    handleCompoundSendSet(node);
  }

  @override
  handleSuperSetIfNulls(
      ast.SendSet node,
      Element getter,
      CompoundGetter getterKind,
      Element setter,
      CompoundSetter setterKind,
      ast.Node rhs,
      arg) {
    handleSuperSendSet(node);
  }

  @override
  handleTypeLiteralConstantSetIfNulls(
      ast.SendSet node,
      ConstantExpression constant,
      ast.Node rhs,
      arg) {
    // The type variable is never `null`.
    generateConstantTypeLiteral(node);
  }

  @override
  visitTypeVariableTypeLiteralSetIfNull(
      ast.Send node,
      TypeVariableElement element,
      ast.Node rhs,
      arg) {
    // The type variable is never `null`.
    generateTypeVariableLiteral(node, element.type);
  }

  void visitLiteralInt(ast.LiteralInt node) {
    stack.add(graph.addConstantInt(node.value, compiler));
  }

  void visitLiteralDouble(ast.LiteralDouble node) {
    stack.add(graph.addConstantDouble(node.value, compiler));
  }

  void visitLiteralBool(ast.LiteralBool node) {
    stack.add(graph.addConstantBool(node.value, compiler));
  }

  void visitLiteralString(ast.LiteralString node) {
    stack.add(graph.addConstantString(node.dartString, compiler));
  }

  void visitLiteralSymbol(ast.LiteralSymbol node) {
    stack.add(addConstant(node));
    registry?.registerConstSymbol(node.slowNameString);
  }

  void visitStringJuxtaposition(ast.StringJuxtaposition node) {
    if (!node.isInterpolation) {
      // This is a simple string with no interpolations.
      stack.add(graph.addConstantString(node.dartString, compiler));
      return;
    }
    StringBuilderVisitor stringBuilder = new StringBuilderVisitor(this, node);
    stringBuilder.visit(node);
    stack.add(stringBuilder.result);
  }

  void visitLiteralNull(ast.LiteralNull node) {
    stack.add(graph.addConstantNull(compiler));
  }

  visitNodeList(ast.NodeList node) {
    for (Link<ast.Node> link = node.nodes; !link.isEmpty; link = link.tail) {
      if (isAborted()) {
        reporter.reportHintMessage(
            link.head,
            MessageKind.GENERIC,
            {'text': 'dead code'});
      } else {
        visit(link.head);
      }
    }
  }

  void visitParenthesizedExpression(ast.ParenthesizedExpression node) {
    visit(node.expression);
  }

  visitOperator(ast.Operator node) {
    // Operators are intercepted in their surrounding Send nodes.
    reporter.internalError(node,
        'SsaBuilder.visitOperator should not be called.');
  }

  visitCascade(ast.Cascade node) {
    visit(node.expression);
    // Remove the result and reveal the duplicated receiver on the stack.
    pop();
  }

  visitCascadeReceiver(ast.CascadeReceiver node) {
    visit(node.expression);
    dup();
  }

  void handleInTryStatement() {
    if (!inTryStatement) return;
    HBasicBlock block = close(new HExitTry());
    HBasicBlock newBlock = graph.addNewBlock();
    block.addSuccessor(newBlock);
    open(newBlock);
  }

  visitRethrow(ast.Rethrow node) {
    HInstruction exception = rethrowableException;
    if (exception == null) {
      exception = graph.addConstantNull(compiler);
      reporter.internalError(node,
          'rethrowableException should not be null.');
    }
    handleInTryStatement();
    closeAndGotoExit(
        new HThrow(exception,
                   sourceInformationBuilder.buildThrow(node),
                   isRethrow: true));
  }

  visitRedirectingFactoryBody(ast.RedirectingFactoryBody node) {
    ConstructorElement targetConstructor =
        elements.getRedirectingTargetConstructor(node).implementation;
    ConstructorElement redirectingConstructor = sourceElement.implementation;
    List<HInstruction> inputs = <HInstruction>[];
    FunctionSignature targetSignature = targetConstructor.functionSignature;
    FunctionSignature redirectingSignature =
        redirectingConstructor.functionSignature;
    redirectingSignature.forEachRequiredParameter((ParameterElement element) {
      inputs.add(localsHandler.readLocal(element));
    });
    List<Element> targetOptionals =
        targetSignature.orderedOptionalParameters;
    List<Element> redirectingOptionals =
        redirectingSignature.orderedOptionalParameters;
    int i = 0;
    for (; i < redirectingOptionals.length; i++) {
      ParameterElement parameter = redirectingOptionals[i];
      inputs.add(localsHandler.readLocal(parameter));
    }
    for (; i < targetOptionals.length; i++) {
      inputs.add(handleConstantForOptionalParameter(targetOptionals[i]));
    }
    ClassElement targetClass = targetConstructor.enclosingClass;
    if (backend.classNeedsRti(targetClass)) {
      ClassElement cls = redirectingConstructor.enclosingClass;
      InterfaceType targetType =
          redirectingConstructor.computeEffectiveTargetType(cls.thisType);
      targetType = localsHandler.substInContext(targetType);
      targetType.typeArguments.forEach((DartType argument) {
        inputs.add(analyzeTypeArgument(argument));
      });
    }
    pushInvokeStatic(node, targetConstructor, inputs);
    HInstruction value = pop();
    emitReturn(value, node);
  }

  /// Returns true if the [type] is a valid return type for an asynchronous
  /// function.
  ///
  /// Asynchronous functions return a `Future`, and a valid return is thus
  /// either dynamic, Object, or Future.
  ///
  /// We do not accept the internal Future implementation class.
  bool isValidAsyncReturnType(DartType type) {
    assert (isBuildingAsyncFunction);
    // TODO(sigurdm): In an internal library a function could be declared:
    //
    // _FutureImpl foo async => 1;
    //
    // This should be valid (because the actual value returned from an async
    // function is a `_FutureImpl`), but currently false is returned in this
    // case.
    return type.isDynamic ||
           type.isObject ||
           (type is InterfaceType &&
               type.element == coreClasses.futureClass);
  }

  visitReturn(ast.Return node) {
    if (identical(node.beginToken.stringValue, 'native')) {
      native.handleSsaNative(this, node.expression);
      return;
    }
    HInstruction value;
    if (node.expression == null) {
      value = graph.addConstantNull(compiler);
    } else {
      visit(node.expression);
      value = pop();
      if (isBuildingAsyncFunction) {
        if (compiler.enableTypeAssertions &&
            !isValidAsyncReturnType(returnType)) {
          String message =
                "Async function returned a Future, "
                "was declared to return a $returnType.";
          generateTypeError(node, message);
          pop();
          return;
        }
      } else {
        value = potentiallyCheckOrTrustType(value, returnType);
      }
    }

    handleInTryStatement();
    emitReturn(value, node);
  }

  visitThrow(ast.Throw node) {
    visitThrowExpression(node.expression);
    if (isReachable) {
      handleInTryStatement();
      push(new HThrowExpression(
          pop(), sourceInformationBuilder.buildThrow(node)));
      isReachable = false;
    }
  }

  visitYield(ast.Yield node) {
    visit(node.expression);
    HInstruction yielded = pop();
    add(new HYield(yielded, node.hasStar));
  }

  visitAwait(ast.Await node) {
    visit(node.expression);
    HInstruction awaited = pop();
    // TODO(herhut): Improve this type.
    push(new HAwait(awaited, new TypeMask.subclass(
        coreClasses.objectClass, compiler.world)));
  }

  visitTypeAnnotation(ast.TypeAnnotation node) {
    reporter.internalError(node,
        'Visiting type annotation in SSA builder.');
  }

  visitVariableDefinitions(ast.VariableDefinitions node) {
    assert(isReachable);
    for (Link<ast.Node> link = node.definitions.nodes;
         !link.isEmpty;
         link = link.tail) {
      ast.Node definition = link.head;
      LocalElement local = elements[definition];
      if (definition is ast.Identifier) {
        HInstruction initialValue = graph.addConstantNull(compiler);
        localsHandler.updateLocal(local, initialValue);
      } else {
        ast.SendSet node = definition;
        generateNonInstanceSetter(
            node, local, visitAndPop(node.arguments.first));
        pop();  // Discard value.
      }
    }
  }

  HInstruction setRtiIfNeeded(HInstruction object, ast.Node node) {
    InterfaceType type = localsHandler.substInContext(elements.getType(node));
    if (!backend.classNeedsRti(type.element) || type.treatAsRaw) {
      return object;
    }
    List<HInstruction> arguments = <HInstruction>[];
    for (DartType argument in type.typeArguments) {
      arguments.add(analyzeTypeArgument(argument));
    }
    // TODO(15489): Register at codegen.
    registry?.registerInstantiation(type);
    return callSetRuntimeTypeInfo(type.element, arguments, object);
  }

  visitLiteralList(ast.LiteralList node) {
    HInstruction instruction;

    if (node.isConst) {
      instruction = addConstant(node);
    } else {
      List<HInstruction> inputs = <HInstruction>[];
      for (Link<ast.Node> link = node.elements.nodes;
           !link.isEmpty;
           link = link.tail) {
        visit(link.head);
        inputs.add(pop());
      }
      instruction = buildLiteralList(inputs);
      add(instruction);
      instruction = setRtiIfNeeded(instruction, node);
    }

    TypeMask type =
        TypeMaskFactory.inferredForNode(sourceElement, node, compiler);
    if (!type.containsAll(compiler.world)) instruction.instructionType = type;
    stack.add(instruction);
  }

  visitConditional(ast.Conditional node) {
    SsaBranchBuilder brancher = new SsaBranchBuilder(this, node);
    brancher.handleConditional(() => visit(node.condition),
                               () => visit(node.thenExpression),
                               () => visit(node.elseExpression));
  }

  visitStringInterpolation(ast.StringInterpolation node) {
    StringBuilderVisitor stringBuilder = new StringBuilderVisitor(this, node);
    stringBuilder.visit(node);
    stack.add(stringBuilder.result);
  }

  visitStringInterpolationPart(ast.StringInterpolationPart node) {
    // The parts are iterated in visitStringInterpolation.
    reporter.internalError(node,
      'SsaBuilder.visitStringInterpolation should not be called.');
  }

  visitEmptyStatement(ast.EmptyStatement node) {
    // Do nothing, empty statement.
  }

  visitModifiers(ast.Modifiers node) {
    compiler.unimplemented(node, 'SsaFromAstMixin.visitModifiers.');
  }

  visitBreakStatement(ast.BreakStatement node) {
    assert(!isAborted());
    handleInTryStatement();
    JumpTarget target = elements.getTargetOf(node);
    assert(target != null);
    JumpHandler handler = jumpTargets[target];
    assert(handler != null);
    if (node.target == null) {
      handler.generateBreak();
    } else {
      LabelDefinition label = elements.getTargetLabel(node);
      handler.generateBreak(label);
    }
  }

  visitContinueStatement(ast.ContinueStatement node) {
    handleInTryStatement();
    JumpTarget target = elements.getTargetOf(node);
    assert(target != null);
    JumpHandler handler = jumpTargets[target];
    assert(handler != null);
    if (node.target == null) {
      handler.generateContinue();
    } else {
      LabelDefinition label = elements.getTargetLabel(node);
      assert(label != null);
      handler.generateContinue(label);
    }
  }

  /**
   * Creates a [JumpHandler] for a statement. The node must be a jump
   * target. If there are no breaks or continues targeting the statement,
   * a special "null handler" is returned.
   *
   * [isLoopJump] is [:true:] when the jump handler is for a loop. This is used
   * to distinguish the synthetized loop created for a switch statement with
   * continue statements from simple switch statements.
   */
  JumpHandler createJumpHandler(ast.Statement node, {bool isLoopJump}) {
    JumpTarget element = elements.getTargetDefinition(node);
    if (element == null || !identical(element.statement, node)) {
      // No breaks or continues to this node.
      return new NullJumpHandler(reporter);
    }
    if (isLoopJump && node is ast.SwitchStatement) {
      // Create a special jump handler for loops created for switch statements
      // with continue statements.
      return new SwitchCaseJumpHandler(this, element, node);
    }
    return new JumpHandler(this, element);
  }

  visitAsyncForIn(ast.AsyncForIn node) {
    // The async-for is implemented with a StreamIterator.
    HInstruction streamIterator;

    visit(node.expression);
    HInstruction expression = pop();
    pushInvokeStatic(node,
                     helpers.streamIteratorConstructor,
                     [expression, graph.addConstantNull(compiler)]);
    streamIterator = pop();

    void buildInitializer() {}

    HInstruction buildCondition() {
      Selector selector = Selectors.moveNext;
      TypeMask mask = elements.getMoveNextTypeMask(node);
      pushInvokeDynamic(node, selector, mask, [streamIterator]);
      HInstruction future = pop();
      push(new HAwait(future,
          new TypeMask.subclass(coreClasses.objectClass, compiler.world)));
      return popBoolified();
    }
    void buildBody() {
      Selector call = Selectors.current;
      TypeMask callMask = elements.getCurrentTypeMask(node);
      pushInvokeDynamic(node, call, callMask, [streamIterator]);

      ast.Node identifier = node.declaredIdentifier;
      Element variable = elements.getForInVariable(node);
      Selector selector = elements.getSelector(identifier);
      TypeMask mask = elements.getTypeMask(identifier);

      HInstruction value = pop();
      if (identifier.asSend() != null
          && Elements.isInstanceSend(identifier, elements)) {
        HInstruction receiver = generateInstanceSendReceiver(identifier);
        assert(receiver != null);
        generateInstanceSetterWithCompiledReceiver(
            null,
            receiver,
            value,
            selector: selector,
            mask: mask,
            location: identifier);
      } else {
        generateNonInstanceSetter(
            null, variable, value, location: identifier);
      }
      pop(); // Pop the value pushed by the setter call.

      visit(node.body);
    }

    void buildUpdate() {};

    buildProtectedByFinally(() {
      handleLoop(node,
                 buildInitializer,
                 buildCondition,
                 buildUpdate,
                 buildBody);
    }, () {
      pushInvokeDynamic(node,
          Selectors.cancel,
          null,
          [streamIterator]);
      push(new HAwait(pop(), new TypeMask.subclass(
          coreClasses.objectClass, compiler.world)));
      pop();
    });
  }

  visitSyncForIn(ast.SyncForIn node) {
    // The 'get iterator' selector for this node has the inferred receiver type.
    // If the receiver supports JavaScript indexing we generate an indexing loop
    // instead of allocating an iterator object.

    // This scheme recognizes for-in on direct lists.  It does not recognize all
    // uses of ArrayIterator.  They still occur when the receiver is an Iterable
    // with a `get iterator` method that delegate to another Iterable and the
    // method is inlined.  We would require full scalar replacement in that
    // case.

    Selector selector = Selectors.iterator;
    TypeMask mask = elements.getIteratorTypeMask(node);

    ClassWorld classWorld = compiler.world;
    if (mask != null && mask.satisfies(helpers.jsIndexableClass, classWorld)) {
      return buildSyncForInIndexable(node, mask);
    }
    buildSyncForInIterator(node);
  }

  buildSyncForInIterator(ast.SyncForIn node) {
    // Generate a structure equivalent to:
    //   Iterator<E> $iter = <iterable>.iterator;
    //   while ($iter.moveNext()) {
    //     <declaredIdentifier> = $iter.current;
    //     <body>
    //   }

    // The iterator is shared between initializer, condition and body.
    HInstruction iterator;

    void buildInitializer() {
      Selector selector = Selectors.iterator;
      TypeMask mask = elements.getIteratorTypeMask(node);
      visit(node.expression);
      HInstruction receiver = pop();
      pushInvokeDynamic(node, selector, mask, [receiver]);
      iterator = pop();
    }

    HInstruction buildCondition() {
      Selector selector = Selectors.moveNext;
      TypeMask mask = elements.getMoveNextTypeMask(node);
      pushInvokeDynamic(node, selector, mask, [iterator]);
      return popBoolified();
    }

    void buildBody() {
      Selector call = Selectors.current;
      TypeMask mask = elements.getCurrentTypeMask(node);
      pushInvokeDynamic(node, call, mask, [iterator]);
      buildAssignLoopVariable(node, pop());
      visit(node.body);
    }

    handleLoop(node, buildInitializer, buildCondition, () {}, buildBody);
  }

  buildAssignLoopVariable(ast.ForIn node, HInstruction value) {
    ast.Node identifier = node.declaredIdentifier;
    Element variable = elements.getForInVariable(node);
    Selector selector = elements.getSelector(identifier);
    TypeMask mask = elements.getTypeMask(identifier);

    if (identifier.asSend() != null &&
        Elements.isInstanceSend(identifier, elements)) {
      HInstruction receiver = generateInstanceSendReceiver(identifier);
      assert(receiver != null);
      generateInstanceSetterWithCompiledReceiver(
          null,
          receiver,
          value,
          selector: selector,
          mask: mask,
          location: identifier);
    } else {
      generateNonInstanceSetter(null, variable, value, location: identifier);
    }
    pop();  // Discard the value pushed by the setter call.
  }

  buildSyncForInIndexable(ast.ForIn node, TypeMask arrayType) {
    // Generate a structure equivalent to:
    //
    //     int end = a.length;
    //     for (int i = 0;
    //          i < a.length;
    //          checkConcurrentModificationError(a.length == end, a), ++i) {
    //       <declaredIdentifier> = a[i];
    //       <body>
    //     }
    Element loopVariable = elements.getForInVariable(node);
    SyntheticLocal indexVariable = new SyntheticLocal('_i', loopVariable);
    TypeMask boolType = backend.boolType;

    // These variables are shared by initializer, condition, body and update.
    HInstruction array;  // Set in buildInitializer.
    bool isFixed;  // Set in buildInitializer.
    HInstruction originalLength = null;  // Set for growable lists.

    HInstruction buildGetLength() {
      Element lengthElement = helpers.jsIndexableLength;
      HFieldGet result = new HFieldGet(
          lengthElement, array, backend.positiveIntType,
          isAssignable: !isFixed);
      add(result);
      return result;
    }

    void buildConcurrentModificationErrorCheck() {
      if (originalLength == null) return;
      // The static call checkConcurrentModificationError() is expanded in
      // codegen to:
      //
      //     array.length == _end || throwConcurrentModificationError(array)
      //
      HInstruction length = buildGetLength();
      push(new HIdentity(length, originalLength, null, boolType));
      pushInvokeStatic(node,
          helpers.checkConcurrentModificationError,
          [pop(), array]);
      pop();
    }

    void buildInitializer() {
      visit(node.expression);
      array = pop();
      isFixed = isFixedLength(array.instructionType, compiler);
      localsHandler.updateLocal(indexVariable,
          graph.addConstantInt(0, compiler));
      originalLength = buildGetLength();
    }

    HInstruction buildCondition() {
      HInstruction index = localsHandler.readLocal(indexVariable);
      HInstruction length = buildGetLength();
      HInstruction compare = new HLess(index, length, null, boolType);
      add(compare);
      return compare;
    }

    void buildBody() {
      // If we had mechanically inlined ArrayIterator.moveNext(), it would have
      // inserted the ConcurrentModificationError check as part of the
      // condition.  It is not necessary on the first iteration since there is
      // no code between calls to `get iterator` and `moveNext`, so the test is
      // moved to the loop update.

      // Find a type for the element. Use the element type of the indexer of the
      // array, as this is stronger than the iterator's `get current` type, for
      // example, `get current` includes null.
      // TODO(sra): The element type of a container type mask might be better.
      Selector selector = new Selector.index();
      TypeMask type = TypeMaskFactory.inferredTypeForSelector(
          selector, arrayType, compiler);

      HInstruction index = localsHandler.readLocal(indexVariable);
      HInstruction value = new HIndex(array, index, null, type);
      add(value);

      buildAssignLoopVariable(node, value);
      visit(node.body);
    }

    void buildUpdate() {
      // See buildBody as to why we check here.
      buildConcurrentModificationErrorCheck();

      // TODO(sra): It would be slightly shorter to generate `a[i++]` in the
      // body (and that more closely follows what an inlined iterator would do)
      // but the code is horrible as `i+1` is carried around the loop in an
      // additional variable.
      HInstruction index = localsHandler.readLocal(indexVariable);
      HInstruction one = graph.addConstantInt(1, compiler);
      HInstruction addInstruction =
          new HAdd(index, one, null, backend.positiveIntType);
      add(addInstruction);
      localsHandler.updateLocal(indexVariable, addInstruction);
    }

    handleLoop(node, buildInitializer, buildCondition, buildUpdate, buildBody);
  }

  visitLabel(ast.Label node) {
    reporter.internalError(node, 'SsaFromAstMixin.visitLabel.');
  }

  visitLabeledStatement(ast.LabeledStatement node) {
    ast.Statement body = node.statement;
    if (body is ast.Loop
        || body is ast.SwitchStatement
        || Elements.isUnusedLabel(node, elements)) {
      // Loops and switches handle their own labels.
      visit(body);
      return;
    }
    JumpTarget targetElement = elements.getTargetDefinition(body);
    LocalsHandler beforeLocals = new LocalsHandler.from(localsHandler);
    assert(targetElement.isBreakTarget);
    JumpHandler handler = new JumpHandler(this, targetElement);
    // Introduce a new basic block.
    HBasicBlock entryBlock = openNewBlock();
    visit(body);
    SubGraph bodyGraph = new SubGraph(entryBlock, lastOpenedBlock);

    HBasicBlock joinBlock = graph.addNewBlock();
    List<LocalsHandler> breakHandlers = <LocalsHandler>[];
    handler.forEachBreak((HBreak breakInstruction, LocalsHandler locals) {
      breakInstruction.block.addSuccessor(joinBlock);
      breakHandlers.add(locals);
    });
    bool hasBreak = breakHandlers.length > 0;
    if (!isAborted()) {
      goto(current, joinBlock);
      breakHandlers.add(localsHandler);
    }
    open(joinBlock);
    localsHandler = beforeLocals.mergeMultiple(breakHandlers, joinBlock);

    if (hasBreak) {
      // There was at least one reachable break, so the label is needed.
      entryBlock.setBlockFlow(
          new HLabeledBlockInformation(new HSubGraphBlockInformation(bodyGraph),
                                       handler.labels()),
          joinBlock);
    }
    handler.close();
  }

  visitLiteralMap(ast.LiteralMap node) {
    if (node.isConst) {
      stack.add(addConstant(node));
      return;
    }
    List<HInstruction> listInputs = <HInstruction>[];
    for (Link<ast.Node> link = node.entries.nodes;
         !link.isEmpty;
         link = link.tail) {
      visit(link.head);
      listInputs.add(pop());
      listInputs.add(pop());
    }

    Element constructor;
    List<HInstruction> inputs = <HInstruction>[];

    if (listInputs.isEmpty) {
      constructor = helpers.mapLiteralConstructorEmpty;
    } else {
      constructor = helpers.mapLiteralConstructor;
      HLiteralList keyValuePairs = buildLiteralList(listInputs);
      add(keyValuePairs);
      inputs.add(keyValuePairs);
    }

    assert(constructor.isFactoryConstructor);

    ConstructorElement functionElement = constructor;
    constructor = functionElement.effectiveTarget;

    InterfaceType type = elements.getType(node);
    InterfaceType expectedType =
        functionElement.computeEffectiveTargetType(type);
    expectedType = localsHandler.substInContext(expectedType);

    ClassElement cls = constructor.enclosingClass;

    if (backend.classNeedsRti(cls)) {
      List<HInstruction> typeInputs = <HInstruction>[];
      expectedType.typeArguments.forEach((DartType argument) {
        typeInputs.add(analyzeTypeArgument(argument));
      });

      // We lift this common call pattern into a helper function to save space
      // in the output.
      if (typeInputs.every((HInstruction input) => input.isNull())) {
        if (listInputs.isEmpty) {
          constructor = helpers.mapLiteralUntypedEmptyMaker;
        } else {
          constructor = helpers.mapLiteralUntypedMaker;
        }
      } else {
        inputs.addAll(typeInputs);
      }
    }

    // If rti is needed and the map literal has no type parameters,
    // 'constructor' is a static function that forwards the call to the factory
    // constructor without type parameters.
    assert(constructor is ConstructorElement || constructor is FunctionElement);

    // The instruction type will always be a subtype of the mapLiteralClass, but
    // type inference might discover a more specific type, or find nothing (in
    // dart2js unit tests).
    TypeMask mapType =
        new TypeMask.nonNullSubtype(helpers.mapLiteralClass, compiler.world);
    TypeMask returnTypeMask = TypeMaskFactory.inferredReturnTypeForElement(
        constructor, compiler);
    TypeMask instructionType =
        mapType.intersection(returnTypeMask, compiler.world);

    addInlinedInstantiation(expectedType);
    pushInvokeStatic(node, constructor, inputs,
        typeMask: instructionType, instanceType: expectedType);
    removeInlinedInstantiation(expectedType);
  }

  visitLiteralMapEntry(ast.LiteralMapEntry node) {
    visit(node.value);
    visit(node.key);
  }

  visitNamedArgument(ast.NamedArgument node) {
    visit(node.expression);
  }

  Map<ast.CaseMatch, ConstantValue> buildSwitchCaseConstants(
      ast.SwitchStatement node) {

    Map<ast.CaseMatch, ConstantValue> constants =
        new Map<ast.CaseMatch, ConstantValue>();
    for (ast.SwitchCase switchCase in node.cases) {
      for (ast.Node labelOrCase in switchCase.labelsAndCases) {
        if (labelOrCase is ast.CaseMatch) {
          ast.CaseMatch match = labelOrCase;
          ConstantValue constant = getConstantForNode(match.expression);
          constants[labelOrCase] = constant;
        }
      }
    }
    return constants;
  }

  visitSwitchStatement(ast.SwitchStatement node) {
    Map<ast.CaseMatch, ConstantValue> constants =
        buildSwitchCaseConstants(node);

    // The switch case indices must match those computed in
    // [SwitchCaseJumpHandler].
    bool hasContinue = false;
    Map<ast.SwitchCase, int> caseIndex = new Map<ast.SwitchCase, int>();
    int switchIndex = 1;
    bool hasDefault = false;
    for (ast.SwitchCase switchCase in node.cases) {
      for (ast.Node labelOrCase in switchCase.labelsAndCases) {
        ast.Node label = labelOrCase.asLabel();
        if (label != null) {
          LabelDefinition labelElement = elements.getLabelDefinition(label);
          if (labelElement != null && labelElement.isContinueTarget) {
            hasContinue = true;
          }
        }
      }
      if (switchCase.isDefaultCase) {
        hasDefault = true;
      }
      caseIndex[switchCase] = switchIndex;
      switchIndex++;
    }
    if (!hasContinue) {
      // If the switch statement has no switch cases targeted by continue
      // statements we encode the switch statement directly.
      buildSimpleSwitchStatement(node, constants);
    } else {
      buildComplexSwitchStatement(node, constants, caseIndex, hasDefault);
    }
  }

  /**
   * Builds a simple switch statement which does not handle uses of continue
   * statements to labeled switch cases.
   */
  void buildSimpleSwitchStatement(ast.SwitchStatement node,
                                  Map<ast.CaseMatch, ConstantValue> constants) {
    JumpHandler jumpHandler = createJumpHandler(node, isLoopJump: false);
    HInstruction buildExpression() {
      visit(node.expression);
      return pop();
    }
    Iterable<ConstantValue> getConstants(ast.SwitchCase switchCase) {
      List<ConstantValue> constantList = <ConstantValue>[];
      for (ast.Node labelOrCase in switchCase.labelsAndCases) {
        if (labelOrCase is ast.CaseMatch) {
          constantList.add(constants[labelOrCase]);
        }
      }
      return constantList;
    }
    bool isDefaultCase(ast.SwitchCase switchCase) {
      return switchCase.isDefaultCase;
    }
    void buildSwitchCase(ast.SwitchCase node) {
      visit(node.statements);
    }
    handleSwitch(node,
                 jumpHandler,
                 buildExpression,
                 node.cases,
                 getConstants,
                 isDefaultCase,
                 buildSwitchCase);
    jumpHandler.close();
  }

  /**
   * Builds a switch statement that can handle arbitrary uses of continue
   * statements to labeled switch cases.
   */
  void buildComplexSwitchStatement(ast.SwitchStatement node,
                                   Map<ast.CaseMatch, ConstantValue> constants,
                                   Map<ast.SwitchCase, int> caseIndex,
                                   bool hasDefault) {
    // If the switch statement has switch cases targeted by continue
    // statements we create the following encoding:
    //
    //   switch (e) {
    //     l_1: case e0: s_1; break;
    //     l_2: case e1: s_2; continue l_i;
    //     ...
    //     l_n: default: s_n; continue l_j;
    //   }
    //
    // is encoded as
    //
    //   var target;
    //   switch (e) {
    //     case e1: target = 1; break;
    //     case e2: target = 2; break;
    //     ...
    //     default: target = n; break;
    //   }
    //   l: while (true) {
    //    switch (target) {
    //       case 1: s_1; break l;
    //       case 2: s_2; target = i; continue l;
    //       ...
    //       case n: s_n; target = j; continue l;
    //     }
    //   }

    JumpTarget switchTarget = elements.getTargetDefinition(node);
    HInstruction initialValue = graph.addConstantNull(compiler);
    localsHandler.updateLocal(switchTarget, initialValue);

    JumpHandler jumpHandler = createJumpHandler(node, isLoopJump: false);
    var switchCases = node.cases;
    if (!hasDefault) {
      // Use [:null:] as the marker for a synthetic default clause.
      // The synthetic default is added because otherwise, there would be no
      // good place to give a default value to the local.
      switchCases = node.cases.nodes.toList()..add(null);
    }
    HInstruction buildExpression() {
      visit(node.expression);
      return pop();
    }
    Iterable<ConstantValue> getConstants(ast.SwitchCase switchCase) {
      List<ConstantValue> constantList = <ConstantValue>[];
      if (switchCase != null) {
        for (ast.Node labelOrCase in switchCase.labelsAndCases) {
          if (labelOrCase is ast.CaseMatch) {
            constantList.add(constants[labelOrCase]);
          }
        }
      }
      return constantList;
    }
    bool isDefaultCase(ast.SwitchCase switchCase) {
      return switchCase == null || switchCase.isDefaultCase;
    }
    void buildSwitchCase(ast.SwitchCase switchCase) {
      if (switchCase != null) {
        // Generate 'target = i; break;' for switch case i.
        int index = caseIndex[switchCase];
        HInstruction value = graph.addConstantInt(index, compiler);
        localsHandler.updateLocal(switchTarget, value);
      } else {
        // Generate synthetic default case 'target = null; break;'.
        HInstruction value = graph.addConstantNull(compiler);
        localsHandler.updateLocal(switchTarget, value);
      }
      jumpTargets[switchTarget].generateBreak();
    }
    handleSwitch(node,
                 jumpHandler,
                 buildExpression,
                 switchCases,
                 getConstants,
                 isDefaultCase,
                 buildSwitchCase);
    jumpHandler.close();

    HInstruction buildCondition() =>
        graph.addConstantBool(true, compiler);

    void buildSwitch() {
      HInstruction buildExpression() {
        return localsHandler.readLocal(switchTarget);
      }
      Iterable<ConstantValue> getConstants(ast.SwitchCase switchCase) {
        return <ConstantValue>[constantSystem.createInt(caseIndex[switchCase])];
      }
      void buildSwitchCase(ast.SwitchCase switchCase) {
        visit(switchCase.statements);
        if (!isAborted()) {
          // Ensure that we break the loop if the case falls through. (This
          // is only possible for the last case.)
          jumpTargets[switchTarget].generateBreak();
        }
      }
      // Pass a [NullJumpHandler] because the target for the contained break
      // is not the generated switch statement but instead the loop generated
      // in the call to [handleLoop] below.
      handleSwitch(node,
                   new NullJumpHandler(reporter),
                   buildExpression, node.cases, getConstants,
                   (_) => false, // No case is default.
                   buildSwitchCase);
    }

    void buildLoop() {
      handleLoop(node,
          () {},
          buildCondition,
          () {},
          buildSwitch);
    }

    if (hasDefault) {
      buildLoop();
    } else {
      // If the switch statement has no default case, surround the loop with
      // a test of the target.
      void buildCondition() {
        js.Template code = js.js.parseForeignJS('#');
        push(new HForeignCode(
            code,
            backend.boolType,
            [localsHandler.readLocal(switchTarget)],
            nativeBehavior: native.NativeBehavior.PURE));
      }
      handleIf(node,
          visitCondition: buildCondition,
          visitThen: buildLoop,
          visitElse: () => {});
    }
  }

  /**
   * Creates a switch statement.
   *
   * [jumpHandler] is the [JumpHandler] for the created switch statement.
   * [buildExpression] creates the switch expression.
   * [switchCases] must be either an [Iterable] of [ast.SwitchCase] nodes or
   *   a [Link] or a [ast.NodeList] of [ast.SwitchCase] nodes.
   * [getConstants] returns the set of constants for a switch case.
   * [isDefaultCase] returns [:true:] if the provided switch case should be
   *   considered default for the created switch statement.
   * [buildSwitchCase] creates the statements for the switch case.
   */
  void handleSwitch(
      ast.Node errorNode,
      JumpHandler jumpHandler,
      HInstruction buildExpression(),
      var switchCases,
      Iterable<ConstantValue> getConstants(ast.SwitchCase switchCase),
      bool isDefaultCase(ast.SwitchCase switchCase),
      void buildSwitchCase(ast.SwitchCase switchCase)) {

    HBasicBlock expressionStart = openNewBlock();
    HInstruction expression = buildExpression();
    if (switchCases.isEmpty) {
      return;
    }

    HSwitch switchInstruction = new HSwitch(<HInstruction>[expression]);
    HBasicBlock expressionEnd = close(switchInstruction);
    LocalsHandler savedLocals = localsHandler;

    List<HStatementInformation> statements = <HStatementInformation>[];
    bool hasDefault = false;
    Element getFallThroughErrorElement = helpers.fallThroughError;
    HasNextIterator<ast.Node> caseIterator =
        new HasNextIterator<ast.Node>(switchCases.iterator);
    while (caseIterator.hasNext) {
      ast.SwitchCase switchCase = caseIterator.next();
      HBasicBlock block = graph.addNewBlock();
      for (ConstantValue constant in getConstants(switchCase)) {
        HConstant hConstant = graph.addConstant(constant, compiler);
        switchInstruction.inputs.add(hConstant);
        hConstant.usedBy.add(switchInstruction);
        expressionEnd.addSuccessor(block);
      }

      if (isDefaultCase(switchCase)) {
        // An HSwitch has n inputs and n+1 successors, the last being the
        // default case.
        expressionEnd.addSuccessor(block);
        hasDefault = true;
      }
      open(block);
      localsHandler = new LocalsHandler.from(savedLocals);
      buildSwitchCase(switchCase);
      if (!isAborted()) {
        if (caseIterator.hasNext) {
          pushInvokeStatic(switchCase, getFallThroughErrorElement, []);
          HInstruction error = pop();
          closeAndGotoExit(new HThrow(error, error.sourceInformation));
        } else if (!isDefaultCase(switchCase)) {
          // If there is no default, we will add one later to avoid
          // the critical edge. So we generate a break statement to make
          // sure the last case does not fall through to the default case.
          jumpHandler.generateBreak();
        }
      }
      statements.add(
          new HSubGraphBlockInformation(new SubGraph(block, lastOpenedBlock)));
    }

    // Add a join-block if necessary.
    // We create [joinBlock] early, and then go through the cases that might
    // want to jump to it. In each case, if we add [joinBlock] as a successor
    // of another block, we also add an element to [caseHandlers] that is used
    // to create the phis in [joinBlock].
    // If we never jump to the join block, [caseHandlers] will stay empty, and
    // the join block is never added to the graph.
    HBasicBlock joinBlock = new HBasicBlock();
    List<LocalsHandler> caseHandlers = <LocalsHandler>[];
    jumpHandler.forEachBreak((HBreak instruction, LocalsHandler locals) {
      instruction.block.addSuccessor(joinBlock);
      caseHandlers.add(locals);
    });
    jumpHandler.forEachContinue((HContinue instruction, LocalsHandler locals) {
      assert(invariant(errorNode, false,
                       message: 'Continue cannot target a switch.'));
    });
    if (!isAborted()) {
      current.close(new HGoto());
      lastOpenedBlock.addSuccessor(joinBlock);
      caseHandlers.add(localsHandler);
    }
    if (!hasDefault) {
      // Always create a default case, to avoid a critical edge in the
      // graph.
      HBasicBlock defaultCase = addNewBlock();
      expressionEnd.addSuccessor(defaultCase);
      open(defaultCase);
      close(new HGoto());
      defaultCase.addSuccessor(joinBlock);
      caseHandlers.add(savedLocals);
      statements.add(new HSubGraphBlockInformation(new SubGraph(
          defaultCase, defaultCase)));
    }
    assert(caseHandlers.length == joinBlock.predecessors.length);
    if (caseHandlers.length != 0) {
      graph.addBlock(joinBlock);
      open(joinBlock);
      if (caseHandlers.length == 1) {
        localsHandler = caseHandlers[0];
      } else {
        localsHandler = savedLocals.mergeMultiple(caseHandlers, joinBlock);
      }
    } else {
      // The joinblock is not used.
      joinBlock = null;
    }

    HSubExpressionBlockInformation expressionInfo =
        new HSubExpressionBlockInformation(new SubExpression(expressionStart,
                                                             expressionEnd));
    expressionStart.setBlockFlow(
        new HSwitchBlockInformation(expressionInfo,
                                    statements,
                                    jumpHandler.target,
                                    jumpHandler.labels()),
        joinBlock);

    jumpHandler.close();
  }

  visitSwitchCase(ast.SwitchCase node) {
    reporter.internalError(node, 'SsaFromAstMixin.visitSwitchCase.');
  }

  visitCaseMatch(ast.CaseMatch node) {
    reporter.internalError(node, 'SsaFromAstMixin.visitCaseMatch.');
  }

  /// Calls [buildTry] inside a synthetic try block with [buildFinally] in the
  /// finally block.
  ///
  /// Note that to get the right locals behavior, the code visited by [buildTry]
  /// and [buildFinally] must have been analyzed as if inside a try-statement by
  /// [ClosureTranslator].
  void buildProtectedByFinally(void buildTry(), void buildFinally()) {
    // Save the current locals. The finally block must not reuse the existing
    // locals handler. None of the variables that have been defined in the
    // body-block will be used, but for loops we will add (unnecessary) phis
    // that will reference the body variables. This makes it look as if the
    // variables were used in a non-dominated block.
    LocalsHandler savedLocals = new LocalsHandler.from(localsHandler);
    HBasicBlock enterBlock = openNewBlock();
    HTry tryInstruction = new HTry();
    close(tryInstruction);
    bool oldInTryStatement = inTryStatement;
    inTryStatement = true;

    HBasicBlock startTryBlock;
    HBasicBlock endTryBlock;
    HBasicBlock startFinallyBlock;
    HBasicBlock endFinallyBlock;

    startTryBlock = graph.addNewBlock();
    open(startTryBlock);
    buildTry();
    // We use a [HExitTry] instead of a [HGoto] for the try block
    // because it will have two successors: the join block, and
    // the finally block.
    if (!isAborted()) endTryBlock = close(new HExitTry());
    SubGraph bodyGraph = new SubGraph(startTryBlock, lastOpenedBlock);

    SubGraph finallyGraph = null;

    localsHandler = new LocalsHandler.from(savedLocals);
    startFinallyBlock = graph.addNewBlock();
    open(startFinallyBlock);
    buildFinally();
    if (!isAborted()) endFinallyBlock = close(new HGoto());
    tryInstruction.finallyBlock = startFinallyBlock;
    finallyGraph = new SubGraph(startFinallyBlock, lastOpenedBlock);

    HBasicBlock exitBlock = graph.addNewBlock();

    void addExitTrySuccessor(HBasicBlock successor) {
      // Iterate over all blocks created inside this try/catch, and
      // attach successor information to blocks that end with
      // [HExitTry].
      for (int i = startTryBlock.id; i < successor.id; i++) {
        HBasicBlock block = graph.blocks[i];
        var last = block.last;
        if (last is HExitTry) {
          block.addSuccessor(successor);
        }
      }
    }

    // Setup all successors. The entry block that contains the [HTry]
    // has 1) the body 2) the finally, and 4) the exit
    // blocks as successors.
    enterBlock.addSuccessor(startTryBlock);
    enterBlock.addSuccessor(startFinallyBlock);
    enterBlock.addSuccessor(exitBlock);

    // The body has the finally block as successor.
    if (endTryBlock != null) {
      endTryBlock.addSuccessor(startFinallyBlock);
      endTryBlock.addSuccessor(exitBlock);
    }

    // The finally block has the exit block as successor.
    endFinallyBlock.addSuccessor(exitBlock);

    // If a block inside try/catch aborts (eg with a return statement),
    // we explicitely mark this block a predecessor of the catch
    // block and the finally block.
    addExitTrySuccessor(startFinallyBlock);

    // Use the locals handler not altered by the catch and finally
    // blocks.
    // TODO(sigurdm): We can probably do this, because try-variables are boxed.
    // Need to verify.
    localsHandler = savedLocals;
    open(exitBlock);
    enterBlock.setBlockFlow(
        new HTryBlockInformation(
          wrapStatementGraph(bodyGraph),
          null, // No catch-variable.
          null, // No catchGraph.
          wrapStatementGraph(finallyGraph)),
        exitBlock);
    inTryStatement = oldInTryStatement;
  }

  visitTryStatement(ast.TryStatement node) {
    // Save the current locals. The catch block and the finally block
    // must not reuse the existing locals handler. None of the variables
    // that have been defined in the body-block will be used, but for
    // loops we will add (unnecessary) phis that will reference the body
    // variables. This makes it look as if the variables were used
    // in a non-dominated block.
    LocalsHandler savedLocals = new LocalsHandler.from(localsHandler);
    HBasicBlock enterBlock = openNewBlock();
    HTry tryInstruction = new HTry();
    close(tryInstruction);
    bool oldInTryStatement = inTryStatement;
    inTryStatement = true;

    HBasicBlock startTryBlock;
    HBasicBlock endTryBlock;
    HBasicBlock startCatchBlock;
    HBasicBlock endCatchBlock;
    HBasicBlock startFinallyBlock;
    HBasicBlock endFinallyBlock;

    startTryBlock = graph.addNewBlock();
    open(startTryBlock);
    visit(node.tryBlock);
    // We use a [HExitTry] instead of a [HGoto] for the try block
    // because it will have multiple successors: the join block, and
    // the catch or finally block.
    if (!isAborted()) endTryBlock = close(new HExitTry());
    SubGraph bodyGraph = new SubGraph(startTryBlock, lastOpenedBlock);
    SubGraph catchGraph = null;
    HLocalValue exception = null;

    if (!node.catchBlocks.isEmpty) {
      localsHandler = new LocalsHandler.from(savedLocals);
      startCatchBlock = graph.addNewBlock();
      open(startCatchBlock);
      // Note that the name of this local is irrelevant.
      SyntheticLocal local =
          new SyntheticLocal('exception', localsHandler.executableContext);
      exception = new HLocalValue(local, backend.nonNullType);
      add(exception);
      HInstruction oldRethrowableException = rethrowableException;
      rethrowableException = exception;

      pushInvokeStatic(node, helpers.exceptionUnwrapper, [exception]);
      HInvokeStatic unwrappedException = pop();
      tryInstruction.exception = exception;
      Link<ast.Node> link = node.catchBlocks.nodes;

      void pushCondition(ast.CatchBlock catchBlock) {
        if (catchBlock.onKeyword != null) {
          DartType type = elements.getType(catchBlock.type);
          if (type == null) {
            reporter.internalError(catchBlock.type, 'On with no type.');
          }
          HInstruction condition =
              buildIsNode(catchBlock.type, type, unwrappedException);
          push(condition);
        } else {
          ast.VariableDefinitions declaration = catchBlock.formals.nodes.head;
          HInstruction condition = null;
          if (declaration.type == null) {
            condition = graph.addConstantBool(true, compiler);
            stack.add(condition);
          } else {
            // TODO(aprelev@gmail.com): Once old catch syntax is removed
            // "if" condition above and this "else" branch should be deleted as
            // type of declared variable won't matter for the catch
            // condition.
            DartType type = elements.getType(declaration.type);
            if (type == null) {
              reporter.internalError(catchBlock, 'Catch with unresolved type.');
            }
            condition = buildIsNode(declaration.type, type, unwrappedException);
            push(condition);
          }
        }
      }

      void visitThen() {
        ast.CatchBlock catchBlock = link.head;
        link = link.tail;
        if (catchBlock.exception != null) {
          LocalVariableElement exceptionVariable =
              elements[catchBlock.exception];
          localsHandler.updateLocal(exceptionVariable,
                                    unwrappedException);
        }
        ast.Node trace = catchBlock.trace;
        if (trace != null) {
          pushInvokeStatic(trace, helpers.traceFromException, [exception]);
          HInstruction traceInstruction = pop();
          LocalVariableElement traceVariable = elements[trace];
          localsHandler.updateLocal(traceVariable, traceInstruction);
        }
        visit(catchBlock);
      }

      void visitElse() {
        if (link.isEmpty) {
          closeAndGotoExit(
              new HThrow(exception,
                         exception.sourceInformation,
                         isRethrow: true));
        } else {
          ast.CatchBlock newBlock = link.head;
          handleIf(node,
                   visitCondition: () { pushCondition(newBlock); },
                   visitThen: visitThen,
                   visitElse: visitElse);
        }
      }

      ast.CatchBlock firstBlock = link.head;
      handleIf(node,
          visitCondition: () { pushCondition(firstBlock); },
          visitThen: visitThen,
          visitElse: visitElse);
      if (!isAborted()) endCatchBlock = close(new HGoto());

      rethrowableException = oldRethrowableException;
      tryInstruction.catchBlock = startCatchBlock;
      catchGraph = new SubGraph(startCatchBlock, lastOpenedBlock);
    }

    SubGraph finallyGraph = null;
    if (node.finallyBlock != null) {
      localsHandler = new LocalsHandler.from(savedLocals);
      startFinallyBlock = graph.addNewBlock();
      open(startFinallyBlock);
      visit(node.finallyBlock);
      if (!isAborted()) endFinallyBlock = close(new HGoto());
      tryInstruction.finallyBlock = startFinallyBlock;
      finallyGraph = new SubGraph(startFinallyBlock, lastOpenedBlock);
    }

    HBasicBlock exitBlock = graph.addNewBlock();

    addOptionalSuccessor(b1, b2) { if (b2 != null) b1.addSuccessor(b2); }
    addExitTrySuccessor(successor) {
      if (successor == null) return;
      // Iterate over all blocks created inside this try/catch, and
      // attach successor information to blocks that end with
      // [HExitTry].
      for (int i = startTryBlock.id; i < successor.id; i++) {
        HBasicBlock block = graph.blocks[i];
        var last = block.last;
        if (last is HExitTry) {
          block.addSuccessor(successor);
        }
      }
    }

    // Setup all successors. The entry block that contains the [HTry]
    // has 1) the body, 2) the catch, 3) the finally, and 4) the exit
    // blocks as successors.
    enterBlock.addSuccessor(startTryBlock);
    addOptionalSuccessor(enterBlock, startCatchBlock);
    addOptionalSuccessor(enterBlock, startFinallyBlock);
    enterBlock.addSuccessor(exitBlock);

    // The body has either the catch or the finally block as successor.
    if (endTryBlock != null) {
      assert(startCatchBlock != null || startFinallyBlock != null);
      endTryBlock.addSuccessor(
          startCatchBlock != null ? startCatchBlock : startFinallyBlock);
      endTryBlock.addSuccessor(exitBlock);
    }

    // The catch block has either the finally or the exit block as
    // successor.
    if (endCatchBlock != null) {
      endCatchBlock.addSuccessor(
          startFinallyBlock != null ? startFinallyBlock : exitBlock);
    }

    // The finally block has the exit block as successor.
    if (endFinallyBlock != null) {
      endFinallyBlock.addSuccessor(exitBlock);
    }

    // If a block inside try/catch aborts (eg with a return statement),
    // we explicitely mark this block a predecessor of the catch
    // block and the finally block.
    addExitTrySuccessor(startCatchBlock);
    addExitTrySuccessor(startFinallyBlock);

    // Use the locals handler not altered by the catch and finally
    // blocks.
    localsHandler = savedLocals;
    open(exitBlock);
    enterBlock.setBlockFlow(
        new HTryBlockInformation(
          wrapStatementGraph(bodyGraph),
          exception,
          wrapStatementGraph(catchGraph),
          wrapStatementGraph(finallyGraph)),
        exitBlock);
    inTryStatement = oldInTryStatement;
  }

  visitCatchBlock(ast.CatchBlock node) {
    visit(node.block);
  }

  visitTypedef(ast.Typedef node) {
    compiler.unimplemented(node, 'SsaFromAstMixin.visitTypedef.');
  }

  visitTypeVariable(ast.TypeVariable node) {
    reporter.internalError(node, 'SsaFromAstMixin.visitTypeVariable.');
  }

  /**
   * This method is invoked before inlining the body of [function] into this
   * [SsaBuilder].
   */
  void enterInlinedMethod(FunctionElement function,
                          ast.Node _,
                          List<HInstruction> compiledArguments,
                          {InterfaceType instanceType}) {
    TypesInferrer inferrer = compiler.typesTask.typesInferrer;
    AstInliningState state = new AstInliningState(
        function, returnLocal, returnType, elements, stack, localsHandler,
        inTryStatement,
        allInlinedFunctionsCalledOnce && inferrer.isCalledOnce(function));
    inliningStack.add(state);

    // Setting up the state of the (AST) builder is performed even when the
    // inlined function is in IR, because the irInliner uses the [returnElement]
    // of the AST builder.
    setupStateForInlining(
        function, compiledArguments, instanceType: instanceType);
  }

  void leaveInlinedMethod() {
    HInstruction result = localsHandler.readLocal(returnLocal);
    AstInliningState state = inliningStack.removeLast();
    restoreState(state);
    stack.add(result);
  }

  void doInline(FunctionElement function) {
    visitInlinedFunction(function);
  }

  void emitReturn(HInstruction value, ast.Node node) {
    if (inliningStack.isEmpty) {
      closeAndGotoExit(new HReturn(value,
          sourceInformationBuilder.buildReturn(node)));
    } else {
      localsHandler.updateLocal(returnLocal, value);
    }
  }

  @override
  void handleTypeLiteralConstantCompounds(
      ast.SendSet node,
      ConstantExpression constant,
      CompoundRhs rhs,
      _) {
    handleTypeLiteralCompound(node);
  }

  @override
  void handleTypeVariableTypeLiteralCompounds(
      ast.SendSet node,
      TypeVariableElement typeVariable,
      CompoundRhs rhs,
      _) {
    handleTypeLiteralCompound(node);
  }

  void handleTypeLiteralCompound(ast.SendSet node) {
    generateIsDeferredLoadedCheckOfSend(node);
    ast.Identifier selector = node.selector;
    generateThrowNoSuchMethod(node, selector.source,
                              argumentNodes: node.arguments);
  }

  @override
  void visitConstantGet(
    ast.Send node,
    ConstantExpression constant,
    _) {
    visitNode(node);
  }

  @override
  void visitConstantInvoke(
    ast.Send node,
    ConstantExpression constant,
    ast.NodeList arguments,
    CallStructure callStreucture,
    _) {
    visitNode(node);
  }

  @override
  void errorUndefinedBinaryExpression(
      ast.Send node,
      ast.Node left,
      ast.Operator operator,
      ast.Node right,
      _) {
    visitNode(node);
  }

  @override
  void errorUndefinedUnaryExpression(
      ast.Send node,
      ast.Operator operator,
      ast.Node expression,
      _) {
    visitNode(node);
  }

  @override
  void bulkHandleError(ast.Node node, ErroneousElement error, _) {
    // TODO(johnniwinther): Use an uncatchable error when supported.
    generateRuntimeError(node, error.message);
  }
}

/**
 * Visitor that handles generation of string literals (LiteralString,
 * StringInterpolation), and otherwise delegates to the given visitor for
 * non-literal subexpressions.
 */
class StringBuilderVisitor extends ast.Visitor {
  final SsaBuilder builder;
  final ast.Node diagnosticNode;

  /**
   * The string value generated so far.
   */
  HInstruction result = null;

  StringBuilderVisitor(this.builder, this.diagnosticNode);

  Compiler get compiler => builder.compiler;

  void visit(ast.Node node) {
    node.accept(this);
  }

  visitNode(ast.Node node) {
    builder.reporter.internalError(node, 'Unexpected node.');
  }

  void visitExpression(ast.Node node) {
    node.accept(builder);
    HInstruction expression = builder.pop();

    // We want to use HStringify when:
    //   1. The value is known to be a primitive type, because it might get
    //      constant-folded and codegen has some tricks with JavaScript
    //      conversions.
    //   2. The value can be primitive, because the library stringifier has
    //      fast-path code for most primitives.
    if (expression.canBePrimitive(compiler)) {
      append(stringify(node, expression));
      return;
    }

    // If the `toString` method is guaranteed to return a string we can call it
    // directly.
    Selector selector = Selectors.toString_;
    TypeMask type = TypeMaskFactory.inferredTypeForSelector(
        selector, expression.instructionType, compiler);
    if (type.containsOnlyString(compiler.world)) {
      builder.pushInvokeDynamic(
          node, selector,
          expression.instructionType, <HInstruction>[expression]);
      append(builder.pop());
      return;
    }

    append(stringify(node, expression));
  }

  void visitStringInterpolation(ast.StringInterpolation node) {
    node.visitChildren(this);
  }

  void visitStringInterpolationPart(ast.StringInterpolationPart node) {
    visit(node.expression);
    visit(node.string);
  }

  void visitStringJuxtaposition(ast.StringJuxtaposition node) {
    node.visitChildren(this);
  }

  void visitNodeList(ast.NodeList node) {
     node.visitChildren(this);
  }

  void append(HInstruction expression) {
    result = (result == null) ? expression : concat(result, expression);
  }

  HInstruction concat(HInstruction left, HInstruction right) {
    HInstruction instruction = new HStringConcat(
        left, right, diagnosticNode, builder.backend.stringType);
    builder.add(instruction);
    return instruction;
  }

  HInstruction stringify(ast.Node node, HInstruction expression) {
    HInstruction instruction =
        new HStringify(expression, node, builder.backend.stringType);
    builder.add(instruction);
    return instruction;
  }
}

/**
 * This class visits the method that is a candidate for inlining and
 * finds whether it is too difficult to inline.
 */
// TODO(karlklose): refactor to make it possible to distinguish between
// implementation restrictions (for example, we *can't* inline multiple returns)
// and heuristics (we *shouldn't* inline large functions).
class InlineWeeder extends ast.Visitor {
  // Invariant: *INSIDE_LOOP* > *OUTSIDE_LOOP*
  static const INLINING_NODES_OUTSIDE_LOOP = 18;
  static const INLINING_NODES_OUTSIDE_LOOP_ARG_FACTOR = 3;
  static const INLINING_NODES_INSIDE_LOOP = 42;
  static const INLINING_NODES_INSIDE_LOOP_ARG_FACTOR = 4;

  bool seenReturn = false;
  bool tooDifficult = false;
  int nodeCount = 0;
  final int maxInliningNodes;
  final bool useMaxInliningNodes;
  final bool allowLoops;
  final bool enableUserAssertions;

  InlineWeeder(this.maxInliningNodes,
               this.useMaxInliningNodes,
               this.allowLoops,
               this.enableUserAssertions);

  static bool canBeInlined(FunctionElement function,
                           int maxInliningNodes,
                           bool useMaxInliningNodes,
                           {bool allowLoops: false,
                            bool enableUserAssertions: null}) {
    assert(enableUserAssertions is bool); // Ensure we passed it.
    if (function.resolvedAst.elements.containsTryStatement) return false;

    InlineWeeder weeder =
        new InlineWeeder(maxInliningNodes, useMaxInliningNodes, allowLoops,
            enableUserAssertions);
    ast.FunctionExpression functionExpression = function.node;
    weeder.visit(functionExpression.initializers);
    weeder.visit(functionExpression.body);
    weeder.visit(functionExpression.asyncModifier);
    return !weeder.tooDifficult;
  }

  bool registerNode() {
    if (!useMaxInliningNodes) return true;
    if (nodeCount++ > maxInliningNodes) {
      tooDifficult = true;
      return false;
    } else {
      return true;
    }
  }

  void visit(ast.Node node) {
    if (node != null) node.accept(this);
  }

  void visitNode(ast.Node node) {
    if (!registerNode()) return;
    if (seenReturn) {
      tooDifficult = true;
    } else {
      node.visitChildren(this);
    }
  }

  @override
  void visitAssert(ast.Assert node) {
    if (enableUserAssertions) {
      visitNode(node);
    }
  }

  @override
  void visitAsyncModifier(ast.AsyncModifier node) {
    if (node.isYielding || node.isAsynchronous) {
      tooDifficult = true;
    }
  }

  void visitFunctionExpression(ast.Node node) {
    if (!registerNode()) return;
    tooDifficult = true;
  }

  void visitFunctionDeclaration(ast.Node node) {
    if (!registerNode()) return;
    tooDifficult = true;
  }

  void visitSend(ast.Send node) {
    if (!registerNode()) return;
    node.visitChildren(this);
  }

  visitLoop(ast.Node node) {
    // It's actually not difficult to inline a method with a loop, but
    // our measurements show that it's currently better to not inline a
    // method that contains a loop.
    if (!allowLoops) tooDifficult = true;
  }

  void visitRedirectingFactoryBody(ast.RedirectingFactoryBody node) {
    if (!registerNode()) return;
    tooDifficult = true;
  }

  void visitRethrow(ast.Rethrow node) {
    if (!registerNode()) return;
    tooDifficult = true;
  }

  void visitReturn(ast.Return node) {
    if (!registerNode()) return;
    if (seenReturn
        || identical(node.beginToken.stringValue, 'native')) {
      tooDifficult = true;
      return;
    }
    node.visitChildren(this);
    seenReturn = true;
  }

  void visitThrow(ast.Throw node) {
    if (!registerNode()) return;
    // For now, we don't want to handle throw after a return even if
    // it is in an "if".
    if (seenReturn) {
      tooDifficult = true;
    } else {
      node.visitChildren(this);
    }
  }
}

abstract class InliningState {
  /**
   * Invariant: [function] must be an implementation element.
   */
  final FunctionElement function;

  InliningState(this.function) {
    assert(function.isImplementation);
  }
}

class AstInliningState extends InliningState {
  final Local oldReturnLocal;
  final DartType oldReturnType;
  final TreeElements oldElements;
  final List<HInstruction> oldStack;
  final LocalsHandler oldLocalsHandler;
  final bool inTryStatement;
  final bool allFunctionsCalledOnce;

  AstInliningState(FunctionElement function,
                   this.oldReturnLocal,
                   this.oldReturnType,
                   this.oldElements,
                   this.oldStack,
                   this.oldLocalsHandler,
                   this.inTryStatement,
                   this.allFunctionsCalledOnce)
      : super(function);
}

class SsaBranch {
  final SsaBranchBuilder branchBuilder;
  final HBasicBlock block;
  LocalsHandler startLocals;
  LocalsHandler exitLocals;
  SubGraph graph;

  SsaBranch(this.branchBuilder) : block = new HBasicBlock();
}

class SsaBranchBuilder {
  final SsaBuilder builder;
  final ast.Node diagnosticNode;

  SsaBranchBuilder(this.builder, [this.diagnosticNode]);

  Compiler get compiler => builder.compiler;

  void checkNotAborted() {
    if (builder.isAborted()) {
      compiler.unimplemented(diagnosticNode, "aborted control flow");
    }
  }

  void buildCondition(void visitCondition(),
                      SsaBranch conditionBranch,
                      SsaBranch thenBranch,
                      SsaBranch elseBranch,
                      SourceInformation sourceInformation) {
    startBranch(conditionBranch);
    visitCondition();
    checkNotAborted();
    assert(identical(builder.current, builder.lastOpenedBlock));
    HInstruction conditionValue = builder.popBoolified();
    HIf branch = new HIf(conditionValue)..sourceInformation = sourceInformation;
    HBasicBlock conditionExitBlock = builder.current;
    builder.close(branch);
    conditionBranch.exitLocals = builder.localsHandler;
    conditionExitBlock.addSuccessor(thenBranch.block);
    conditionExitBlock.addSuccessor(elseBranch.block);
    bool conditionBranchLocalsCanBeReused =
        mergeLocals(conditionBranch, thenBranch, mayReuseFromLocals: true);
    mergeLocals(conditionBranch, elseBranch,
                mayReuseFromLocals: conditionBranchLocalsCanBeReused);

    conditionBranch.graph =
        new SubExpression(conditionBranch.block, conditionExitBlock);
  }

  /**
   * Returns true if the locals of the [fromBranch] may be reused. A [:true:]
   * return value implies that [mayReuseFromLocals] was set to [:true:].
   */
  bool mergeLocals(SsaBranch fromBranch, SsaBranch toBranch,
                   {bool mayReuseFromLocals}) {
    LocalsHandler fromLocals = fromBranch.exitLocals;
    if (toBranch.startLocals == null) {
      if (mayReuseFromLocals) {
        toBranch.startLocals = fromLocals;
        return false;
      } else {
        toBranch.startLocals = new LocalsHandler.from(fromLocals);
        return true;
      }
    } else {
      toBranch.startLocals.mergeWith(fromLocals, toBranch.block);
      return true;
    }
  }

  void startBranch(SsaBranch branch) {
    builder.graph.addBlock(branch.block);
    builder.localsHandler = branch.startLocals;
    builder.open(branch.block);
  }

  HInstruction buildBranch(SsaBranch branch,
                           void visitBranch(),
                           SsaBranch joinBranch,
                           bool isExpression) {
    startBranch(branch);
    visitBranch();
    branch.graph = new SubGraph(branch.block, builder.lastOpenedBlock);
    branch.exitLocals = builder.localsHandler;
    if (!builder.isAborted()) {
      builder.goto(builder.current, joinBranch.block);
      mergeLocals(branch, joinBranch, mayReuseFromLocals: true);
    }
    if (isExpression) {
      checkNotAborted();
      return builder.pop();
    }
    return null;
  }

  handleIf(void visitCondition(),
           void visitThen(),
           void visitElse(),
           {SourceInformation sourceInformation}) {
    if (visitElse == null) {
      // Make sure to have an else part to avoid a critical edge. A
      // critical edge is an edge that connects a block with multiple
      // successors to a block with multiple predecessors. We avoid
      // such edges because they prevent inserting copies during code
      // generation of phi instructions.
      visitElse = () {};
    }

    _handleDiamondBranch(
        visitCondition, visitThen, visitElse, isExpression: false,
        sourceInformation: sourceInformation);
  }

  handleConditional(void visitCondition(),
                    void visitThen(),
                    void visitElse()) {
    assert(visitElse != null);
    _handleDiamondBranch(
        visitCondition, visitThen, visitElse, isExpression: true);
  }

  handleIfNull(void left(), void right()) {
    // x ?? y is transformed into: x == null ? y : x
    HInstruction leftExpression;
    handleConditional(
        () {
          left();
          leftExpression = builder.pop();
          builder.pushCheckNull(leftExpression);
        },
        right,
        () => builder.stack.add(leftExpression));
  }

  void handleLogicalAndOr(void left(), void right(), {bool isAnd}) {
    // x && y is transformed into:
    //   t0 = boolify(x);
    //   if (t0) {
    //     t1 = boolify(y);
    //   }
    //   result = phi(t1, false);
    //
    // x || y is transformed into:
    //   t0 = boolify(x);
    //   if (not(t0)) {
    //     t1 = boolify(y);
    //   }
    //   result = phi(t1, true);
    HInstruction boolifiedLeft;
    HInstruction boolifiedRight;

    void visitCondition() {
      left();
      boolifiedLeft = builder.popBoolified();
      builder.stack.add(boolifiedLeft);
      if (!isAnd) {
        builder.push(new HNot(builder.pop(), builder.backend.boolType));
      }
    }

    void visitThen() {
      right();
      boolifiedRight = builder.popBoolified();
    }

    handleIf(visitCondition, visitThen, null);
    HConstant notIsAnd =
        builder.graph.addConstantBool(!isAnd, builder.compiler);
    JavaScriptBackend backend = builder.backend;
    HPhi result = new HPhi.manyInputs(null,
                                      <HInstruction>[boolifiedRight, notIsAnd],
                                      backend.dynamicType);
    builder.current.addPhi(result);
    builder.stack.add(result);
  }

  void handleLogicalAndOrWithLeftNode(ast.Node left,
                                      void visitRight(),
                                      {bool isAnd}) {
    // This method is similar to [handleLogicalAndOr] but optimizes the case
    // where left is a logical "and" or logical "or".
    //
    // For example (x && y) && z is transformed into x && (y && z):
    //   t0 = boolify(x);
    //   if (t0) {
    //     t1 = boolify(y);
    //     if (t1) {
    //       t2 = boolify(z);
    //     }
    //     t3 = phi(t2, false);
    //   }
    //   result = phi(t3, false);

    ast.Send send = left.asSend();
    if (send != null &&
        (isAnd ? send.isLogicalAnd : send.isLogicalOr)) {
      ast.Node newLeft = send.receiver;
      Link<ast.Node> link = send.argumentsNode.nodes;
      assert(link.tail.isEmpty);
      ast.Node middle = link.head;
      handleLogicalAndOrWithLeftNode(
          newLeft,
          () => handleLogicalAndOrWithLeftNode(middle, visitRight,
                                               isAnd: isAnd),
          isAnd: isAnd);
    } else {
      handleLogicalAndOr(() => builder.visit(left), visitRight, isAnd: isAnd);
    }
  }

  void _handleDiamondBranch(void visitCondition(),
                            void visitThen(),
                            void visitElse(),
                            {bool isExpression,
                             SourceInformation sourceInformation}) {
    SsaBranch conditionBranch = new SsaBranch(this);
    SsaBranch thenBranch = new SsaBranch(this);
    SsaBranch elseBranch = new SsaBranch(this);
    SsaBranch joinBranch = new SsaBranch(this);

    conditionBranch.startLocals = builder.localsHandler;
    builder.goto(builder.current, conditionBranch.block);

    buildCondition(visitCondition, conditionBranch, thenBranch, elseBranch,
                   sourceInformation);
    HInstruction thenValue =
        buildBranch(thenBranch, visitThen, joinBranch, isExpression);
    HInstruction elseValue =
        buildBranch(elseBranch, visitElse, joinBranch, isExpression);

    if (isExpression) {
      assert(thenValue != null && elseValue != null);
      JavaScriptBackend backend = builder.backend;
      HPhi phi = new HPhi.manyInputs(
          null, <HInstruction>[thenValue, elseValue], backend.dynamicType);
      joinBranch.block.addPhi(phi);
      builder.stack.add(phi);
    }

    HBasicBlock joinBlock;
    // If at least one branch did not abort, open the joinBranch.
    if (!joinBranch.block.predecessors.isEmpty) {
      startBranch(joinBranch);
      joinBlock = joinBranch.block;
    }

    HIfBlockInformation info =
        new HIfBlockInformation(
          new HSubExpressionBlockInformation(conditionBranch.graph),
          new HSubGraphBlockInformation(thenBranch.graph),
          new HSubGraphBlockInformation(elseBranch.graph));

    HBasicBlock conditionStartBlock = conditionBranch.block;
    conditionStartBlock.setBlockFlow(info, joinBlock);
    SubGraph conditionGraph = conditionBranch.graph;
    HIf branch = conditionGraph.end.last;
    assert(branch is HIf);
    branch.blockInformation = conditionStartBlock.blockFlow;
  }
}

class TypeBuilder implements DartTypeVisitor<dynamic, SsaBuilder> {
  final ClassWorld classWorld;

  TypeBuilder(this.classWorld);

  void visit(DartType type, SsaBuilder builder) => type.accept(this, builder);

  void visitVoidType(VoidType type, SsaBuilder builder) {
    ClassElement cls = builder.backend.helpers.VoidRuntimeType;
    builder.push(new HVoidType(type, new TypeMask.exact(cls, classWorld)));
  }

  void visitTypeVariableType(TypeVariableType type,
                             SsaBuilder builder) {
    ClassElement cls = builder.backend.helpers.RuntimeType;
    TypeMask instructionType = new TypeMask.subclass(cls, classWorld);
    if (!builder.sourceElement.enclosingElement.isClosure &&
        builder.sourceElement.isInstanceMember) {
      HInstruction receiver = builder.localsHandler.readThis();
      builder.push(new HReadTypeVariable(type, receiver, instructionType));
    } else {
      builder.push(
          new HReadTypeVariable.noReceiver(
              type, builder.addTypeVariableReference(type), instructionType));
    }
  }

  void visitFunctionType(FunctionType type, SsaBuilder builder) {
    type.returnType.accept(this, builder);
    HInstruction returnType = builder.pop();
    List<HInstruction> inputs = <HInstruction>[returnType];

    for (DartType parameter in type.parameterTypes) {
      parameter.accept(this, builder);
      inputs.add(builder.pop());
    }

    for (DartType parameter in type.optionalParameterTypes) {
      parameter.accept(this, builder);
      inputs.add(builder.pop());
    }

    List<DartType> namedParameterTypes = type.namedParameterTypes;
    List<String> names = type.namedParameters;
    for (int index = 0; index < names.length; index++) {
      ast.DartString dartString = new ast.DartString.literal(names[index]);
      inputs.add(
          builder.graph.addConstantString(dartString, builder.compiler));
      namedParameterTypes[index].accept(this, builder);
      inputs.add(builder.pop());
    }

    ClassElement cls = builder.backend.helpers.RuntimeFunctionType;
    builder.push(new HFunctionType(inputs, type,
        new TypeMask.exact(cls, classWorld)));
  }

  void visitMalformedType(MalformedType type, SsaBuilder builder) {
    visitDynamicType(const DynamicType(), builder);
  }

  void visitStatementType(StatementType type, SsaBuilder builder) {
    throw 'not implemented visitStatementType($type)';
  }

  void visitInterfaceType(InterfaceType type, SsaBuilder builder) {
    List<HInstruction> inputs = <HInstruction>[];
    for (DartType typeArgument in type.typeArguments) {
      typeArgument.accept(this, builder);
      inputs.add(builder.pop());
    }
    ClassElement cls;
    if (type.typeArguments.isEmpty) {
      cls = builder.backend.helpers.RuntimeTypePlain;
    } else {
      cls = builder.backend.helpers.RuntimeTypeGeneric;
    }
    builder.push(new HInterfaceType(inputs, type,
        new TypeMask.exact(cls, classWorld)));
  }

  void visitTypedefType(TypedefType type, SsaBuilder builder) {
    DartType unaliased = type.unaliased;
    if (unaliased is TypedefType) throw 'unable to unalias $type';
    unaliased.accept(this, builder);
  }

  void visitDynamicType(DynamicType type, SsaBuilder builder) {
    JavaScriptBackend backend = builder.compiler.backend;
    ClassElement cls = backend.helpers.DynamicRuntimeType;
    builder.push(new HDynamicType(type, new TypeMask.exact(cls, classWorld)));
  }
}<|MERGE_RESOLUTION|>--- conflicted
+++ resolved
@@ -5943,11 +5943,7 @@
 
     // The allocation effects include the declared type if it is native (which
     // includes js interop types).
-<<<<<<< HEAD
-    if (type.element != null && type.element.isNative) {
-=======
     if (type.element != null && backend.isNative(type.element)) {
->>>>>>> c612cd31
       nativeBehavior.typesInstantiated.add(type);
     }
 
@@ -5956,11 +5952,7 @@
     if (!compiler.trustJSInteropTypeAnnotations || type.isObject ||
         type.isDynamic) {
       nativeBehavior.typesInstantiated.add(
-<<<<<<< HEAD
-          backend.jsJavaScriptObjectClass.thisType);
-=======
           backend.helpers.jsJavaScriptObjectClass.thisType);
->>>>>>> c612cd31
     }
 
     String code;
