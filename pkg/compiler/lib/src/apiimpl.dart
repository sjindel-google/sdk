--- conflicted
+++ resolved
@@ -412,12 +412,7 @@
         packages =
             new MapPackages(pkgs.parse(packageConfigContents, packageConfig));
       }).catchError((error) {
-<<<<<<< HEAD
-        reportError(leg.NO_LOCATION_SPANNABLE,
-            leg.MessageKind.INVALID_PACKAGE_CONFIG,
-=======
         reportError(NO_LOCATION_SPANNABLE, MessageKind.INVALID_PACKAGE_CONFIG,
->>>>>>> 17dbad18
             {'uri': packageConfig, 'exception': error});
         packages = Packages.noPackages;
       });
