--- conflicted
+++ resolved
@@ -1060,28 +1060,57 @@
 ''');
   }
 
-<<<<<<< HEAD
-  test_instanceField_functionTypeAlias_doesNotUseItsTypeParameter() async {
-    var library = await _encodeDecodeLibrary(r'''
-typedef F<T>();
-
-class A<T> {
-  F<T> get x => null;
-}
-
-class B extends A<int> {
-  get x => null;
-}
-''');
-    checkElementText(
-        library,
-        r'''
-typedef dynamic F<T>();
-class A<T> {
-  F get x {}
-}
-class B extends A<int> {
-  F get x {}
+  test_instanceField_fieldFormal() async {
+    var library = await _encodeDecodeLibrary(r'''
+class A {
+  var f = 0;
+  A([this.f = 'hello']);
+}
+''');
+    checkElementText(
+        library,
+        r'''
+class A {
+  int f;
+  A([int this.f]);
+}
+''');
+  }
+
+  test_instanceField_fromAccessors_multiple_different() async {
+    var library = await _encodeDecodeLibrary(r'''
+abstract class A {
+  int get x;
+}
+abstract class B {
+  void set x(String _);
+}
+class C implements A, B {
+  var x;
+}
+''');
+    checkElementText(
+        library,
+        r'''
+abstract class A {
+  int get x;
+}
+abstract class B {
+  void set x(String _);
+}
+class C implements A, B {
+  dynamic x/*error: overrideConflictFieldType*/;
+}
+''');
+  }
+
+  test_instanceField_fromAccessors_multiple_same() async {
+    var library = await _encodeDecodeLibrary(r'''
+abstract class A {
+  int get x;
+}
+abstract class B {
+  void set x(int _);
 }
 class C implements A, B {
   var x;
@@ -1668,645 +1697,6 @@
   }
 
   test_method_error_conflict_parameterType_generic() async {
-=======
-  test_instanceField_fieldFormal() async {
->>>>>>> 9b6c63a3
-    var library = await _encodeDecodeLibrary(r'''
-class A {
-  var f = 0;
-  A([this.f = 'hello']);
-}
-''');
-    checkElementText(
-        library,
-        r'''
-class A {
-  int f;
-  A([int this.f]);
-}
-''');
-  }
-
-  test_instanceField_fromAccessors_multiple_different() async {
-    var library = await _encodeDecodeLibrary(r'''
-abstract class A {
-  int get x;
-}
-abstract class B {
-  void set x(String _);
-}
-class C implements A, B {
-  var x;
-}
-''');
-    checkElementText(
-        library,
-        r'''
-abstract class A {
-  int get x;
-}
-abstract class B {
-  void set x(String _);
-}
-class C implements A, B {
-  dynamic x/*error: overrideConflictFieldType*/;
-}
-''');
-  }
-
-  test_instanceField_fromAccessors_multiple_same() async {
-    var library = await _encodeDecodeLibrary(r'''
-abstract class A {
-  int get x;
-}
-abstract class B {
-  void set x(int _);
-}
-class C implements A, B {
-  var x;
-}
-''');
-    checkElementText(
-        library,
-        r'''
-abstract class A {
-  int get x;
-}
-abstract class B {
-  void set x(int _);
-}
-class C implements A, B {
-  int x;
-}
-''');
-  }
-
-  test_instanceField_fromField() async {
-    var library = await _encodeDecodeLibrary(r'''
-abstract class A {
-  int x;
-  int y;
-  int z;
-}
-class B implements A {
-  var x;
-  get y => null;
-  set z(_) {}
-}
-''');
-    checkElementText(
-        library,
-        r'''
-abstract class A {
-  int x;
-  int y;
-  int z;
-}
-class B implements A {
-  int x;
-  synthetic final int y;
-  synthetic int z;
-  int get y {}
-  void set z(int _) {}
-}
-''',
-        withSyntheticFields: true);
-  }
-
-  test_instanceField_fromField_explicitDynamic() async {
-    var library = await _encodeDecodeLibrary(r'''
-abstract class A {
-  dynamic x;
-}
-class B implements A {
-  var x = 1;
-}
-''');
-    checkElementText(
-        library,
-        r'''
-abstract class A {
-  dynamic x;
-}
-class B implements A {
-  dynamic x;
-}
-''');
-  }
-
-  test_instanceField_fromField_generic() async {
-    var library = await _encodeDecodeLibrary(r'''
-abstract class A<E> {
-  E x;
-  E y;
-  E z;
-}
-class B<T> implements A<T> {
-  var x;
-  get y => null;
-  set z(_) {}
-}
-''');
-    checkElementText(
-        library,
-        r'''
-abstract class A<E> {
-  E x;
-  E y;
-  E z;
-}
-class B<T> implements A<T> {
-  T x;
-  synthetic final T y;
-  synthetic T z;
-  T get y {}
-  void set z(T _) {}
-}
-''',
-        withSyntheticFields: true);
-  }
-
-  test_instanceField_fromField_implicitDynamic() async {
-    var library = await _encodeDecodeLibrary(r'''
-abstract class A {
-  var x;
-}
-class B implements A {
-  var x = 1;
-}
-''');
-    checkElementText(
-        library,
-        r'''
-abstract class A {
-  dynamic x;
-}
-class B implements A {
-  dynamic x;
-}
-''');
-  }
-
-  test_instanceField_fromField_narrowType() async {
-    var library = await _encodeDecodeLibrary(r'''
-abstract class A {
-  num x;
-}
-class B implements A {
-  var x = 1;
-}
-''');
-    checkElementText(
-        library,
-        r'''
-abstract class A {
-  num x;
-}
-class B implements A {
-  num x;
-}
-''');
-  }
-
-  test_instanceField_fromGetter() async {
-    var library = await _encodeDecodeLibrary(r'''
-abstract class A {
-  int get x;
-  int get y;
-  int get z;
-}
-class B implements A {
-  var x;
-  get y => null;
-  set z(_) {}
-}
-''');
-    checkElementText(
-        library,
-        r'''
-abstract class A {
-  int get x;
-  int get y;
-  int get z;
-}
-class B implements A {
-  int x;
-  int get y {}
-  void set z(int _) {}
-}
-''');
-  }
-
-  test_instanceField_fromGetter_generic() async {
-    var library = await _encodeDecodeLibrary(r'''
-abstract class A<E> {
-  E get x;
-  E get y;
-  E get z;
-}
-class B<T> implements A<T> {
-  var x;
-  get y => null;
-  set z(_) {}
-}
-''');
-    checkElementText(
-        library,
-        r'''
-abstract class A<E> {
-  E get x;
-  E get y;
-  E get z;
-}
-class B<T> implements A<T> {
-  T x;
-  T get y {}
-  void set z(T _) {}
-}
-''');
-  }
-
-  test_instanceField_fromGetter_multiple_different() async {
-    var library = await _encodeDecodeLibrary(r'''
-abstract class A {
-  int get x;
-}
-abstract class B {
-  String get x;
-}
-class C implements A, B {
-  get x => null;
-}
-''');
-    // TODO(scheglov) test for inference failure error
-    checkElementText(
-        library,
-        r'''
-abstract class A {
-  int get x;
-}
-abstract class B {
-  String get x;
-}
-class C implements A, B {
-  dynamic get x {}
-}
-''');
-  }
-
-  test_instanceField_fromGetter_multiple_different_dynamic() async {
-    var library = await _encodeDecodeLibrary(r'''
-abstract class A {
-  int get x;
-}
-abstract class B {
-  dynamic get x;
-}
-class C implements A, B {
-  get x => null;
-}
-''');
-    // TODO(scheglov) test for inference failure error
-    checkElementText(
-        library,
-        r'''
-abstract class A {
-  int get x;
-}
-abstract class B {
-  dynamic get x;
-}
-class C implements A, B {
-  dynamic get x {}
-}
-''');
-  }
-
-  test_instanceField_fromGetter_multiple_different_generic() async {
-    var library = await _encodeDecodeLibrary(r'''
-abstract class A<T> {
-  T get x;
-}
-abstract class B<T> {
-  T get x;
-}
-class C implements A<int>, B<String> {
-  get x => null;
-}
-''');
-    // TODO(scheglov) test for inference failure error
-    checkElementText(
-        library,
-        r'''
-abstract class A<T> {
-  T get x;
-}
-abstract class B<T> {
-  T get x;
-}
-class C implements A<int>, B<String> {
-  dynamic get x {}
-}
-''');
-  }
-
-  test_instanceField_fromGetter_multiple_same() async {
-    var library = await _encodeDecodeLibrary(r'''
-abstract class A {
-  int get x;
-}
-abstract class B {
-  int get x;
-}
-class C implements A, B {
-  get x => null;
-}
-''');
-    checkElementText(
-        library,
-        r'''
-abstract class A {
-  int get x;
-}
-abstract class B {
-  int get x;
-}
-class C implements A, B {
-  int get x {}
-}
-''');
-  }
-
-  test_instanceField_fromGetterSetter_field() async {
-    var library = await _encodeDecodeLibrary(r'''
-abstract class A {
-  int get x;
-}
-abstract class B {
-  void set x(int _);
-}
-class C implements A, B {
-  var x;
-}
-''');
-    checkElementText(
-        library,
-        r'''
-abstract class A {
-  int get x;
-}
-abstract class B {
-  void set x(int _);
-}
-class C implements A, B {
-  int x;
-}
-''');
-  }
-
-  test_instanceField_fromGetterSetter_getter() async {
-    var library = await _encodeDecodeLibrary(r'''
-abstract class A {
-  int get x;
-}
-abstract class B {
-  void set x(int _);
-}
-class C implements A, B {
-  get x => null;
-}
-''');
-    checkElementText(
-        library,
-        r'''
-abstract class A {
-  synthetic final int x;
-  int get x;
-}
-abstract class B {
-  synthetic int x;
-  void set x(int _);
-}
-class C implements A, B {
-  synthetic final int x;
-  int get x {}
-}
-''',
-        withSyntheticFields: true);
-  }
-
-  test_instanceField_fromGetterSetter_setter() async {
-    var library = await _encodeDecodeLibrary(r'''
-abstract class A {
-  int get x;
-}
-abstract class B {
-  void set x(String _);
-}
-class C implements A, B {
-  set x(_);
-}
-''');
-    checkElementText(
-        library,
-        r'''
-abstract class A {
-  synthetic final int x;
-  int get x;
-}
-abstract class B {
-  synthetic String x;
-  void set x(String _);
-}
-class C implements A, B {
-  synthetic dynamic x;
-  void set x(dynamic _);
-}
-''',
-        withSyntheticFields: true);
-  }
-
-  test_instanceField_fromSetter() async {
-    var library = await _encodeDecodeLibrary(r'''
-abstract class A {
-  void set x(int _);
-  void set y(int _);
-  void set z(int _);
-}
-class B implements A {
-  var x;
-  get y => null;
-  set z(_) {}
-}
-''');
-    checkElementText(
-        library,
-        r'''
-abstract class A {
-  void set x(int _);
-  void set y(int _);
-  void set z(int _);
-}
-class B implements A {
-  int x;
-  int get y {}
-  void set z(int _) {}
-}
-''');
-  }
-
-  test_instanceField_fromSetter_multiple_different() async {
-    var library = await _encodeDecodeLibrary(r'''
-abstract class A {
-  void set x(int _);
-}
-abstract class B {
-  void set x(String _);
-}
-class C implements A, B {
-  get x => null;
-}
-''');
-    checkElementText(
-        library,
-        r'''
-abstract class A {
-  void set x(int _);
-}
-abstract class B {
-  void set x(String _);
-}
-class C implements A, B {
-  dynamic get x {}
-}
-''');
-  }
-
-  test_instanceField_fromSetter_multiple_same() async {
-    var library = await _encodeDecodeLibrary(r'''
-abstract class A {
-  void set x(int _);
-}
-abstract class B {
-  void set x(int _);
-}
-class C implements A, B {
-  get x => null;
-}
-''');
-    checkElementText(
-        library,
-        r'''
-abstract class A {
-  void set x(int _);
-}
-abstract class B {
-  void set x(int _);
-}
-class C implements A, B {
-  int get x {}
-}
-''');
-  }
-
-  test_instanceField_functionTypeAlias_doesNotUseItsTypeParameter() async {
-    var library = await _encodeDecodeLibrary(r'''
-typedef F<T>();
-
-class A<T> {
-  F<T> get x => null;
-  List<F<T>> get y => null;
-}
-
-class B extends A<int> {
-  get x => null;
-  get y => null;
-}
-''');
-    checkElementText(
-        library,
-        r'''
-typedef dynamic F<T>();
-class A<T> {
-  F<T> get x {}
-  List<F<T>> get y {}
-}
-class B extends A<int> {
-  F<int> get x {}
-  List<F<int>> get y {}
-}
-''');
-  }
-
-  test_instanceField_inheritsCovariant_fromSetter_field() async {
-    var library = await _encodeDecodeLibrary(r'''
-abstract class A {
-  num get x;
-  void set x(covariant num _);
-}
-class B implements A {
-  int x;
-}
-''');
-    checkElementText(
-        library,
-        r'''
-abstract class A {
-  num get x;
-  void set x(covariant num _);
-}
-class B implements A {
-  int x;
-  synthetic int get x {}
-  synthetic void set x(covariant int _x) {}
-}
-''',
-        withSyntheticAccessors: true);
-  }
-
-  test_instanceField_inheritsCovariant_fromSetter_setter() async {
-    var library = await _encodeDecodeLibrary(r'''
-abstract class A {
-  num get x;
-  void set x(covariant num _);
-}
-class B implements A {
-  set x(int _) {}
-}
-''');
-    checkElementText(
-        library,
-        r'''
-abstract class A {
-  num get x;
-  void set x(covariant num _);
-}
-class B implements A {
-  void set x(covariant int _) {}
-}
-''');
-  }
-
-  test_instanceField_initializer() async {
-    var library = await _encodeDecodeLibrary(r'''
-class A {
-  var t1 = 1;
-  var t2 = 2.0;
-  var t3 = null;
-}
-''');
-    checkElementText(
-        library,
-        r'''
-class A {
-  int t1;
-  double t2;
-  dynamic t3;
-}
-''');
-  }
-
-  test_method_error_conflict_parameterType_generic() async {
     var library = await _encodeDecodeLibrary(r'''
 class A<T> {
   void m(T a) {}
