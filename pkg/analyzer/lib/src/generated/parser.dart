// Copyright (c) 2014, the Dart project authors.  Please see the AUTHORS file
// for details. All rights reserved. Use of this source code is governed by a
// BSD-style license that can be found in the LICENSE file.

// This code was auto-generated, is not intended to be edited, and is subject to
// significant change. Please see the README file for more information.

library engine.parser;

import "dart:math" as math;
import 'dart:collection';

import 'ast.dart';
import 'engine.dart' show AnalysisEngine, AnalysisOptionsImpl;
import 'error.dart';
import 'java_core.dart';
import 'java_engine.dart';
import 'scanner.dart';
import 'source.dart';
import 'utilities_collection.dart' show TokenMap;
import 'utilities_dart.dart';

Map<String, MethodTrampoline> methodTable_Parser = <String, MethodTrampoline>{
  'parseCompilationUnit_1': new MethodTrampoline(
      1, (Parser target, arg0) => target.parseCompilationUnit(arg0)),
  'parseDirectives_1': new MethodTrampoline(
      1, (Parser target, arg0) => target.parseDirectives(arg0)),
  'parseExpression_1': new MethodTrampoline(
      1, (Parser target, arg0) => target.parseExpression(arg0)),
  'parseStatement_1': new MethodTrampoline(
      1, (Parser target, arg0) => target.parseStatement(arg0)),
  'parseStatements_1': new MethodTrampoline(
      1, (Parser target, arg0) => target.parseStatements(arg0)),
  'parseAnnotation_0':
      new MethodTrampoline(0, (Parser target) => target.parseAnnotation()),
  'parseArgument_0':
      new MethodTrampoline(0, (Parser target) => target.parseArgument()),
  'parseArgumentList_0':
      new MethodTrampoline(0, (Parser target) => target.parseArgumentList()),
  'parseBitwiseOrExpression_0': new MethodTrampoline(
      0, (Parser target) => target.parseBitwiseOrExpression()),
  'parseBlock_0':
      new MethodTrampoline(0, (Parser target) => target.parseBlock()),
  'parseClassMember_1': new MethodTrampoline(
      1, (Parser target, arg0) => target.parseClassMember(arg0)),
  'parseCompilationUnit_0': new MethodTrampoline(
      0, (Parser target) => target.parseCompilationUnit2()),
  'parseConditionalExpression_0': new MethodTrampoline(
      0, (Parser target) => target.parseConditionalExpression()),
  'parseConstructorName_0':
      new MethodTrampoline(0, (Parser target) => target.parseConstructorName()),
  'parseExpression_0':
      new MethodTrampoline(0, (Parser target) => target.parseExpression2()),
  'parseExpressionWithoutCascade_0': new MethodTrampoline(
      0, (Parser target) => target.parseExpressionWithoutCascade()),
  'parseExtendsClause_0':
      new MethodTrampoline(0, (Parser target) => target.parseExtendsClause()),
  'parseFormalParameterList_0': new MethodTrampoline(
      0, (Parser target) => target.parseFormalParameterList()),
  'parseFunctionExpression_0': new MethodTrampoline(
      0, (Parser target) => target.parseFunctionExpression()),
  'parseImplementsClause_0': new MethodTrampoline(
      0, (Parser target) => target.parseImplementsClause()),
  'parseLabel_0':
      new MethodTrampoline(0, (Parser target) => target.parseLabel()),
  'parseLibraryIdentifier_0': new MethodTrampoline(
      0, (Parser target) => target.parseLibraryIdentifier()),
  'parseLogicalOrExpression_0': new MethodTrampoline(
      0, (Parser target) => target.parseLogicalOrExpression()),
  'parseMapLiteralEntry_0':
      new MethodTrampoline(0, (Parser target) => target.parseMapLiteralEntry()),
  'parseNormalFormalParameter_0': new MethodTrampoline(
      0, (Parser target) => target.parseNormalFormalParameter()),
  'parsePrefixedIdentifier_0': new MethodTrampoline(
      0, (Parser target) => target.parsePrefixedIdentifier()),
  'parseReturnType_0':
      new MethodTrampoline(0, (Parser target) => target.parseReturnType()),
  'parseSimpleIdentifier_0': new MethodTrampoline(
      0, (Parser target) => target.parseSimpleIdentifier()),
  'parseStatement_0':
      new MethodTrampoline(0, (Parser target) => target.parseStatement2()),
  'parseStringLiteral_0':
      new MethodTrampoline(0, (Parser target) => target.parseStringLiteral()),
  'parseTypeArgumentList_0': new MethodTrampoline(
      0, (Parser target) => target.parseTypeArgumentList()),
  'parseTypeName_0':
      new MethodTrampoline(0, (Parser target) => target.parseTypeName()),
  'parseTypeParameter_0':
      new MethodTrampoline(0, (Parser target) => target.parseTypeParameter()),
  'parseTypeParameterList_0': new MethodTrampoline(
      0, (Parser target) => target.parseTypeParameterList()),
  'parseWithClause_0':
      new MethodTrampoline(0, (Parser target) => target.parseWithClause()),
  'advance_0': new MethodTrampoline(0, (Parser target) => target._advance()),
  'appendScalarValue_5': new MethodTrampoline(5, (Parser target, arg0, arg1,
      arg2, arg3,
      arg4) => target._appendScalarValue(arg0, arg1, arg2, arg3, arg4)),
  'computeStringValue_3': new MethodTrampoline(3, (Parser target, arg0, arg1,
      arg2) => target._computeStringValue(arg0, arg1, arg2)),
  'convertToFunctionDeclaration_1': new MethodTrampoline(
      1, (Parser target, arg0) => target._convertToFunctionDeclaration(arg0)),
  'couldBeStartOfCompilationUnitMember_0': new MethodTrampoline(
      0, (Parser target) => target._couldBeStartOfCompilationUnitMember()),
  'createSyntheticIdentifier_0': new MethodTrampoline(
      0, (Parser target) => target._createSyntheticIdentifier()),
  'createSyntheticKeyword_1': new MethodTrampoline(
      1, (Parser target, arg0) => target._createSyntheticKeyword(arg0)),
  'createSyntheticStringLiteral_0': new MethodTrampoline(
      0, (Parser target) => target._createSyntheticStringLiteral()),
  'createSyntheticToken_1': new MethodTrampoline(
      1, (Parser target, arg0) => target._createSyntheticToken(arg0)),
  'ensureAssignable_1': new MethodTrampoline(
      1, (Parser target, arg0) => target._ensureAssignable(arg0)),
  'expect_1':
      new MethodTrampoline(1, (Parser target, arg0) => target._expect(arg0)),
  'expectGt_0': new MethodTrampoline(0, (Parser target) => target._expectGt()),
  'expectKeyword_1': new MethodTrampoline(
      1, (Parser target, arg0) => target._expectKeyword(arg0)),
  'expectSemicolon_0':
      new MethodTrampoline(0, (Parser target) => target._expectSemicolon()),
  'findRange_2': new MethodTrampoline(
      2, (Parser target, arg0, arg1) => target._findRange(arg0, arg1)),
  'getCodeBlockRanges_1': new MethodTrampoline(
      1, (Parser target, arg0) => target._getCodeBlockRanges(arg0)),
  'getEndToken_1': new MethodTrampoline(
      1, (Parser target, arg0) => target._getEndToken(arg0)),
  'injectToken_1': new MethodTrampoline(
      1, (Parser target, arg0) => target._injectToken(arg0)),
  'isFunctionDeclaration_0': new MethodTrampoline(
      0, (Parser target) => target._isFunctionDeclaration()),
  'isFunctionExpression_1': new MethodTrampoline(
      1, (Parser target, arg0) => target._isFunctionExpression(arg0)),
  'isHexDigit_1': new MethodTrampoline(
      1, (Parser target, arg0) => target._isHexDigit(arg0)),
  'isInitializedVariableDeclaration_0': new MethodTrampoline(
      0, (Parser target) => target._isInitializedVariableDeclaration()),
  'isLinkText_2': new MethodTrampoline(
      2, (Parser target, arg0, arg1) => target._isLinkText(arg0, arg1)),
  'isOperator_1': new MethodTrampoline(
      1, (Parser target, arg0) => target._isOperator(arg0)),
  'isSwitchMember_0':
      new MethodTrampoline(0, (Parser target) => target._isSwitchMember()),
  'isTypedIdentifier_1': new MethodTrampoline(
      1, (Parser target, arg0) => target._isTypedIdentifier(arg0)),
  'lockErrorListener_0':
      new MethodTrampoline(0, (Parser target) => target._lockErrorListener()),
  'matches_1':
      new MethodTrampoline(1, (Parser target, arg0) => target._matches(arg0)),
  'matchesGt_0':
      new MethodTrampoline(0, (Parser target) => target._matchesGt()),
  'matchesIdentifier_0':
      new MethodTrampoline(0, (Parser target) => target._matchesIdentifier()),
  'matchesKeyword_1': new MethodTrampoline(
      1, (Parser target, arg0) => target._matchesKeyword(arg0)),
  'matchesString_1': new MethodTrampoline(
      1, (Parser target, arg0) => target._matchesString(arg0)),
  'optional_1':
      new MethodTrampoline(1, (Parser target, arg0) => target._optional(arg0)),
  'parseAdditiveExpression_0': new MethodTrampoline(
      0, (Parser target) => target._parseAdditiveExpression()),
  'parseAssertStatement_0': new MethodTrampoline(
      0, (Parser target) => target._parseAssertStatement()),
  'parseAssignableExpression_1': new MethodTrampoline(
      1, (Parser target, arg0) => target._parseAssignableExpression(arg0)),
  'parseAssignableSelector_2': new MethodTrampoline(2, (Parser target, arg0,
      arg1) => target._parseAssignableSelector(arg0, arg1)),
  'parseAwaitExpression_0': new MethodTrampoline(
      0, (Parser target) => target._parseAwaitExpression()),
  'parseBitwiseAndExpression_0': new MethodTrampoline(
      0, (Parser target) => target._parseBitwiseAndExpression()),
  'parseBitwiseXorExpression_0': new MethodTrampoline(
      0, (Parser target) => target._parseBitwiseXorExpression()),
  'parseBreakStatement_0':
      new MethodTrampoline(0, (Parser target) => target._parseBreakStatement()),
  'parseCascadeSection_0':
      new MethodTrampoline(0, (Parser target) => target._parseCascadeSection()),
  'parseClassDeclaration_2': new MethodTrampoline(2,
      (Parser target, arg0, arg1) => target._parseClassDeclaration(arg0, arg1)),
  'parseClassMembers_2': new MethodTrampoline(
      2, (Parser target, arg0, arg1) => target._parseClassMembers(arg0, arg1)),
  'parseClassTypeAlias_3': new MethodTrampoline(3, (Parser target, arg0, arg1,
      arg2) => target._parseClassTypeAlias(arg0, arg1, arg2)),
  'parseCombinator_0':
      new MethodTrampoline(0, (Parser target) => target.parseCombinator()),
  'parseCombinators_0':
      new MethodTrampoline(0, (Parser target) => target._parseCombinators()),
  'parseCommentAndMetadata_0': new MethodTrampoline(
      0, (Parser target) => target._parseCommentAndMetadata()),
  'parseCommentReference_2': new MethodTrampoline(2,
      (Parser target, arg0, arg1) => target._parseCommentReference(arg0, arg1)),
  'parseCommentReferences_1': new MethodTrampoline(
      1, (Parser target, arg0) => target._parseCommentReferences(arg0)),
  'parseCompilationUnitMember_1': new MethodTrampoline(
      1, (Parser target, arg0) => target._parseCompilationUnitMember(arg0)),
  'parseConstExpression_0': new MethodTrampoline(
      0, (Parser target) => target._parseConstExpression()),
  'parseConstructor_8': new MethodTrampoline(8, (Parser target, arg0, arg1,
          arg2, arg3, arg4, arg5, arg6, arg7) =>
      target._parseConstructor(arg0, arg1, arg2, arg3, arg4, arg5, arg6, arg7)),
  'parseConstructorFieldInitializer_0': new MethodTrampoline(
      0, (Parser target) => target._parseConstructorFieldInitializer()),
  'parseContinueStatement_0': new MethodTrampoline(
      0, (Parser target) => target._parseContinueStatement()),
  'parseDirective_1': new MethodTrampoline(
      1, (Parser target, arg0) => target._parseDirective(arg0)),
  'parseDirectives_0':
      new MethodTrampoline(0, (Parser target) => target._parseDirectives()),
  'parseDocumentationComment_0': new MethodTrampoline(
      0, (Parser target) => target._parseDocumentationComment()),
  'parseDoStatement_0':
      new MethodTrampoline(0, (Parser target) => target._parseDoStatement()),
  'parseEmptyStatement_0':
      new MethodTrampoline(0, (Parser target) => target._parseEmptyStatement()),
  'parseEnumConstantDeclaration_0': new MethodTrampoline(
      0, (Parser target) => target._parseEnumConstantDeclaration()),
  'parseEnumDeclaration_1': new MethodTrampoline(
      1, (Parser target, arg0) => target._parseEnumDeclaration(arg0)),
  'parseEqualityExpression_0': new MethodTrampoline(
      0, (Parser target) => target._parseEqualityExpression()),
  'parseExportDirective_1': new MethodTrampoline(
      1, (Parser target, arg0) => target._parseExportDirective(arg0)),
  'parseExpressionList_0':
      new MethodTrampoline(0, (Parser target) => target._parseExpressionList()),
  'parseFinalConstVarOrType_1': new MethodTrampoline(
      1, (Parser target, arg0) => target._parseFinalConstVarOrType(arg0)),
  'parseFormalParameter_1': new MethodTrampoline(
      1, (Parser target, arg0) => target._parseFormalParameter(arg0)),
  'parseForStatement_0':
      new MethodTrampoline(0, (Parser target) => target._parseForStatement()),
  'parseFunctionBody_3': new MethodTrampoline(3, (Parser target, arg0, arg1,
      arg2) => target._parseFunctionBody(arg0, arg1, arg2)),
  'parseFunctionDeclaration_3': new MethodTrampoline(3, (Parser target, arg0,
      arg1, arg2) => target._parseFunctionDeclaration(arg0, arg1, arg2)),
  'parseFunctionDeclarationStatement_0': new MethodTrampoline(
      0, (Parser target) => target._parseFunctionDeclarationStatement()),
  'parseFunctionDeclarationStatementAfterReturnType_2': new MethodTrampoline(2,
      (Parser target, arg0, arg1) =>
          target._parseFunctionDeclarationStatementAfterReturnType(arg0, arg1)),
  'parseFunctionTypeAlias_2': new MethodTrampoline(2, (Parser target, arg0,
      arg1) => target._parseFunctionTypeAlias(arg0, arg1)),
  'parseGetter_4': new MethodTrampoline(4, (Parser target, arg0, arg1, arg2,
      arg3) => target._parseGetter(arg0, arg1, arg2, arg3)),
  'parseIdentifierList_0':
      new MethodTrampoline(0, (Parser target) => target._parseIdentifierList()),
  'parseIfStatement_0':
      new MethodTrampoline(0, (Parser target) => target._parseIfStatement()),
  'parseImportDirective_1': new MethodTrampoline(
      1, (Parser target, arg0) => target._parseImportDirective(arg0)),
  'parseInitializedIdentifierList_4': new MethodTrampoline(4,
      (Parser target, arg0, arg1, arg2, arg3) =>
          target._parseInitializedIdentifierList(arg0, arg1, arg2, arg3)),
  'parseInstanceCreationExpression_1': new MethodTrampoline(1,
      (Parser target, arg0) => target._parseInstanceCreationExpression(arg0)),
  'parseLibraryDirective_1': new MethodTrampoline(
      1, (Parser target, arg0) => target._parseLibraryDirective(arg0)),
  'parseLibraryName_2': new MethodTrampoline(
      2, (Parser target, arg0, arg1) => target._parseLibraryName(arg0, arg1)),
  'parseListLiteral_2': new MethodTrampoline(
      2, (Parser target, arg0, arg1) => target._parseListLiteral(arg0, arg1)),
  'parseListOrMapLiteral_1': new MethodTrampoline(
      1, (Parser target, arg0) => target._parseListOrMapLiteral(arg0)),
  'parseLogicalAndExpression_0': new MethodTrampoline(
      0, (Parser target) => target._parseLogicalAndExpression()),
  'parseMapLiteral_2': new MethodTrampoline(
      2, (Parser target, arg0, arg1) => target._parseMapLiteral(arg0, arg1)),
  'parseMethodDeclarationAfterParameters_6': new MethodTrampoline(6,
      (Parser target, arg0, arg1, arg2, arg3, arg4, arg5) => target
          ._parseMethodDeclarationAfterParameters(
              arg0, arg1, arg2, arg3, arg4, arg5)),
  'parseMethodDeclarationAfterReturnType_4': new MethodTrampoline(4,
      (Parser target, arg0, arg1, arg2, arg3) => target
          ._parseMethodDeclarationAfterReturnType(arg0, arg1, arg2, arg3)),
  'parseModifiers_0':
      new MethodTrampoline(0, (Parser target) => target._parseModifiers()),
  'parseMultiplicativeExpression_0': new MethodTrampoline(
      0, (Parser target) => target._parseMultiplicativeExpression()),
  'parseNativeClause_0':
      new MethodTrampoline(0, (Parser target) => target._parseNativeClause()),
  'parseNewExpression_0':
      new MethodTrampoline(0, (Parser target) => target._parseNewExpression()),
  'parseNonLabeledStatement_0': new MethodTrampoline(
      0, (Parser target) => target._parseNonLabeledStatement()),
  'parseOperator_3': new MethodTrampoline(3, (Parser target, arg0, arg1,
      arg2) => target._parseOperator(arg0, arg1, arg2)),
  'parseOptionalReturnType_0': new MethodTrampoline(
      0, (Parser target) => target._parseOptionalReturnType()),
  'parsePartDirective_1': new MethodTrampoline(
      1, (Parser target, arg0) => target._parsePartDirective(arg0)),
  'parsePostfixExpression_0': new MethodTrampoline(
      0, (Parser target) => target._parsePostfixExpression()),
  'parsePrimaryExpression_0': new MethodTrampoline(
      0, (Parser target) => target._parsePrimaryExpression()),
  'parseRedirectingConstructorInvocation_0': new MethodTrampoline(
      0, (Parser target) => target._parseRedirectingConstructorInvocation()),
  'parseRelationalExpression_0': new MethodTrampoline(
      0, (Parser target) => target._parseRelationalExpression()),
  'parseRethrowExpression_0': new MethodTrampoline(
      0, (Parser target) => target._parseRethrowExpression()),
  'parseReturnStatement_0': new MethodTrampoline(
      0, (Parser target) => target._parseReturnStatement()),
  'parseSetter_4': new MethodTrampoline(4, (Parser target, arg0, arg1, arg2,
      arg3) => target._parseSetter(arg0, arg1, arg2, arg3)),
  'parseShiftExpression_0': new MethodTrampoline(
      0, (Parser target) => target._parseShiftExpression()),
  'parseStatementList_0':
      new MethodTrampoline(0, (Parser target) => target._parseStatementList()),
  'parseStringInterpolation_1': new MethodTrampoline(
      1, (Parser target, arg0) => target._parseStringInterpolation(arg0)),
  'parseSuperConstructorInvocation_0': new MethodTrampoline(
      0, (Parser target) => target._parseSuperConstructorInvocation()),
  'parseSwitchStatement_0': new MethodTrampoline(
      0, (Parser target) => target._parseSwitchStatement()),
  'parseSymbolLiteral_0':
      new MethodTrampoline(0, (Parser target) => target._parseSymbolLiteral()),
  'parseThrowExpression_0': new MethodTrampoline(
      0, (Parser target) => target._parseThrowExpression()),
  'parseThrowExpressionWithoutCascade_0': new MethodTrampoline(
      0, (Parser target) => target._parseThrowExpressionWithoutCascade()),
  'parseTryStatement_0':
      new MethodTrampoline(0, (Parser target) => target._parseTryStatement()),
  'parseTypeAlias_1': new MethodTrampoline(
      1, (Parser target, arg0) => target._parseTypeAlias(arg0)),
  'parseUnaryExpression_0': new MethodTrampoline(
      0, (Parser target) => target._parseUnaryExpression()),
  'parseVariableDeclaration_0': new MethodTrampoline(
      0, (Parser target) => target._parseVariableDeclaration()),
  'parseVariableDeclarationListAfterMetadata_1': new MethodTrampoline(1,
      (Parser target, arg0) =>
          target._parseVariableDeclarationListAfterMetadata(arg0)),
  'parseVariableDeclarationListAfterType_3': new MethodTrampoline(3,
      (Parser target, arg0, arg1, arg2) =>
          target._parseVariableDeclarationListAfterType(arg0, arg1, arg2)),
  'parseVariableDeclarationStatementAfterMetadata_1': new MethodTrampoline(1,
      (Parser target, arg0) =>
          target._parseVariableDeclarationStatementAfterMetadata(arg0)),
  'parseVariableDeclarationStatementAfterType_3': new MethodTrampoline(3,
      (Parser target, arg0, arg1, arg2) =>
          target._parseVariableDeclarationStatementAfterType(arg0, arg1, arg2)),
  'parseWhileStatement_0':
      new MethodTrampoline(0, (Parser target) => target._parseWhileStatement()),
  'parseYieldStatement_0':
      new MethodTrampoline(0, (Parser target) => target._parseYieldStatement()),
  'peek_0': new MethodTrampoline(0, (Parser target) => target._peek()),
  'peekAt_1':
      new MethodTrampoline(1, (Parser target, arg0) => target._peekAt(arg0)),
  'reportError_1': new MethodTrampoline(
      1, (Parser target, arg0) => target._reportError(arg0)),
  'reportErrorForCurrentToken_2': new MethodTrampoline(2, (Parser target, arg0,
      arg1) => target._reportErrorForCurrentToken(arg0, arg1)),
  'reportErrorForNode_3': new MethodTrampoline(3, (Parser target, arg0, arg1,
      arg2) => target._reportErrorForNode(arg0, arg1, arg2)),
  'reportErrorForToken_3': new MethodTrampoline(3, (Parser target, arg0, arg1,
      arg2) => target._reportErrorForToken(arg0, arg1, arg2)),
  'skipBlock_0':
      new MethodTrampoline(0, (Parser target) => target._skipBlock()),
  'skipFinalConstVarOrType_1': new MethodTrampoline(
      1, (Parser target, arg0) => target._skipFinalConstVarOrType(arg0)),
  'skipFormalParameterList_1': new MethodTrampoline(
      1, (Parser target, arg0) => target._skipFormalParameterList(arg0)),
  'skipPastMatchingToken_1': new MethodTrampoline(
      1, (Parser target, arg0) => target._skipPastMatchingToken(arg0)),
  'skipPrefixedIdentifier_1': new MethodTrampoline(
      1, (Parser target, arg0) => target._skipPrefixedIdentifier(arg0)),
  'skipReturnType_1': new MethodTrampoline(
      1, (Parser target, arg0) => target._skipReturnType(arg0)),
  'skipSimpleIdentifier_1': new MethodTrampoline(
      1, (Parser target, arg0) => target._skipSimpleIdentifier(arg0)),
  'skipStringInterpolation_1': new MethodTrampoline(
      1, (Parser target, arg0) => target._skipStringInterpolation(arg0)),
  'skipStringLiteral_1': new MethodTrampoline(
      1, (Parser target, arg0) => target._skipStringLiteral(arg0)),
  'skipTypeArgumentList_1': new MethodTrampoline(
      1, (Parser target, arg0) => target._skipTypeArgumentList(arg0)),
  'skipTypeName_1': new MethodTrampoline(
      1, (Parser target, arg0) => target._skipTypeName(arg0)),
  'skipTypeParameterList_1': new MethodTrampoline(
      1, (Parser target, arg0) => target._skipTypeParameterList(arg0)),
  'tokenMatches_2': new MethodTrampoline(
      2, (Parser target, arg0, arg1) => target._tokenMatches(arg0, arg1)),
  'tokenMatchesIdentifier_1': new MethodTrampoline(
      1, (Parser target, arg0) => target._tokenMatchesIdentifier(arg0)),
  'tokenMatchesKeyword_2': new MethodTrampoline(2,
      (Parser target, arg0, arg1) => target._tokenMatchesKeyword(arg0, arg1)),
  'tokenMatchesString_2': new MethodTrampoline(
      2, (Parser target, arg0, arg1) => target._tokenMatchesString(arg0, arg1)),
  'translateCharacter_3': new MethodTrampoline(3, (Parser target, arg0, arg1,
      arg2) => target._translateCharacter(arg0, arg1, arg2)),
  'unlockErrorListener_0':
      new MethodTrampoline(0, (Parser target) => target._unlockErrorListener()),
  'validateFormalParameterList_1': new MethodTrampoline(
      1, (Parser target, arg0) => target._validateFormalParameterList(arg0)),
  'validateModifiersForClass_1': new MethodTrampoline(
      1, (Parser target, arg0) => target._validateModifiersForClass(arg0)),
  'validateModifiersForConstructor_1': new MethodTrampoline(1,
      (Parser target, arg0) => target._validateModifiersForConstructor(arg0)),
  'validateModifiersForEnum_1': new MethodTrampoline(
      1, (Parser target, arg0) => target._validateModifiersForEnum(arg0)),
  'validateModifiersForField_1': new MethodTrampoline(
      1, (Parser target, arg0) => target._validateModifiersForField(arg0)),
  'validateModifiersForFunctionDeclarationStatement_1': new MethodTrampoline(1,
      (Parser target, arg0) =>
          target._validateModifiersForFunctionDeclarationStatement(arg0)),
  'validateModifiersForGetterOrSetterOrMethod_1': new MethodTrampoline(1,
      (Parser target, arg0) =>
          target._validateModifiersForGetterOrSetterOrMethod(arg0)),
  'validateModifiersForOperator_1': new MethodTrampoline(
      1, (Parser target, arg0) => target._validateModifiersForOperator(arg0)),
  'validateModifiersForTopLevelDeclaration_1': new MethodTrampoline(1,
      (Parser target, arg0) =>
          target._validateModifiersForTopLevelDeclaration(arg0)),
  'validateModifiersForTopLevelFunction_1': new MethodTrampoline(1,
      (Parser target, arg0) =>
          target._validateModifiersForTopLevelFunction(arg0)),
  'validateModifiersForTopLevelVariable_1': new MethodTrampoline(1,
      (Parser target, arg0) =>
          target._validateModifiersForTopLevelVariable(arg0)),
  'validateModifiersForTypedef_1': new MethodTrampoline(
      1, (Parser target, arg0) => target._validateModifiersForTypedef(arg0)),
};

Object invokeParserMethodImpl(
    Parser parser, String methodName, List<Object> objects, Token tokenStream) {
  parser.currentToken = tokenStream;
  MethodTrampoline method =
      methodTable_Parser['${methodName}_${objects.length}'];
  return method.invoke(parser, objects);
}

/**
 * A simple data-holder for a method that needs to return multiple values.
 */
class CommentAndMetadata {
  /**
   * The documentation comment that was parsed, or `null` if none was given.
   */
  final Comment comment;

  /**
   * The metadata that was parsed.
   */
  final List<Annotation> metadata;

  /**
   * Initialize a newly created holder with the given [comment] and [metadata].
   */
  CommentAndMetadata(this.comment, this.metadata);
}

/**
 * A simple data-holder for a method that needs to return multiple values.
 */
class FinalConstVarOrType {
  /**
   * The 'final', 'const' or 'var' keyword, or `null` if none was given.
   */
  final Token keyword;

  /**
   * The type, of `null` if no type was specified.
   */
  final TypeName type;

  /**
   * Initialize a newly created holder with the given [keyword] and [type].
   */
  FinalConstVarOrType(this.keyword, this.type);
}

/**
 * A dispatcher that will invoke the right parse method when re-parsing a
 * specified child of the visited node. All of the methods in this class assume
 * that the parser is positioned to parse the replacement for the node. All of
 * the methods will throw an [IncrementalParseException] if the node could not
 * be parsed for some reason.
 */
class IncrementalParseDispatcher implements AstVisitor<AstNode> {
  /**
   * The parser used to parse the replacement for the node.
   */
  final Parser _parser;

  /**
   * The node that is to be replaced.
   */
  final AstNode _oldNode;

  /**
   * Initialize a newly created dispatcher to parse a single node that will
   * use the [_parser] to replace the [_oldNode].
   */
  IncrementalParseDispatcher(this._parser, this._oldNode);

  @override
  AstNode visitAdjacentStrings(AdjacentStrings node) {
    if (node.strings.contains(_oldNode)) {
      return _parser.parseStringLiteral();
    }
    return _notAChild(node);
  }

  @override
  AstNode visitAnnotation(Annotation node) {
    if (identical(_oldNode, node.name)) {
      throw new InsufficientContextException();
    } else if (identical(_oldNode, node.constructorName)) {
      throw new InsufficientContextException();
    } else if (identical(_oldNode, node.arguments)) {
      return _parser.parseArgumentList();
    }
    return _notAChild(node);
  }

  @override
  AstNode visitArgumentList(ArgumentList node) {
    if (node.arguments.contains(_oldNode)) {
      return _parser.parseArgument();
    }
    return _notAChild(node);
  }

  @override
  AstNode visitAsExpression(AsExpression node) {
    if (identical(_oldNode, node.expression)) {
      return _parser.parseBitwiseOrExpression();
    } else if (identical(_oldNode, node.type)) {
      return _parser.parseTypeName();
    }
    return _notAChild(node);
  }

  @override
  AstNode visitAssertStatement(AssertStatement node) {
    if (identical(_oldNode, node.condition)) {
      return _parser.parseExpression2();
    }
    return _notAChild(node);
  }

  @override
  AstNode visitAssignmentExpression(AssignmentExpression node) {
    if (identical(_oldNode, node.leftHandSide)) {
      // TODO(brianwilkerson) If the assignment is part of a cascade section,
      // then we don't have a single parse method that will work.
      // Otherwise, we can parse a conditional expression, but need to ensure
      // that the resulting expression is assignable.
//      return parser.parseConditionalExpression();
      throw new InsufficientContextException();
    } else if (identical(_oldNode, node.rightHandSide)) {
      if (_isCascadeAllowedInAssignment(node)) {
        return _parser.parseExpression2();
      }
      return _parser.parseExpressionWithoutCascade();
    }
    return _notAChild(node);
  }

  @override
  AstNode visitAwaitExpression(AwaitExpression node) {
    if (identical(_oldNode, node.expression)) {
      // TODO(brianwilkerson) Depending on precedence,
      // this might not be sufficient.
      return _parser.parseExpression2();
    }
    return _notAChild(node);
  }

  @override
  AstNode visitBinaryExpression(BinaryExpression node) {
    if (identical(_oldNode, node.leftOperand)) {
      throw new InsufficientContextException();
    } else if (identical(_oldNode, node.rightOperand)) {
      throw new InsufficientContextException();
    }
    return _notAChild(node);
  }

  @override
  AstNode visitBlock(Block node) {
    if (node.statements.contains(_oldNode)) {
      return _parser.parseStatement2();
    }
    return _notAChild(node);
  }

  @override
  AstNode visitBlockFunctionBody(BlockFunctionBody node) {
    if (identical(_oldNode, node.block)) {
      return _parser.parseBlock();
    }
    return _notAChild(node);
  }

  @override
  AstNode visitBooleanLiteral(BooleanLiteral node) => _notAChild(node);

  @override
  AstNode visitBreakStatement(BreakStatement node) {
    if (identical(_oldNode, node.label)) {
      return _parser.parseSimpleIdentifier();
    }
    return _notAChild(node);
  }

  @override
  AstNode visitCascadeExpression(CascadeExpression node) {
    if (identical(_oldNode, node.target)) {
      return _parser.parseConditionalExpression();
    } else if (node.cascadeSections.contains(_oldNode)) {
      throw new InsufficientContextException();
    }
    return _notAChild(node);
  }

  @override
  AstNode visitCatchClause(CatchClause node) {
    if (identical(_oldNode, node.exceptionType)) {
      return _parser.parseTypeName();
    } else if (identical(_oldNode, node.exceptionParameter)) {
      return _parser.parseSimpleIdentifier();
    } else if (identical(_oldNode, node.stackTraceParameter)) {
      return _parser.parseSimpleIdentifier();
    } else if (identical(_oldNode, node.body)) {
      return _parser.parseBlock();
    }
    return _notAChild(node);
  }

  @override
  AstNode visitClassDeclaration(ClassDeclaration node) {
    if (identical(_oldNode, node.documentationComment)) {
      throw new InsufficientContextException();
    } else if (node.metadata.contains(_oldNode)) {
      return _parser.parseAnnotation();
    } else if (identical(_oldNode, node.name)) {
      // Changing the class name changes whether a member is interpreted as a
      // constructor or not, so we'll just have to re-parse the entire class.
      throw new InsufficientContextException();
    } else if (identical(_oldNode, node.typeParameters)) {
      return _parser.parseTypeParameterList();
    } else if (identical(_oldNode, node.extendsClause)) {
      return _parser.parseExtendsClause();
    } else if (identical(_oldNode, node.withClause)) {
      return _parser.parseWithClause();
    } else if (identical(_oldNode, node.implementsClause)) {
      return _parser.parseImplementsClause();
    } else if (node.members.contains(_oldNode)) {
      ClassMember member = _parser.parseClassMember(node.name.name);
      if (member == null) {
        throw new InsufficientContextException();
      }
      return member;
    }
    return _notAChild(node);
  }

  @override
  AstNode visitClassTypeAlias(ClassTypeAlias node) {
    if (identical(_oldNode, node.documentationComment)) {
      throw new InsufficientContextException();
    } else if (node.metadata.contains(_oldNode)) {
      return _parser.parseAnnotation();
    } else if (identical(_oldNode, node.name)) {
      return _parser.parseSimpleIdentifier();
    } else if (identical(_oldNode, node.typeParameters)) {
      return _parser.parseTypeParameterList();
    } else if (identical(_oldNode, node.superclass)) {
      return _parser.parseTypeName();
    } else if (identical(_oldNode, node.withClause)) {
      return _parser.parseWithClause();
    } else if (identical(_oldNode, node.implementsClause)) {
      return _parser.parseImplementsClause();
    }
    return _notAChild(node);
  }

  @override
  AstNode visitComment(Comment node) {
    throw new InsufficientContextException();
  }

  @override
  AstNode visitCommentReference(CommentReference node) {
    if (identical(_oldNode, node.identifier)) {
      return _parser.parsePrefixedIdentifier();
    }
    return _notAChild(node);
  }

  @override
  AstNode visitCompilationUnit(CompilationUnit node) {
    throw new InsufficientContextException();
  }

  @override
  AstNode visitConditionalExpression(ConditionalExpression node) {
    if (identical(_oldNode, node.condition)) {
      return _parser.parseLogicalOrExpression();
    } else if (identical(_oldNode, node.thenExpression)) {
      return _parser.parseExpressionWithoutCascade();
    } else if (identical(_oldNode, node.elseExpression)) {
      return _parser.parseExpressionWithoutCascade();
    }
    return _notAChild(node);
  }

  @override
  AstNode visitConstructorDeclaration(ConstructorDeclaration node) {
    if (identical(_oldNode, node.documentationComment)) {
      throw new InsufficientContextException();
    } else if (node.metadata.contains(_oldNode)) {
      return _parser.parseAnnotation();
    } else if (identical(_oldNode, node.returnType)) {
      throw new InsufficientContextException();
    } else if (identical(_oldNode, node.name)) {
      throw new InsufficientContextException();
    } else if (identical(_oldNode, node.parameters)) {
      return _parser.parseFormalParameterList();
    } else if (identical(_oldNode, node.redirectedConstructor)) {
      throw new InsufficientContextException();
    } else if (node.initializers.contains(_oldNode)) {
      throw new InsufficientContextException();
    } else if (identical(_oldNode, node.body)) {
      throw new InsufficientContextException();
    }
    return _notAChild(node);
  }

  @override
  AstNode visitConstructorFieldInitializer(ConstructorFieldInitializer node) {
    if (identical(_oldNode, node.fieldName)) {
      return _parser.parseSimpleIdentifier();
    } else if (identical(_oldNode, node.expression)) {
      throw new InsufficientContextException();
    }
    return _notAChild(node);
  }

  @override
  AstNode visitConstructorName(ConstructorName node) {
    if (identical(_oldNode, node.type)) {
      return _parser.parseTypeName();
    } else if (identical(_oldNode, node.name)) {
      return _parser.parseSimpleIdentifier();
    }
    return _notAChild(node);
  }

  @override
  AstNode visitContinueStatement(ContinueStatement node) {
    if (identical(_oldNode, node.label)) {
      return _parser.parseSimpleIdentifier();
    }
    return _notAChild(node);
  }

  @override
  AstNode visitDeclaredIdentifier(DeclaredIdentifier node) {
    if (identical(_oldNode, node.documentationComment)) {
      throw new InsufficientContextException();
    } else if (node.metadata.contains(_oldNode)) {
      return _parser.parseAnnotation();
    } else if (identical(_oldNode, node.type)) {
      throw new InsufficientContextException();
    } else if (identical(_oldNode, node.identifier)) {
      return _parser.parseSimpleIdentifier();
    }
    return _notAChild(node);
  }

  @override
  AstNode visitDefaultFormalParameter(DefaultFormalParameter node) {
    if (identical(_oldNode, node.parameter)) {
      return _parser.parseNormalFormalParameter();
    } else if (identical(_oldNode, node.defaultValue)) {
      return _parser.parseExpression2();
    }
    return _notAChild(node);
  }

  @override
  AstNode visitDoStatement(DoStatement node) {
    if (identical(_oldNode, node.body)) {
      return _parser.parseStatement2();
    } else if (identical(_oldNode, node.condition)) {
      return _parser.parseExpression2();
    }
    return _notAChild(node);
  }

  @override
  AstNode visitDoubleLiteral(DoubleLiteral node) => _notAChild(node);

  @override
  AstNode visitEmptyFunctionBody(EmptyFunctionBody node) => _notAChild(node);

  @override
  AstNode visitEmptyStatement(EmptyStatement node) => _notAChild(node);

  @override
  AstNode visitEnumConstantDeclaration(EnumConstantDeclaration node) {
    if (identical(_oldNode, node.documentationComment)) {
      throw new InsufficientContextException();
    } else if (node.metadata.contains(_oldNode)) {
      return _parser.parseAnnotation();
    } else if (identical(_oldNode, node.name)) {
      return _parser.parseSimpleIdentifier();
    }
    return _notAChild(node);
  }

  @override
  AstNode visitEnumDeclaration(EnumDeclaration node) {
    if (identical(_oldNode, node.documentationComment)) {
      throw new InsufficientContextException();
    } else if (node.metadata.contains(_oldNode)) {
      return _parser.parseAnnotation();
    } else if (identical(_oldNode, node.name)) {
      return _parser.parseSimpleIdentifier();
    } else if (node.constants.contains(_oldNode)) {
      throw new InsufficientContextException();
    }
    return _notAChild(node);
  }

  @override
  AstNode visitExportDirective(ExportDirective node) {
    if (identical(_oldNode, node.documentationComment)) {
      throw new InsufficientContextException();
    } else if (node.metadata.contains(_oldNode)) {
      return _parser.parseAnnotation();
    } else if (identical(_oldNode, node.uri)) {
      return _parser.parseStringLiteral();
    } else if (node.combinators.contains(_oldNode)) {
      throw new IncrementalParseException();
      //return parser.parseCombinator();
    }
    return _notAChild(node);
  }

  @override
  AstNode visitExpressionFunctionBody(ExpressionFunctionBody node) {
    if (identical(_oldNode, node.expression)) {
      return _parser.parseExpression2();
    }
    return _notAChild(node);
  }

  @override
  AstNode visitExpressionStatement(ExpressionStatement node) {
    if (identical(_oldNode, node.expression)) {
      return _parser.parseExpression2();
    }
    return _notAChild(node);
  }

  @override
  AstNode visitExtendsClause(ExtendsClause node) {
    if (identical(_oldNode, node.superclass)) {
      return _parser.parseTypeName();
    }
    return _notAChild(node);
  }

  @override
  AstNode visitFieldDeclaration(FieldDeclaration node) {
    if (identical(_oldNode, node.documentationComment)) {
      throw new InsufficientContextException();
    } else if (node.metadata.contains(_oldNode)) {
      return _parser.parseAnnotation();
    } else if (identical(_oldNode, node.fields)) {
      throw new InsufficientContextException();
    }
    return _notAChild(node);
  }

  @override
  AstNode visitFieldFormalParameter(FieldFormalParameter node) {
    if (identical(_oldNode, node.documentationComment)) {
      throw new InsufficientContextException();
    } else if (node.metadata.contains(_oldNode)) {
      return _parser.parseAnnotation();
    } else if (identical(_oldNode, node.type)) {
      return _parser.parseTypeName();
    } else if (identical(_oldNode, node.identifier)) {
      return _parser.parseSimpleIdentifier();
    } else if (identical(_oldNode, node.parameters)) {
      return _parser.parseFormalParameterList();
    }
    return _notAChild(node);
  }

  @override
  AstNode visitForEachStatement(ForEachStatement node) {
    if (identical(_oldNode, node.loopVariable)) {
      throw new InsufficientContextException();
      //return parser.parseDeclaredIdentifier();
    } else if (identical(_oldNode, node.identifier)) {
      return _parser.parseSimpleIdentifier();
    } else if (identical(_oldNode, node.body)) {
      return _parser.parseStatement2();
    }
    return _notAChild(node);
  }

  @override
  AstNode visitFormalParameterList(FormalParameterList node) {
    // We don't know which kind of parameter to parse.
    throw new InsufficientContextException();
  }

  @override
  AstNode visitForStatement(ForStatement node) {
    if (identical(_oldNode, node.variables)) {
      throw new InsufficientContextException();
    } else if (identical(_oldNode, node.initialization)) {
      throw new InsufficientContextException();
    } else if (identical(_oldNode, node.condition)) {
      return _parser.parseExpression2();
    } else if (node.updaters.contains(_oldNode)) {
      return _parser.parseExpression2();
    } else if (identical(_oldNode, node.body)) {
      return _parser.parseStatement2();
    }
    return _notAChild(node);
  }

  @override
  AstNode visitFunctionDeclaration(FunctionDeclaration node) {
    if (identical(_oldNode, node.documentationComment)) {
      throw new InsufficientContextException();
    } else if (node.metadata.contains(_oldNode)) {
      return _parser.parseAnnotation();
    } else if (identical(_oldNode, node.returnType)) {
      return _parser.parseReturnType();
    } else if (identical(_oldNode, node.name)) {
      return _parser.parseSimpleIdentifier();
    } else if (identical(_oldNode, node.functionExpression)) {
      throw new InsufficientContextException();
    }
    return _notAChild(node);
  }

  @override
  AstNode visitFunctionDeclarationStatement(FunctionDeclarationStatement node) {
    if (identical(_oldNode, node.functionDeclaration)) {
      throw new InsufficientContextException();
    }
    return _notAChild(node);
  }

  @override
  AstNode visitFunctionExpression(FunctionExpression node) {
    if (identical(_oldNode, node.parameters)) {
      return _parser.parseFormalParameterList();
    } else if (identical(_oldNode, node.body)) {
      throw new InsufficientContextException();
    }
    return _notAChild(node);
  }

  @override
  AstNode visitFunctionExpressionInvocation(FunctionExpressionInvocation node) {
    if (identical(_oldNode, node.function)) {
      throw new InsufficientContextException();
    } else if (identical(_oldNode, node.argumentList)) {
      return _parser.parseArgumentList();
    }
    return _notAChild(node);
  }

  @override
  AstNode visitFunctionTypeAlias(FunctionTypeAlias node) {
    if (identical(_oldNode, node.documentationComment)) {
      throw new InsufficientContextException();
    } else if (node.metadata.contains(_oldNode)) {
      return _parser.parseAnnotation();
    } else if (identical(_oldNode, node.returnType)) {
      return _parser.parseReturnType();
    } else if (identical(_oldNode, node.name)) {
      return _parser.parseSimpleIdentifier();
    } else if (identical(_oldNode, node.typeParameters)) {
      return _parser.parseTypeParameterList();
    } else if (identical(_oldNode, node.parameters)) {
      return _parser.parseFormalParameterList();
    }
    return _notAChild(node);
  }

  @override
  AstNode visitFunctionTypedFormalParameter(FunctionTypedFormalParameter node) {
    if (identical(_oldNode, node.documentationComment)) {
      throw new InsufficientContextException();
    } else if (node.metadata.contains(_oldNode)) {
      return _parser.parseAnnotation();
    } else if (identical(_oldNode, node.returnType)) {
      return _parser.parseReturnType();
    } else if (identical(_oldNode, node.identifier)) {
      return _parser.parseSimpleIdentifier();
    } else if (identical(_oldNode, node.parameters)) {
      return _parser.parseFormalParameterList();
    }
    return _notAChild(node);
  }

  @override
  AstNode visitHideCombinator(HideCombinator node) {
    if (node.hiddenNames.contains(_oldNode)) {
      return _parser.parseSimpleIdentifier();
    }
    return _notAChild(node);
  }

  @override
  AstNode visitIfStatement(IfStatement node) {
    if (identical(_oldNode, node.condition)) {
      return _parser.parseExpression2();
    } else if (identical(_oldNode, node.thenStatement)) {
      return _parser.parseStatement2();
    } else if (identical(_oldNode, node.elseStatement)) {
      return _parser.parseStatement2();
    }
    return _notAChild(node);
  }

  @override
  AstNode visitImplementsClause(ImplementsClause node) {
    if (node.interfaces.contains(node)) {
      return _parser.parseTypeName();
    }
    return _notAChild(node);
  }

  @override
  AstNode visitImportDirective(ImportDirective node) {
    if (identical(_oldNode, node.documentationComment)) {
      throw new InsufficientContextException();
    } else if (node.metadata.contains(_oldNode)) {
      return _parser.parseAnnotation();
    } else if (identical(_oldNode, node.uri)) {
      return _parser.parseStringLiteral();
    } else if (identical(_oldNode, node.prefix)) {
      return _parser.parseSimpleIdentifier();
    } else if (node.combinators.contains(_oldNode)) {
      return _parser.parseCombinator();
    }
    return _notAChild(node);
  }

  @override
  AstNode visitIndexExpression(IndexExpression node) {
    if (identical(_oldNode, node.target)) {
      throw new InsufficientContextException();
    } else if (identical(_oldNode, node.index)) {
      return _parser.parseExpression2();
    }
    return _notAChild(node);
  }

  @override
  AstNode visitInstanceCreationExpression(InstanceCreationExpression node) {
    if (identical(_oldNode, node.constructorName)) {
      return _parser.parseConstructorName();
    } else if (identical(_oldNode, node.argumentList)) {
      return _parser.parseArgumentList();
    }
    return _notAChild(node);
  }

  @override
  AstNode visitIntegerLiteral(IntegerLiteral node) => _notAChild(node);

  @override
  AstNode visitInterpolationExpression(InterpolationExpression node) {
    if (identical(_oldNode, node.expression)) {
      if (node.leftBracket == null) {
        throw new InsufficientContextException();
        //return parser.parseThisOrSimpleIdentifier();
      }
      return _parser.parseExpression2();
    }
    return _notAChild(node);
  }

  @override
  AstNode visitInterpolationString(InterpolationString node) {
    throw new InsufficientContextException();
  }

  @override
  AstNode visitIsExpression(IsExpression node) {
    if (identical(_oldNode, node.expression)) {
      return _parser.parseBitwiseOrExpression();
    } else if (identical(_oldNode, node.type)) {
      return _parser.parseTypeName();
    }
    return _notAChild(node);
  }

  @override
  AstNode visitLabel(Label node) {
    if (identical(_oldNode, node.label)) {
      return _parser.parseSimpleIdentifier();
    }
    return _notAChild(node);
  }

  @override
  AstNode visitLabeledStatement(LabeledStatement node) {
    if (node.labels.contains(_oldNode)) {
      return _parser.parseLabel();
    } else if (identical(_oldNode, node.statement)) {
      return _parser.parseStatement2();
    }
    return _notAChild(node);
  }

  @override
  AstNode visitLibraryDirective(LibraryDirective node) {
    if (identical(_oldNode, node.documentationComment)) {
      throw new InsufficientContextException();
    } else if (node.metadata.contains(_oldNode)) {
      return _parser.parseAnnotation();
    } else if (identical(_oldNode, node.name)) {
      return _parser.parseLibraryIdentifier();
    }
    return _notAChild(node);
  }

  @override
  AstNode visitLibraryIdentifier(LibraryIdentifier node) {
    if (node.components.contains(_oldNode)) {
      return _parser.parseSimpleIdentifier();
    }
    return _notAChild(node);
  }

  @override
  AstNode visitListLiteral(ListLiteral node) {
    if (identical(_oldNode, node.typeArguments)) {
      return _parser.parseTypeArgumentList();
    } else if (node.elements.contains(_oldNode)) {
      return _parser.parseExpression2();
    }
    return _notAChild(node);
  }

  @override
  AstNode visitMapLiteral(MapLiteral node) {
    if (identical(_oldNode, node.typeArguments)) {
      return _parser.parseTypeArgumentList();
    } else if (node.entries.contains(_oldNode)) {
      return _parser.parseMapLiteralEntry();
    }
    return _notAChild(node);
  }

  @override
  AstNode visitMapLiteralEntry(MapLiteralEntry node) {
    if (identical(_oldNode, node.key)) {
      return _parser.parseExpression2();
    } else if (identical(_oldNode, node.value)) {
      return _parser.parseExpression2();
    }
    return _notAChild(node);
  }

  @override
  AstNode visitMethodDeclaration(MethodDeclaration node) {
    if (identical(_oldNode, node.documentationComment)) {
      throw new InsufficientContextException();
    } else if (node.metadata.contains(_oldNode)) {
      return _parser.parseAnnotation();
    } else if (identical(_oldNode, node.returnType)) {
      throw new InsufficientContextException();
      //return parser.parseTypeName();
      //return parser.parseReturnType();
    } else if (identical(_oldNode, node.name)) {
      if (node.operatorKeyword != null) {
        throw new InsufficientContextException();
      }
      return _parser.parseSimpleIdentifier();
    } else if (identical(_oldNode, node.body)) {
      //return parser.parseFunctionBody();
      throw new InsufficientContextException();
    } else if (identical(_oldNode, node.parameters)) {
      // TODO(paulberry): if we want errors to be correct, we'll need to also
      // call _validateFormalParameterList, and sometimes
      // _validateModifiersForGetterOrSetterOrMethod.
      return _parser.parseFormalParameterList();
    }
    return _notAChild(node);
  }

  @override
  AstNode visitMethodInvocation(MethodInvocation node) {
    if (identical(_oldNode, node.target)) {
      throw new IncrementalParseException();
    } else if (identical(_oldNode, node.methodName)) {
      return _parser.parseSimpleIdentifier();
    } else if (identical(_oldNode, node.argumentList)) {
      return _parser.parseArgumentList();
    }
    return _notAChild(node);
  }

  @override
  AstNode visitNamedExpression(NamedExpression node) {
    if (identical(_oldNode, node.name)) {
      return _parser.parseLabel();
    } else if (identical(_oldNode, node.expression)) {
      return _parser.parseExpression2();
    }
    return _notAChild(node);
  }

  @override
  AstNode visitNativeClause(NativeClause node) {
    if (identical(_oldNode, node.name)) {
      return _parser.parseStringLiteral();
    }
    return _notAChild(node);
  }

  @override
  AstNode visitNativeFunctionBody(NativeFunctionBody node) {
    if (identical(_oldNode, node.stringLiteral)) {
      return _parser.parseStringLiteral();
    }
    return _notAChild(node);
  }

  @override
  AstNode visitNullLiteral(NullLiteral node) => _notAChild(node);

  @override
  AstNode visitParenthesizedExpression(ParenthesizedExpression node) {
    if (identical(_oldNode, node.expression)) {
      return _parser.parseExpression2();
    }
    return _notAChild(node);
  }

  @override
  AstNode visitPartDirective(PartDirective node) {
    if (identical(_oldNode, node.documentationComment)) {
      throw new InsufficientContextException();
    } else if (node.metadata.contains(_oldNode)) {
      return _parser.parseAnnotation();
    } else if (identical(_oldNode, node.uri)) {
      return _parser.parseStringLiteral();
    }
    return _notAChild(node);
  }

  @override
  AstNode visitPartOfDirective(PartOfDirective node) {
    if (identical(_oldNode, node.documentationComment)) {
      throw new InsufficientContextException();
    } else if (node.metadata.contains(_oldNode)) {
      return _parser.parseAnnotation();
    } else if (identical(_oldNode, node.libraryName)) {
      return _parser.parseLibraryIdentifier();
    }
    return _notAChild(node);
  }

  @override
  AstNode visitPostfixExpression(PostfixExpression node) {
    if (identical(_oldNode, node.operand)) {
      throw new InsufficientContextException();
    }
    return _notAChild(node);
  }

  @override
  AstNode visitPrefixedIdentifier(PrefixedIdentifier node) {
    if (identical(_oldNode, node.prefix)) {
      return _parser.parseSimpleIdentifier();
    } else if (identical(_oldNode, node.identifier)) {
      return _parser.parseSimpleIdentifier();
    }
    return _notAChild(node);
  }

  @override
  AstNode visitPrefixExpression(PrefixExpression node) {
    if (identical(_oldNode, node.operand)) {
      throw new InsufficientContextException();
    }
    return _notAChild(node);
  }

  @override
  AstNode visitPropertyAccess(PropertyAccess node) {
    if (identical(_oldNode, node.target)) {
      throw new InsufficientContextException();
    } else if (identical(_oldNode, node.propertyName)) {
      return _parser.parseSimpleIdentifier();
    }
    return _notAChild(node);
  }

  @override
  AstNode visitRedirectingConstructorInvocation(
      RedirectingConstructorInvocation node) {
    if (identical(_oldNode, node.constructorName)) {
      return _parser.parseSimpleIdentifier();
    } else if (identical(_oldNode, node.argumentList)) {
      return _parser.parseArgumentList();
    }
    return _notAChild(node);
  }

  @override
  AstNode visitRethrowExpression(RethrowExpression node) => _notAChild(node);

  @override
  AstNode visitReturnStatement(ReturnStatement node) {
    if (identical(_oldNode, node.expression)) {
      return _parser.parseExpression2();
    }
    return _notAChild(node);
  }

  @override
  AstNode visitScriptTag(ScriptTag node) => _notAChild(node);

  @override
  AstNode visitShowCombinator(ShowCombinator node) {
    if (node.shownNames.contains(_oldNode)) {
      return _parser.parseSimpleIdentifier();
    }
    return _notAChild(node);
  }

  @override
  AstNode visitSimpleFormalParameter(SimpleFormalParameter node) {
    if (identical(_oldNode, node.documentationComment)) {
      throw new InsufficientContextException();
    } else if (node.metadata.contains(_oldNode)) {
      return _parser.parseAnnotation();
    } else if (identical(_oldNode, node.type)) {
      throw new InsufficientContextException();
    } else if (identical(_oldNode, node.identifier)) {
      throw new InsufficientContextException();
    }
    return _notAChild(node);
  }

  @override
  AstNode visitSimpleIdentifier(SimpleIdentifier node) => _notAChild(node);

  @override
  AstNode visitSimpleStringLiteral(SimpleStringLiteral node) =>
      _notAChild(node);

  @override
  AstNode visitStringInterpolation(StringInterpolation node) {
    if (node.elements.contains(_oldNode)) {
      throw new InsufficientContextException();
    }
    return _notAChild(node);
  }

  @override
  AstNode visitSuperConstructorInvocation(SuperConstructorInvocation node) {
    if (identical(_oldNode, node.constructorName)) {
      return _parser.parseSimpleIdentifier();
    } else if (identical(_oldNode, node.argumentList)) {
      return _parser.parseArgumentList();
    }
    return _notAChild(node);
  }

  @override
  AstNode visitSuperExpression(SuperExpression node) => _notAChild(node);

  @override
  AstNode visitSwitchCase(SwitchCase node) {
    if (node.labels.contains(_oldNode)) {
      return _parser.parseLabel();
    } else if (identical(_oldNode, node.expression)) {
      return _parser.parseExpression2();
    } else if (node.statements.contains(_oldNode)) {
      return _parser.parseStatement2();
    }
    return _notAChild(node);
  }

  @override
  AstNode visitSwitchDefault(SwitchDefault node) {
    if (node.labels.contains(_oldNode)) {
      return _parser.parseLabel();
    } else if (node.statements.contains(_oldNode)) {
      return _parser.parseStatement2();
    }
    return _notAChild(node);
  }

  @override
  AstNode visitSwitchStatement(SwitchStatement node) {
    if (identical(_oldNode, node.expression)) {
      return _parser.parseExpression2();
    } else if (node.members.contains(_oldNode)) {
      throw new InsufficientContextException();
    }
    return _notAChild(node);
  }

  @override
  AstNode visitSymbolLiteral(SymbolLiteral node) => _notAChild(node);

  @override
  AstNode visitThisExpression(ThisExpression node) => _notAChild(node);

  @override
  AstNode visitThrowExpression(ThrowExpression node) {
    if (identical(_oldNode, node.expression)) {
      if (_isCascadeAllowedInThrow(node)) {
        return _parser.parseExpression2();
      }
      return _parser.parseExpressionWithoutCascade();
    }
    return _notAChild(node);
  }

  @override
  AstNode visitTopLevelVariableDeclaration(TopLevelVariableDeclaration node) {
    if (identical(_oldNode, node.documentationComment)) {
      throw new InsufficientContextException();
    } else if (node.metadata.contains(_oldNode)) {
      return _parser.parseAnnotation();
    } else if (identical(_oldNode, node.variables)) {
      throw new InsufficientContextException();
    }
    return _notAChild(node);
  }

  @override
  AstNode visitTryStatement(TryStatement node) {
    if (identical(_oldNode, node.body)) {
      return _parser.parseBlock();
    } else if (node.catchClauses.contains(_oldNode)) {
      throw new InsufficientContextException();
    } else if (identical(_oldNode, node.finallyBlock)) {
      throw new InsufficientContextException();
    }
    return _notAChild(node);
  }

  @override
  AstNode visitTypeArgumentList(TypeArgumentList node) {
    if (node.arguments.contains(_oldNode)) {
      return _parser.parseTypeName();
    }
    return _notAChild(node);
  }

  @override
  AstNode visitTypeName(TypeName node) {
    if (identical(_oldNode, node.name)) {
      return _parser.parsePrefixedIdentifier();
    } else if (identical(_oldNode, node.typeArguments)) {
      return _parser.parseTypeArgumentList();
    }
    return _notAChild(node);
  }

  @override
  AstNode visitTypeParameter(TypeParameter node) {
    if (identical(_oldNode, node.documentationComment)) {
      throw new InsufficientContextException();
    } else if (node.metadata.contains(_oldNode)) {
      return _parser.parseAnnotation();
    } else if (identical(_oldNode, node.name)) {
      return _parser.parseSimpleIdentifier();
    } else if (identical(_oldNode, node.bound)) {
      return _parser.parseTypeName();
    }
    return _notAChild(node);
  }

  @override
  AstNode visitTypeParameterList(TypeParameterList node) {
    if (node.typeParameters.contains(node)) {
      return _parser.parseTypeParameter();
    }
    return _notAChild(node);
  }

  @override
  AstNode visitVariableDeclaration(VariableDeclaration node) {
    if (identical(_oldNode, node.documentationComment)) {
      throw new InsufficientContextException();
    } else if (node.metadata.contains(_oldNode)) {
      return _parser.parseAnnotation();
    } else if (identical(_oldNode, node.name)) {
      throw new InsufficientContextException();
    } else if (identical(_oldNode, node.initializer)) {
      throw new InsufficientContextException();
    }
    return _notAChild(node);
  }

  @override
  AstNode visitVariableDeclarationList(VariableDeclarationList node) {
    if (identical(_oldNode, node.documentationComment)) {
      throw new InsufficientContextException();
    } else if (node.metadata.contains(_oldNode)) {
      return _parser.parseAnnotation();
    } else if (identical(_oldNode, node.type)) {
      // There is not enough context to know whether we should reparse the type
      // using parseReturnType() (which allows 'void') or parseTypeName()
      // (which doesn't).  Note that even though the language disallows
      // variables of type 'void', the parser sometimes accepts them in the
      // course of error recovery (e.g. "class C { void v; }"
      throw new InsufficientContextException();
    } else if (node.variables.contains(_oldNode)) {
      throw new InsufficientContextException();
    }
    return _notAChild(node);
  }

  @override
  AstNode visitVariableDeclarationStatement(VariableDeclarationStatement node) {
    if (identical(_oldNode, node.variables)) {
      throw new InsufficientContextException();
    }
    return _notAChild(node);
  }

  @override
  AstNode visitWhileStatement(WhileStatement node) {
    if (identical(_oldNode, node.condition)) {
      return _parser.parseExpression2();
    } else if (identical(_oldNode, node.body)) {
      return _parser.parseStatement2();
    }
    return _notAChild(node);
  }

  @override
  AstNode visitWithClause(WithClause node) {
    if (node.mixinTypes.contains(node)) {
      return _parser.parseTypeName();
    }
    return _notAChild(node);
  }

  @override
  AstNode visitYieldStatement(YieldStatement node) {
    if (identical(_oldNode, node.expression)) {
      return _parser.parseExpression2();
    }
    return _notAChild(node);
  }

  /**
   * Return `true` if the given assignment [expression] can have a cascade
   * expression on the right-hand side.
   */
  bool _isCascadeAllowedInAssignment(AssignmentExpression expression) {
    // TODO(brianwilkerson) Implement this method.
    throw new InsufficientContextException();
  }

  /**
   * Return `true` if the given throw [expression] can have a cascade
   * expression.
   */
  bool _isCascadeAllowedInThrow(ThrowExpression expression) {
    // TODO(brianwilkerson) Implement this method.
    throw new InsufficientContextException();
  }

  /**
   * Throw an exception indicating that the visited [node] was not the parent of
   * the node to be replaced.
   */
  AstNode _notAChild(AstNode node) {
    throw new IncrementalParseException.con1(
        "Internal error: the visited node (a ${node.runtimeType}) was not the parent of the node to be replaced (a ${_oldNode.runtimeType})");
  }
}

/**
 * An exception that occurred while attempting to parse a replacement for a
 * specified node in an existing AST structure.
 */
class IncrementalParseException extends RuntimeException {
  /**
   * Initialize a newly created exception to have no message and to be its own
   * cause.
   */
  IncrementalParseException() : super();

  /**
   * Initialize a newly created exception to have the given [message] and to be
   * its own cause.
   */
  IncrementalParseException.con1(String message) : super(message: message);

  /**
   * Initialize a newly created exception to have no message and to have the
   * given [cause].
   */
  IncrementalParseException.con2(Exception cause) : super(cause: cause);
}

/**
 * An object used to re-parse a single AST structure within a larger AST
 * structure.
 */
class IncrementalParser {
  /**
   * The source being parsed.
   */
  final Source _source;

  /**
   * A map from old tokens to new tokens used during the cloning process.
   */
  final TokenMap _tokenMap;

  /**
   * The error listener that will be informed of any errors that are found
   * during the parse.
   */
  final AnalysisErrorListener _errorListener;

  /**
   * The node in the AST structure that contains the revised content.
   */
  AstNode _updatedNode;

  /**
   * Initialize a newly created incremental parser to parse a portion of the
   * content of the given [_source]. The [_tokenMap] is a map from old tokens to
   * new tokens that is used during the cloning process. The [_errorListener]
   * will be informed of any errors that are found during the parse.
   */
  IncrementalParser(this._source, this._tokenMap, this._errorListener);

  /**
   * Return the node in the AST structure that contains the revised content.
   */
  AstNode get updatedNode => _updatedNode;

  /**
   * Given a range of tokens that were re-scanned, re-parse the minimum number
   * of tokens to produce a consistent AST structure. The range is represented
   * by the first and last tokens in the range.
   *
   * More specifically, the [leftToken] is the token in the new token stream
   * immediately to the left of the range of tokens that were inserted and the
   * [rightToken] is the token in the new token stream immediately to the right
   * of the range of tokens that were inserted. The [originalStart] and
   * [originalEnd] are the offsets in the original source of the first and last
   * characters that were modified.
   *
   * The tokens are assumed to be contained in the same token stream.
   */
  AstNode reparse(AstNode originalStructure, Token leftToken, Token rightToken,
      int originalStart, int originalEnd) {
    AstNode oldNode = null;
    AstNode newNode = null;
    //
    // Find the first token that needs to be re-parsed.
    //
    Token firstToken = leftToken.next;
    if (identical(firstToken, rightToken)) {
      // If there are no new tokens, then we need to include at least one copied
      // node in the range.
      firstToken = leftToken;
    }
    //
    // Find the smallest AST node that encompasses the range of re-scanned
    // tokens.
    //
    if (originalEnd < originalStart) {
      oldNode =
          new NodeLocator.con1(originalStart).searchWithin(originalStructure);
    } else {
      oldNode = new NodeLocator.con2(originalStart, originalEnd)
          .searchWithin(originalStructure);
    }
    //
    // Find the token at which parsing is to begin.
    //
    int originalOffset = oldNode.offset;
    Token parseToken = _findTokenAt(firstToken, originalOffset);
    if (parseToken == null) {
      return null;
    }
    //
    // Parse the appropriate AST structure starting at the appropriate place.
    //
    Parser parser = new Parser(_source, _errorListener);
    parser.currentToken = parseToken;
    while (newNode == null) {
      AstNode parent = oldNode.parent;
      if (parent == null) {
        parseToken = _findFirstToken(parseToken);
        parser.currentToken = parseToken;
        return parser.parseCompilationUnit2();
      }
      bool advanceToParent = false;
      try {
        IncrementalParseDispatcher dispatcher =
            new IncrementalParseDispatcher(parser, oldNode);
        IncrementalParseStateBuilder contextBuilder =
            new IncrementalParseStateBuilder(parser);
        contextBuilder.buildState(oldNode);
        newNode = parent.accept(dispatcher);
        //
        // Validate that the new node can replace the old node.
        //
        Token mappedToken = _tokenMap.get(oldNode.endToken.next);
        if (mappedToken == null ||
            newNode == null ||
            mappedToken.offset != newNode.endToken.next.offset ||
            newNode.offset != oldNode.offset) {
          advanceToParent = true;
        }
      } on InsufficientContextException {
        advanceToParent = true;
      } catch (exception) {
        return null;
      }
      if (advanceToParent) {
        newNode = null;
        oldNode = parent;
        originalOffset = oldNode.offset;
        parseToken = _findTokenAt(parseToken, originalOffset);
        parser.currentToken = parseToken;
      }
    }
    _updatedNode = newNode;
    //
    // Replace the old node with the new node in a copy of the original AST
    // structure.
    //
    if (identical(oldNode, originalStructure)) {
      // We ended up re-parsing the whole structure, so there's no need for a
      // copy.
      ResolutionCopier.copyResolutionData(oldNode, newNode);
      return newNode;
    }
    ResolutionCopier.copyResolutionData(oldNode, newNode);
    IncrementalAstCloner cloner =
        new IncrementalAstCloner(oldNode, newNode, _tokenMap);
    return originalStructure.accept(cloner) as AstNode;
  }

  /**
   * Return the first (non-EOF) token in the token stream containing the
   * [firstToken].
   */
  Token _findFirstToken(Token firstToken) {
    while (firstToken.type != TokenType.EOF) {
      firstToken = firstToken.previous;
    }
    return firstToken.next;
  }

  /**
   * Find the token at or before the [firstToken] with the given [offset], or
   * `null` if there is no such token.
   */
  Token _findTokenAt(Token firstToken, int offset) {
    while (firstToken.offset > offset && firstToken.type != TokenType.EOF) {
      firstToken = firstToken.previous;
    }
    return firstToken;
  }
}

/**
 * A visitor capable of inferring the correct parser state for incremental
 * parsing.  This visitor visits each parent/child relationship in the chain of
 * ancestors of the node to be replaced (starting with the root of the parse
 * tree), updating the parser to the correct state for parsing the child of the
 * given parent.  Once it has visited all of these relationships, the parser
 * will be in the correct state for reparsing the node to be replaced.
 */
class IncrementalParseStateBuilder extends SimpleAstVisitor {
  // TODO(paulberry): add support for other pieces of parser state (_inAsync,
  // _inGenerator, _inLoop, and _inSwitch).  Note that _inLoop and _inSwitch
  // only affect error message generation.

  /**
   * The parser whose state should be built.
   */
  final Parser _parser;

  /**
   * The child node in the parent/child relationship currently being visited.
   * (The corresponding parent is the node passed to the visit...() function.)
   */
  AstNode _childNode;

  /**
   * Create an IncrementalParseStateBuilder which will build the correct state
   * for [_parser].
   */
  IncrementalParseStateBuilder(this._parser);

  /**
   * Build the correct parser state for parsing a replacement for [node].
   */
  void buildState(AstNode node) {
    List<AstNode> ancestors = <AstNode>[];
    while (node != null) {
      ancestors.add(node);
      node = node.parent;
    }
    _parser._inInitializer = false;
    for (int i = ancestors.length - 2; i >= 0; i--) {
      _childNode = ancestors[i];
      ancestors[i + 1].accept(this);
    }
  }

  @override
  void visitArgumentList(ArgumentList node) {
    _parser._inInitializer = false;
  }

  @override
  void visitConstructorFieldInitializer(ConstructorFieldInitializer node) {
    if (identical(_childNode, node.expression)) {
      _parser._inInitializer = true;
    }
  }

  @override
  void visitIndexExpression(IndexExpression node) {
    if (identical(_childNode, node.index)) {
      _parser._inInitializer = false;
    }
  }

  @override
  void visitInterpolationExpression(InterpolationExpression node) {
    if (identical(_childNode, node.expression)) {
      _parser._inInitializer = false;
    }
  }

  @override
  void visitListLiteral(ListLiteral node) {
    if (node.elements.contains(_childNode)) {
      _parser._inInitializer = false;
    }
  }

  @override
  void visitMapLiteral(MapLiteral node) {
    if (node.entries.contains(_childNode)) {
      _parser._inInitializer = false;
    }
  }

  @override
  void visitParenthesizedExpression(ParenthesizedExpression node) {
    if (identical(_childNode, node.expression)) {
      _parser._inInitializer = false;
    }
  }
}

/**
 * An exception indicating that an AST node cannot be re-parsed because there is
 * not enough context to know how to re-parse the node. Clients can attempt to
 * re-parse the parent of the node.
 */
class InsufficientContextException extends IncrementalParseException {
  /**
   * Initialize a newly created exception to have no message and to be its own
   * cause.
   */
  InsufficientContextException() : super();

  /**
   * Initialize a newly created exception to have the given [message] and to be
   * its own cause.
   */
  InsufficientContextException.con1(String message) : super.con1(message);

  /**
   * Initialize a newly created exception to have no message and to have the
   * given [cause].
   */
  InsufficientContextException.con2(Exception cause) : super.con2(cause);
}

/**
 * Wrapper around [Function] which should be called with "target" and
 * "arguments".
 */
class MethodTrampoline {
  int parameterCount;
  Function trampoline;
  MethodTrampoline(this.parameterCount, this.trampoline);
  Object invoke(target, List arguments) {
    if (arguments.length != parameterCount) {
      throw new IllegalArgumentException(
          "${arguments.length} != $parameterCount");
    }
    switch (parameterCount) {
      case 0:
        return trampoline(target);
      case 1:
        return trampoline(target, arguments[0]);
      case 2:
        return trampoline(target, arguments[0], arguments[1]);
      case 3:
        return trampoline(target, arguments[0], arguments[1], arguments[2]);
      case 4:
        return trampoline(
            target, arguments[0], arguments[1], arguments[2], arguments[3]);
      default:
        throw new IllegalArgumentException("Not implemented for > 4 arguments");
    }
  }
}

/**
 * A simple data-holder for a method that needs to return multiple values.
 */
class Modifiers {
  /**
   * The token representing the keyword 'abstract', or `null` if the keyword was
   * not found.
   */
  Token abstractKeyword;

  /**
   * The token representing the keyword 'const', or `null` if the keyword was
   * not found.
   */
  Token constKeyword;

  /**
   * The token representing the keyword 'external', or `null` if the keyword was
   * not found.
   */
  Token externalKeyword;

  /**
   * The token representing the keyword 'factory', or `null` if the keyword was
   * not found.
   */
  Token factoryKeyword;

  /**
   * The token representing the keyword 'final', or `null` if the keyword was
   * not found.
   */
  Token finalKeyword;

  /**
   * The token representing the keyword 'static', or `null` if the keyword was
   * not found.
   */
  Token staticKeyword;

  /**
   * The token representing the keyword 'var', or `null` if the keyword was not
   * found.
   */
  Token varKeyword;

  @override
  String toString() {
    StringBuffer buffer = new StringBuffer();
    bool needsSpace = _appendKeyword(buffer, false, abstractKeyword);
    needsSpace = _appendKeyword(buffer, needsSpace, constKeyword);
    needsSpace = _appendKeyword(buffer, needsSpace, externalKeyword);
    needsSpace = _appendKeyword(buffer, needsSpace, factoryKeyword);
    needsSpace = _appendKeyword(buffer, needsSpace, finalKeyword);
    needsSpace = _appendKeyword(buffer, needsSpace, staticKeyword);
    _appendKeyword(buffer, needsSpace, varKeyword);
    return buffer.toString();
  }

  /**
   * If the given [keyword] is not `null`, append it to the given [builder],
   * prefixing it with a space if [needsSpace] is `true`. Return `true` if
   * subsequent keywords need to be prefixed with a space.
   */
  bool _appendKeyword(StringBuffer buffer, bool needsSpace, Token keyword) {
    if (keyword != null) {
      if (needsSpace) {
        buffer.writeCharCode(0x20);
      }
      buffer.write(keyword.lexeme);
      return true;
    }
    return needsSpace;
  }
}

/**
 * A parser used to parse tokens into an AST structure.
 */
class Parser {
  static String ASYNC = "async";

  static String _AWAIT = "await";

  static String _HIDE = "hide";

  static String _OF = "of";

  static String _ON = "on";

  static String _NATIVE = "native";

  static String _SHOW = "show";

  static String SYNC = "sync";

  static String _YIELD = "yield";

  /**
   * The source being parsed.
   */
  final Source _source;

  /**
   * The error listener that will be informed of any errors that are found
   * during the parse.
   */
  final AnalysisErrorListener _errorListener;

  /**
   * An [errorListener] lock, if more than `0`, then errors are not reported.
   */
  int _errorListenerLock = 0;

  /**
   * A flag indicating whether parser is to parse function bodies.
   */
  bool _parseFunctionBodies = true;

  /**
   * The next token to be parsed.
   */
  Token _currentToken;

  /**
   * A flag indicating whether the parser is currently in a function body marked
   * as being 'async'.
   */
  bool _inAsync = false;

  /**
   * A flag indicating whether the parser is currently in a function body marked
   * as being 'async'.
   */
  bool _inGenerator = false;

  /**
   * A flag indicating whether the parser is currently in the body of a loop.
   */
  bool _inLoop = false;

  /**
   * A flag indicating whether the parser is currently in a switch statement.
   */
  bool _inSwitch = false;

  /**
   * A flag indicating whether the parser is currently in a constructor field
   * initializer, with no intervening parens, braces, or brackets.
   */
  bool _inInitializer = false;

  /**
   * Initialize a newly created parser to parse the content of the given
   * [_source] and to report any errors that are found to the given
   * [_errorListener].
   */
  Parser(this._source, this._errorListener);

  void set currentToken(Token currentToken) {
    this._currentToken = currentToken;
  }

  /**
   * Return `true` if the current token is the first token of a return type that
   * is followed by an identifier, possibly followed by a list of type
   * parameters, followed by a left-parenthesis. This is used by
   * [_parseTypeAlias] to determine whether or not to parse a return type.
   */
  bool get hasReturnTypeInTypeAlias {
    Token next = _skipReturnType(_currentToken);
    if (next == null) {
      return false;
    }
    return _tokenMatchesIdentifier(next);
  }

  /**
   * Set whether the parser is to parse the async support.
   */
  @deprecated
  void set parseAsync(bool parseAsync) {
    // Async support cannot be disabled
  }

  /**
   * Set whether the parser is to parse deferred libraries.
   */
  @deprecated
  void set parseDeferredLibraries(bool parseDeferredLibraries) {
    // Deferred libraries support cannot be disabled
  }

  /**
   * Set whether the parser is to parse enum declarations.
   */
  @deprecated
  void set parseEnum(bool parseEnum) {
    // Enum support cannot be disabled
  }

  /**
   * Set whether parser is to parse function bodies.
   */
  void set parseFunctionBodies(bool parseFunctionBodies) {
    this._parseFunctionBodies = parseFunctionBodies;
  }

  /**
   * Advance to the next token in the token stream, making it the new current
   * token and return the token that was current before this method was invoked.
   */
  Token getAndAdvance() {
    Token token = _currentToken;
    _advance();
    return token;
  }

  /**
   * Parse an annotation. Return the annotation that was parsed.
   *
   *     annotation ::=
   *         '@' qualified ('.' identifier)? arguments?
   *
   */
  Annotation parseAnnotation() {
    Token atSign = _expect(TokenType.AT);
    Identifier name = parsePrefixedIdentifier();
    Token period = null;
    SimpleIdentifier constructorName = null;
    if (_matches(TokenType.PERIOD)) {
      period = getAndAdvance();
      constructorName = parseSimpleIdentifier();
    }
    ArgumentList arguments = null;
    if (_matches(TokenType.OPEN_PAREN)) {
      arguments = parseArgumentList();
    }
    return new Annotation(atSign, name, period, constructorName, arguments);
  }

  /**
   * Parse an argument. Return the argument that was parsed.
   *
   *     argument ::=
   *         namedArgument
   *       | expression
   *
   *     namedArgument ::=
   *         label expression
   */
  Expression parseArgument() {
    //
    // Both namedArgument and expression can start with an identifier, but only
    // namedArgument can have an identifier followed by a colon.
    //
    if (_matchesIdentifier() && _tokenMatches(_peek(), TokenType.COLON)) {
      return new NamedExpression(parseLabel(), parseExpression2());
    } else {
      return parseExpression2();
    }
  }

  /**
   * Parse a list of arguments. Return the argument list that was parsed.
   *
   *     arguments ::=
   *         '(' argumentList? ')'
   *
   *     argumentList ::=
   *         namedArgument (',' namedArgument)*
   *       | expressionList (',' namedArgument)*
   */
  ArgumentList parseArgumentList() {
    Token leftParenthesis = _expect(TokenType.OPEN_PAREN);
    List<Expression> arguments = new List<Expression>();
    if (_matches(TokenType.CLOSE_PAREN)) {
      return new ArgumentList(leftParenthesis, arguments, getAndAdvance());
    }
    //
    // Even though unnamed arguments must all appear before any named arguments,
    // we allow them to appear in any order so that we can recover faster.
    //
    bool wasInInitializer = _inInitializer;
    _inInitializer = false;
    try {
      Expression argument = parseArgument();
      arguments.add(argument);
      bool foundNamedArgument = argument is NamedExpression;
      bool generatedError = false;
      while (_optional(TokenType.COMMA)) {
        argument = parseArgument();
        arguments.add(argument);
        if (foundNamedArgument) {
          bool blankArgument =
              argument is SimpleIdentifier && argument.name.isEmpty;
          if (!generatedError &&
              !(argument is NamedExpression && !blankArgument)) {
            // Report the error, once, but allow the arguments to be in any
            // order in the AST.
            _reportErrorForCurrentToken(
                ParserErrorCode.POSITIONAL_AFTER_NAMED_ARGUMENT);
            generatedError = true;
          }
        } else if (argument is NamedExpression) {
          foundNamedArgument = true;
        }
      }
      // TODO(brianwilkerson) Recovery: Look at the left parenthesis to see
      // whether there is a matching right parenthesis. If there is, then we're
      // more likely missing a comma and should go back to parsing arguments.
      Token rightParenthesis = _expect(TokenType.CLOSE_PAREN);
      return new ArgumentList(leftParenthesis, arguments, rightParenthesis);
    } finally {
      _inInitializer = wasInInitializer;
    }
  }

  /**
   * Parse a bitwise or expression. Return the bitwise or expression that was
   * parsed.
   *
   *     bitwiseOrExpression ::=
   *         bitwiseXorExpression ('|' bitwiseXorExpression)*
   *       | 'super' ('|' bitwiseXorExpression)+
   */
  Expression parseBitwiseOrExpression() {
    Expression expression;
    if (_matchesKeyword(Keyword.SUPER) &&
        _tokenMatches(_peek(), TokenType.BAR)) {
      expression = new SuperExpression(getAndAdvance());
    } else {
      expression = _parseBitwiseXorExpression();
    }
    while (_matches(TokenType.BAR)) {
      Token operator = getAndAdvance();
      expression = new BinaryExpression(
          expression, operator, _parseBitwiseXorExpression());
    }
    return expression;
  }

  /**
   * Parse a block. Return the block that was parsed.
   *
   *     block ::=
   *         '{' statements '}'
   */
  Block parseBlock() {
    Token leftBracket = _expect(TokenType.OPEN_CURLY_BRACKET);
    List<Statement> statements = new List<Statement>();
    Token statementStart = _currentToken;
    while (
        !_matches(TokenType.EOF) && !_matches(TokenType.CLOSE_CURLY_BRACKET)) {
      Statement statement = parseStatement2();
      if (statement != null) {
        statements.add(statement);
      }
      if (identical(_currentToken, statementStart)) {
        // Ensure that we are making progress and report an error if we're not.
        _reportErrorForToken(ParserErrorCode.UNEXPECTED_TOKEN, _currentToken,
            [_currentToken.lexeme]);
        _advance();
      }
      statementStart = _currentToken;
    }
    Token rightBracket = _expect(TokenType.CLOSE_CURLY_BRACKET);
    return new Block(leftBracket, statements, rightBracket);
  }

  /**
   * Parse a class member. The [className] is the name of the class containing
   * the member being parsed. Return the class member that was parsed, or `null`
   * if what was found was not a valid class member.
   *
   *     classMemberDefinition ::=
   *         declaration ';'
   *       | methodSignature functionBody
   */
  ClassMember parseClassMember(String className) {
    CommentAndMetadata commentAndMetadata = _parseCommentAndMetadata();
    Modifiers modifiers = _parseModifiers();
    if (_matchesKeyword(Keyword.VOID)) {
      TypeName returnType = parseReturnType();
      if (_matchesKeyword(Keyword.GET) && _tokenMatchesIdentifier(_peek())) {
        _validateModifiersForGetterOrSetterOrMethod(modifiers);
        return _parseGetter(commentAndMetadata, modifiers.externalKeyword,
            modifiers.staticKeyword, returnType);
      } else if (_matchesKeyword(Keyword.SET) &&
          _tokenMatchesIdentifier(_peek())) {
        _validateModifiersForGetterOrSetterOrMethod(modifiers);
        return _parseSetter(commentAndMetadata, modifiers.externalKeyword,
            modifiers.staticKeyword, returnType);
      } else if (_matchesKeyword(Keyword.OPERATOR) && _isOperator(_peek())) {
        _validateModifiersForOperator(modifiers);
        return _parseOperator(
            commentAndMetadata, modifiers.externalKeyword, returnType);
      } else if (_matchesIdentifier() &&
          _peek().matchesAny([
        TokenType.OPEN_PAREN,
        TokenType.OPEN_CURLY_BRACKET,
        TokenType.FUNCTION
      ])) {
        _validateModifiersForGetterOrSetterOrMethod(modifiers);
        return _parseMethodDeclarationAfterReturnType(commentAndMetadata,
            modifiers.externalKeyword, modifiers.staticKeyword, returnType);
      } else {
        //
        // We have found an error of some kind. Try to recover.
        //
        if (_matchesIdentifier()) {
          if (_peek().matchesAny(
              [TokenType.EQ, TokenType.COMMA, TokenType.SEMICOLON])) {
            //
            // We appear to have a variable declaration with a type of "void".
            //
            _reportErrorForNode(ParserErrorCode.VOID_VARIABLE, returnType);
            return _parseInitializedIdentifierList(commentAndMetadata,
                modifiers.staticKeyword, _validateModifiersForField(modifiers),
                returnType);
          }
        }
        if (_isOperator(_currentToken)) {
          //
          // We appear to have found an operator declaration without the
          // 'operator' keyword.
          //
          _validateModifiersForOperator(modifiers);
          return _parseOperator(
              commentAndMetadata, modifiers.externalKeyword, returnType);
        }
        _reportErrorForToken(
            ParserErrorCode.EXPECTED_EXECUTABLE, _currentToken);
        return null;
      }
    } else if (_matchesKeyword(Keyword.GET) &&
        _tokenMatchesIdentifier(_peek())) {
      _validateModifiersForGetterOrSetterOrMethod(modifiers);
      return _parseGetter(commentAndMetadata, modifiers.externalKeyword,
          modifiers.staticKeyword, null);
    } else if (_matchesKeyword(Keyword.SET) &&
        _tokenMatchesIdentifier(_peek())) {
      _validateModifiersForGetterOrSetterOrMethod(modifiers);
      return _parseSetter(commentAndMetadata, modifiers.externalKeyword,
          modifiers.staticKeyword, null);
    } else if (_matchesKeyword(Keyword.OPERATOR) && _isOperator(_peek())) {
      _validateModifiersForOperator(modifiers);
      return _parseOperator(
          commentAndMetadata, modifiers.externalKeyword, null);
    } else if (!_matchesIdentifier()) {
      //
      // Recover from an error.
      //
      if (_matchesKeyword(Keyword.CLASS)) {
        _reportErrorForCurrentToken(ParserErrorCode.CLASS_IN_CLASS);
        // TODO(brianwilkerson) We don't currently have any way to capture the
        // class that was parsed.
        _parseClassDeclaration(commentAndMetadata, null);
        return null;
      } else if (_matchesKeyword(Keyword.ABSTRACT) &&
          _tokenMatchesKeyword(_peek(), Keyword.CLASS)) {
        _reportErrorForToken(ParserErrorCode.CLASS_IN_CLASS, _peek());
        // TODO(brianwilkerson) We don't currently have any way to capture the
        // class that was parsed.
        _parseClassDeclaration(commentAndMetadata, getAndAdvance());
        return null;
      } else if (_matchesKeyword(Keyword.ENUM)) {
        _reportErrorForToken(ParserErrorCode.ENUM_IN_CLASS, _peek());
        // TODO(brianwilkerson) We don't currently have any way to capture the
        // enum that was parsed.
        _parseEnumDeclaration(commentAndMetadata);
        return null;
      } else if (_isOperator(_currentToken)) {
        //
        // We appear to have found an operator declaration without the
        // 'operator' keyword.
        //
        _validateModifiersForOperator(modifiers);
        return _parseOperator(
            commentAndMetadata, modifiers.externalKeyword, null);
      }
      Token keyword = modifiers.varKeyword;
      if (keyword == null) {
        keyword = modifiers.finalKeyword;
      }
      if (keyword == null) {
        keyword = modifiers.constKeyword;
      }
      if (keyword != null) {
        //
        // We appear to have found an incomplete field declaration.
        //
        _reportErrorForCurrentToken(ParserErrorCode.MISSING_IDENTIFIER);
        List<VariableDeclaration> variables = new List<VariableDeclaration>();
        variables.add(new VariableDeclaration(
            null, null, _createSyntheticIdentifier(), null, null));
        return new FieldDeclaration(commentAndMetadata.comment,
            commentAndMetadata.metadata, null,
            new VariableDeclarationList(null, null, keyword, null, variables),
            _expectSemicolon());
      }
      _reportErrorForToken(
          ParserErrorCode.EXPECTED_CLASS_MEMBER, _currentToken);
      if (commentAndMetadata.comment != null ||
          !commentAndMetadata.metadata.isEmpty) {
        //
        // We appear to have found an incomplete declaration at the end of the
        // class. At this point it consists of a metadata, which we don't want
        // to loose, so we'll treat it as a method declaration with a missing
        // name, parameters and empty body.
        //
        return new MethodDeclaration(commentAndMetadata.comment,
            commentAndMetadata.metadata, null, null, null, null, null,
            _createSyntheticIdentifier(), new FormalParameterList(
                null, new List<FormalParameter>(), null, null, null),
            new EmptyFunctionBody(_createSyntheticToken(TokenType.SEMICOLON)));
      }
      return null;
    } else if (_tokenMatches(_peek(), TokenType.PERIOD) &&
        _tokenMatchesIdentifier(_peekAt(2)) &&
        _tokenMatches(_peekAt(3), TokenType.OPEN_PAREN)) {
      return _parseConstructor(commentAndMetadata, modifiers.externalKeyword,
          _validateModifiersForConstructor(modifiers), modifiers.factoryKeyword,
          parseSimpleIdentifier(), getAndAdvance(), parseSimpleIdentifier(),
          parseFormalParameterList());
    } else if (_tokenMatches(_peek(), TokenType.OPEN_PAREN)) {
      SimpleIdentifier methodName = parseSimpleIdentifier();
      FormalParameterList parameters = parseFormalParameterList();
      if (_matches(TokenType.COLON) ||
          modifiers.factoryKeyword != null ||
          methodName.name == className) {
        return _parseConstructor(commentAndMetadata, modifiers.externalKeyword,
            _validateModifiersForConstructor(modifiers),
            modifiers.factoryKeyword, methodName, null, null, parameters);
      }
      _validateModifiersForGetterOrSetterOrMethod(modifiers);
      _validateFormalParameterList(parameters);
      return _parseMethodDeclarationAfterParameters(commentAndMetadata,
          modifiers.externalKeyword, modifiers.staticKeyword, null, methodName,
          parameters);
    } else if (_peek()
        .matchesAny([TokenType.EQ, TokenType.COMMA, TokenType.SEMICOLON])) {
      if (modifiers.constKeyword == null &&
          modifiers.finalKeyword == null &&
          modifiers.varKeyword == null) {
        _reportErrorForCurrentToken(
            ParserErrorCode.MISSING_CONST_FINAL_VAR_OR_TYPE);
      }
      return _parseInitializedIdentifierList(commentAndMetadata,
          modifiers.staticKeyword, _validateModifiersForField(modifiers), null);
    } else if (_matchesKeyword(Keyword.TYPEDEF)) {
      _reportErrorForCurrentToken(ParserErrorCode.TYPEDEF_IN_CLASS);
      // TODO(brianwilkerson) We don't currently have any way to capture the
      // function type alias that was parsed.
      _parseFunctionTypeAlias(commentAndMetadata, getAndAdvance());
      return null;
    }
    TypeName type = parseTypeName();
    if (_matchesKeyword(Keyword.GET) && _tokenMatchesIdentifier(_peek())) {
      _validateModifiersForGetterOrSetterOrMethod(modifiers);
      return _parseGetter(commentAndMetadata, modifiers.externalKeyword,
          modifiers.staticKeyword, type);
    } else if (_matchesKeyword(Keyword.SET) &&
        _tokenMatchesIdentifier(_peek())) {
      _validateModifiersForGetterOrSetterOrMethod(modifiers);
      return _parseSetter(commentAndMetadata, modifiers.externalKeyword,
          modifiers.staticKeyword, type);
    } else if (_matchesKeyword(Keyword.OPERATOR) && _isOperator(_peek())) {
      _validateModifiersForOperator(modifiers);
      return _parseOperator(
          commentAndMetadata, modifiers.externalKeyword, type);
    } else if (!_matchesIdentifier()) {
      if (_matches(TokenType.CLOSE_CURLY_BRACKET)) {
        //
        // We appear to have found an incomplete declaration at the end of the
        // class. At this point it consists of a type name, so we'll treat it as
        // a field declaration with a missing field name and semicolon.
        //
        return _parseInitializedIdentifierList(commentAndMetadata,
            modifiers.staticKeyword, _validateModifiersForField(modifiers),
            type);
      }
      if (_isOperator(_currentToken)) {
        //
        // We appear to have found an operator declaration without the
        // 'operator' keyword.
        //
        _validateModifiersForOperator(modifiers);
        return _parseOperator(
            commentAndMetadata, modifiers.externalKeyword, type);
      }
      //
      // We appear to have found an incomplete declaration before another
      // declaration. At this point it consists of a type name, so we'll treat
      // it as a field declaration with a missing field name and semicolon.
      //
      _reportErrorForToken(
          ParserErrorCode.EXPECTED_CLASS_MEMBER, _currentToken);
      try {
        _lockErrorListener();
        return _parseInitializedIdentifierList(commentAndMetadata,
            modifiers.staticKeyword, _validateModifiersForField(modifiers),
            type);
      } finally {
        _unlockErrorListener();
      }
    } else if (_tokenMatches(_peek(), TokenType.OPEN_PAREN)) {
      SimpleIdentifier methodName = parseSimpleIdentifier();
      FormalParameterList parameters = parseFormalParameterList();
      if (methodName.name == className) {
        _reportErrorForNode(ParserErrorCode.CONSTRUCTOR_WITH_RETURN_TYPE, type);
        return _parseConstructor(commentAndMetadata, modifiers.externalKeyword,
            _validateModifiersForConstructor(modifiers),
            modifiers.factoryKeyword, methodName, null, null, parameters);
      }
      _validateModifiersForGetterOrSetterOrMethod(modifiers);
      _validateFormalParameterList(parameters);
      return _parseMethodDeclarationAfterParameters(commentAndMetadata,
          modifiers.externalKeyword, modifiers.staticKeyword, type, methodName,
          parameters);
    } else if (_tokenMatches(_peek(), TokenType.OPEN_CURLY_BRACKET)) {
      // We have found "TypeName identifier {", and are guessing that this is a
      // getter without the keyword 'get'.
      _validateModifiersForGetterOrSetterOrMethod(modifiers);
      _reportErrorForCurrentToken(ParserErrorCode.MISSING_GET);
      _currentToken = _injectToken(
          new Parser_SyntheticKeywordToken(Keyword.GET, _currentToken.offset));
      return _parseGetter(commentAndMetadata, modifiers.externalKeyword,
          modifiers.staticKeyword, type);
    }
    return _parseInitializedIdentifierList(commentAndMetadata,
        modifiers.staticKeyword, _validateModifiersForField(modifiers), type);
  }

  /**
   * Parse a single combinator. Return the combinator that was parsed, or `null`
   * if no combinator is found.
   *
   *     combinator ::=
   *         'show' identifier (',' identifier)*
   *       | 'hide' identifier (',' identifier)*
   */
  Combinator parseCombinator() {
    if (_matchesString(_SHOW) || _matchesString(_HIDE)) {
      Token keyword = getAndAdvance();
      List<SimpleIdentifier> names = _parseIdentifierList();
      if (keyword.lexeme == _SHOW) {
        return new ShowCombinator(keyword, names);
      } else {
        return new HideCombinator(keyword, names);
      }
    }
    return null;
  }

  /**
   * Parse a compilation unit, starting with the given [token]. Return the
   * compilation unit that was parsed.
   */
  CompilationUnit parseCompilationUnit(Token token) {
    _currentToken = token;
    return parseCompilationUnit2();
  }

  /**
   * Parse a compilation unit. Return the compilation unit that was parsed.
   *
   * Specified:
   *
   *     compilationUnit ::=
   *         scriptTag? directive* topLevelDeclaration*
   *
   * Actual:
   *
   *     compilationUnit ::=
   *         scriptTag? topLevelElement*
   *
   *     topLevelElement ::=
   *         directive
   *       | topLevelDeclaration
   */
  CompilationUnit parseCompilationUnit2() {
    Token firstToken = _currentToken;
    ScriptTag scriptTag = null;
    if (_matches(TokenType.SCRIPT_TAG)) {
      scriptTag = new ScriptTag(getAndAdvance());
    }
    //
    // Even though all directives must appear before declarations and must occur
    // in a given order, we allow directives and declarations to occur in any
    // order so that we can recover better.
    //
    bool libraryDirectiveFound = false;
    bool partOfDirectiveFound = false;
    bool partDirectiveFound = false;
    bool directiveFoundAfterDeclaration = false;
    List<Directive> directives = new List<Directive>();
    List<CompilationUnitMember> declarations =
        new List<CompilationUnitMember>();
    Token memberStart = _currentToken;
    while (!_matches(TokenType.EOF)) {
      CommentAndMetadata commentAndMetadata = _parseCommentAndMetadata();
      if ((_matchesKeyword(Keyword.IMPORT) ||
              _matchesKeyword(Keyword.EXPORT) ||
              _matchesKeyword(Keyword.LIBRARY) ||
              _matchesKeyword(Keyword.PART)) &&
          !_tokenMatches(_peek(), TokenType.PERIOD) &&
          !_tokenMatches(_peek(), TokenType.LT) &&
          !_tokenMatches(_peek(), TokenType.OPEN_PAREN)) {
        Directive directive = _parseDirective(commentAndMetadata);
        if (declarations.length > 0 && !directiveFoundAfterDeclaration) {
<<<<<<< HEAD
          _reportErrorForToken(
              ParserErrorCode.DIRECTIVE_AFTER_DECLARATION, directive.beginToken);
=======
          _reportErrorForToken(ParserErrorCode.DIRECTIVE_AFTER_DECLARATION,
              directive.beginToken);
>>>>>>> 5ade9c42
          directiveFoundAfterDeclaration = true;
        }
        if (directive is LibraryDirective) {
          if (libraryDirectiveFound) {
            _reportErrorForCurrentToken(
                ParserErrorCode.MULTIPLE_LIBRARY_DIRECTIVES);
          } else {
            if (directives.length > 0) {
              _reportErrorForToken(ParserErrorCode.LIBRARY_DIRECTIVE_NOT_FIRST,
                  directive.libraryKeyword);
            }
            libraryDirectiveFound = true;
          }
        } else if (directive is PartDirective) {
          partDirectiveFound = true;
        } else if (partDirectiveFound) {
          if (directive is ExportDirective) {
            _reportErrorForToken(
                ParserErrorCode.EXPORT_DIRECTIVE_AFTER_PART_DIRECTIVE,
                directive.keyword);
          } else if (directive is ImportDirective) {
            _reportErrorForToken(
                ParserErrorCode.IMPORT_DIRECTIVE_AFTER_PART_DIRECTIVE,
                directive.keyword);
          }
        }
        if (directive is PartOfDirective) {
          if (partOfDirectiveFound) {
            _reportErrorForCurrentToken(
                ParserErrorCode.MULTIPLE_PART_OF_DIRECTIVES);
          } else {
            int directiveCount = directives.length;
            for (int i = 0; i < directiveCount; i++) {
              _reportErrorForToken(
                  ParserErrorCode.NON_PART_OF_DIRECTIVE_IN_PART,
                  directives[i].keyword);
            }
            partOfDirectiveFound = true;
          }
        } else {
          if (partOfDirectiveFound) {
            _reportErrorForToken(ParserErrorCode.NON_PART_OF_DIRECTIVE_IN_PART,
                directive.keyword);
          }
        }
        directives.add(directive);
      } else if (_matches(TokenType.SEMICOLON)) {
        _reportErrorForToken(ParserErrorCode.UNEXPECTED_TOKEN, _currentToken,
            [_currentToken.lexeme]);
        _advance();
      } else {
        CompilationUnitMember member =
            _parseCompilationUnitMember(commentAndMetadata);
        if (member != null) {
          declarations.add(member);
        }
      }
      if (identical(_currentToken, memberStart)) {
        _reportErrorForToken(ParserErrorCode.UNEXPECTED_TOKEN, _currentToken,
            [_currentToken.lexeme]);
        _advance();
        while (!_matches(TokenType.EOF) &&
            !_couldBeStartOfCompilationUnitMember()) {
          _advance();
        }
      }
      memberStart = _currentToken;
    }
    return new CompilationUnit(
        firstToken, scriptTag, directives, declarations, _currentToken);
  }

  /**
   * Parse a conditional expression. Return the conditional expression that was
   * parsed.
   *
   *     conditionalExpression ::=
   *         logicalOrExpression ('?' expressionWithoutCascade ':' expressionWithoutCascade)?
   */
  Expression parseConditionalExpression() {
    Expression condition = parseLogicalOrExpression();
    if (!_matches(TokenType.QUESTION)) {
      return condition;
    }
    Token question = getAndAdvance();
    Expression thenExpression = parseExpressionWithoutCascade();
    Token colon = _expect(TokenType.COLON);
    Expression elseExpression = parseExpressionWithoutCascade();
    return new ConditionalExpression(
        condition, question, thenExpression, colon, elseExpression);
  }

  /**
   * Parse the name of a constructor. Return the constructor name that was
   * parsed.
   *
   *     constructorName:
   *         type ('.' identifier)?
   */
  ConstructorName parseConstructorName() {
    TypeName type = parseTypeName();
    Token period = null;
    SimpleIdentifier name = null;
    if (_matches(TokenType.PERIOD)) {
      period = getAndAdvance();
      name = parseSimpleIdentifier();
    }
    return new ConstructorName(type, period, name);
  }

  /**
   * Parse the script tag and directives in a compilation unit, starting with
   * the given [token], until the first non-directive is encountered. The
   * remainder of the compilation unit will not be parsed. Specifically, if
   * there are directives later in the file, they will not be parsed. Return the
   * compilation unit that was parsed.
   */
  CompilationUnit parseDirectives(Token token) {
    _currentToken = token;
    return _parseDirectives();
  }

  /**
   * Parse an expression, starting with the given [token]. Return the expression
   * that was parsed, or `null` if the tokens do not represent a recognizable
   * expression.
   */
  Expression parseExpression(Token token) {
    _currentToken = token;
    return parseExpression2();
  }

  /**
   * Parse an expression that might contain a cascade. Return the expression
   * that was parsed.
   *
   *     expression ::=
   *         assignableExpression assignmentOperator expression
   *       | conditionalExpression cascadeSection*
   *       | throwExpression
   */
  Expression parseExpression2() {
    if (_matchesKeyword(Keyword.THROW)) {
      return _parseThrowExpression();
    } else if (_matchesKeyword(Keyword.RETHROW)) {
      // TODO(brianwilkerson) Rethrow is a statement again.
      return _parseRethrowExpression();
    }
    //
    // assignableExpression is a subset of conditionalExpression, so we can
    // parse a conditional expression and then determine whether it is followed
    // by an assignmentOperator, checking for conformance to the restricted
    // grammar after making that determination.
    //
    Expression expression = parseConditionalExpression();
    TokenType tokenType = _currentToken.type;
    if (tokenType == TokenType.PERIOD_PERIOD) {
      List<Expression> cascadeSections = new List<Expression>();
      while (tokenType == TokenType.PERIOD_PERIOD) {
        Expression section = _parseCascadeSection();
        if (section != null) {
          cascadeSections.add(section);
        }
        tokenType = _currentToken.type;
      }
      return new CascadeExpression(expression, cascadeSections);
    } else if (tokenType.isAssignmentOperator) {
      Token operator = getAndAdvance();
      _ensureAssignable(expression);
      return new AssignmentExpression(expression, operator, parseExpression2());
    }
    return expression;
  }

  /**
   * Parse an expression that does not contain any cascades. Return the
   * expression that was parsed.
   *
   *     expressionWithoutCascade ::=
   *         assignableExpression assignmentOperator expressionWithoutCascade
   *       | conditionalExpression
   *       | throwExpressionWithoutCascade
   */
  Expression parseExpressionWithoutCascade() {
    if (_matchesKeyword(Keyword.THROW)) {
      return _parseThrowExpressionWithoutCascade();
    } else if (_matchesKeyword(Keyword.RETHROW)) {
      return _parseRethrowExpression();
    }
    //
    // assignableExpression is a subset of conditionalExpression, so we can
    // parse a conditional expression and then determine whether it is followed
    // by an assignmentOperator, checking for conformance to the restricted
    // grammar after making that determination.
    //
    Expression expression = parseConditionalExpression();
    if (_currentToken.type.isAssignmentOperator) {
      Token operator = getAndAdvance();
      _ensureAssignable(expression);
      expression = new AssignmentExpression(
          expression, operator, parseExpressionWithoutCascade());
    }
    return expression;
  }

  /**
   * Parse a class extends clause. Return the class extends clause that was
   * parsed.
   *
   *     classExtendsClause ::=
   *         'extends' type
   */
  ExtendsClause parseExtendsClause() {
    Token keyword = _expectKeyword(Keyword.EXTENDS);
    TypeName superclass = parseTypeName();
    return new ExtendsClause(keyword, superclass);
  }

  /**
   * Parse a list of formal parameters. Return the formal parameters that were
   * parsed.
   *
   *     formalParameterList ::=
   *         '(' ')'
   *       | '(' normalFormalParameters (',' optionalFormalParameters)? ')'
   *       | '(' optionalFormalParameters ')'
   *
   *     normalFormalParameters ::=
   *         normalFormalParameter (',' normalFormalParameter)*
   *
   *     optionalFormalParameters ::=
   *         optionalPositionalFormalParameters
   *       | namedFormalParameters
   *
   *     optionalPositionalFormalParameters ::=
   *         '[' defaultFormalParameter (',' defaultFormalParameter)* ']'
   *
   *     namedFormalParameters ::=
   *         '{' defaultNamedParameter (',' defaultNamedParameter)* '}'
   */
  FormalParameterList parseFormalParameterList() {
    Token leftParenthesis = _expect(TokenType.OPEN_PAREN);
    if (_matches(TokenType.CLOSE_PAREN)) {
      return new FormalParameterList(
          leftParenthesis, null, null, null, getAndAdvance());
    }
    //
    // Even though it is invalid to have default parameters outside of brackets,
    // required parameters inside of brackets, or multiple groups of default and
    // named parameters, we allow all of these cases so that we can recover
    // better.
    //
    List<FormalParameter> parameters = new List<FormalParameter>();
    List<FormalParameter> normalParameters = new List<FormalParameter>();
    List<FormalParameter> positionalParameters = new List<FormalParameter>();
    List<FormalParameter> namedParameters = new List<FormalParameter>();
    List<FormalParameter> currentParameters = normalParameters;
    Token leftSquareBracket = null;
    Token rightSquareBracket = null;
    Token leftCurlyBracket = null;
    Token rightCurlyBracket = null;
    ParameterKind kind = ParameterKind.REQUIRED;
    bool firstParameter = true;
    bool reportedMuliplePositionalGroups = false;
    bool reportedMulipleNamedGroups = false;
    bool reportedMixedGroups = false;
    bool wasOptionalParameter = false;
    Token initialToken = null;
    do {
      if (firstParameter) {
        firstParameter = false;
      } else if (!_optional(TokenType.COMMA)) {
        // TODO(brianwilkerson) The token is wrong, we need to recover from this
        // case.
        if (_getEndToken(leftParenthesis) != null) {
          _reportErrorForCurrentToken(
              ParserErrorCode.EXPECTED_TOKEN, [TokenType.COMMA.lexeme]);
        } else {
          _reportErrorForToken(ParserErrorCode.MISSING_CLOSING_PARENTHESIS,
              _currentToken.previous);
          break;
        }
      }
      initialToken = _currentToken;
      //
      // Handle the beginning of parameter groups.
      //
      if (_matches(TokenType.OPEN_SQUARE_BRACKET)) {
        wasOptionalParameter = true;
        if (leftSquareBracket != null && !reportedMuliplePositionalGroups) {
          _reportErrorForCurrentToken(
              ParserErrorCode.MULTIPLE_POSITIONAL_PARAMETER_GROUPS);
          reportedMuliplePositionalGroups = true;
        }
        if (leftCurlyBracket != null && !reportedMixedGroups) {
          _reportErrorForCurrentToken(ParserErrorCode.MIXED_PARAMETER_GROUPS);
          reportedMixedGroups = true;
        }
        leftSquareBracket = getAndAdvance();
        currentParameters = positionalParameters;
        kind = ParameterKind.POSITIONAL;
      } else if (_matches(TokenType.OPEN_CURLY_BRACKET)) {
        wasOptionalParameter = true;
        if (leftCurlyBracket != null && !reportedMulipleNamedGroups) {
          _reportErrorForCurrentToken(
              ParserErrorCode.MULTIPLE_NAMED_PARAMETER_GROUPS);
          reportedMulipleNamedGroups = true;
        }
        if (leftSquareBracket != null && !reportedMixedGroups) {
          _reportErrorForCurrentToken(ParserErrorCode.MIXED_PARAMETER_GROUPS);
          reportedMixedGroups = true;
        }
        leftCurlyBracket = getAndAdvance();
        currentParameters = namedParameters;
        kind = ParameterKind.NAMED;
      }
      //
      // Parse and record the parameter.
      //
      FormalParameter parameter = _parseFormalParameter(kind);
      parameters.add(parameter);
      currentParameters.add(parameter);
      if (kind == ParameterKind.REQUIRED && wasOptionalParameter) {
        _reportErrorForNode(
            ParserErrorCode.NORMAL_BEFORE_OPTIONAL_PARAMETERS, parameter);
      }
      //
      // Handle the end of parameter groups.
      //
      // TODO(brianwilkerson) Improve the detection and reporting of missing and
      // mismatched delimiters.
      if (_matches(TokenType.CLOSE_SQUARE_BRACKET)) {
        rightSquareBracket = getAndAdvance();
        currentParameters = normalParameters;
        if (leftSquareBracket == null) {
          if (leftCurlyBracket != null) {
            _reportErrorForCurrentToken(
                ParserErrorCode.WRONG_TERMINATOR_FOR_PARAMETER_GROUP, ["}"]);
            rightCurlyBracket = rightSquareBracket;
            rightSquareBracket = null;
          } else {
            _reportErrorForCurrentToken(
                ParserErrorCode.UNEXPECTED_TERMINATOR_FOR_PARAMETER_GROUP,
                ["["]);
          }
        }
        kind = ParameterKind.REQUIRED;
      } else if (_matches(TokenType.CLOSE_CURLY_BRACKET)) {
        rightCurlyBracket = getAndAdvance();
        currentParameters = normalParameters;
        if (leftCurlyBracket == null) {
          if (leftSquareBracket != null) {
            _reportErrorForCurrentToken(
                ParserErrorCode.WRONG_TERMINATOR_FOR_PARAMETER_GROUP, ["]"]);
            rightSquareBracket = rightCurlyBracket;
            rightCurlyBracket = null;
          } else {
            _reportErrorForCurrentToken(
                ParserErrorCode.UNEXPECTED_TERMINATOR_FOR_PARAMETER_GROUP,
                ["{"]);
          }
        }
        kind = ParameterKind.REQUIRED;
      }
    } while (!_matches(TokenType.CLOSE_PAREN) &&
        !identical(initialToken, _currentToken));
    Token rightParenthesis = _expect(TokenType.CLOSE_PAREN);
    //
    // Check that the groups were closed correctly.
    //
    if (leftSquareBracket != null && rightSquareBracket == null) {
      _reportErrorForCurrentToken(
          ParserErrorCode.MISSING_TERMINATOR_FOR_PARAMETER_GROUP, ["]"]);
    }
    if (leftCurlyBracket != null && rightCurlyBracket == null) {
      _reportErrorForCurrentToken(
          ParserErrorCode.MISSING_TERMINATOR_FOR_PARAMETER_GROUP, ["}"]);
    }
    //
    // Build the parameter list.
    //
    if (leftSquareBracket == null) {
      leftSquareBracket = leftCurlyBracket;
    }
    if (rightSquareBracket == null) {
      rightSquareBracket = rightCurlyBracket;
    }
    return new FormalParameterList(leftParenthesis, parameters,
        leftSquareBracket, rightSquareBracket, rightParenthesis);
  }

  /**
   * Parse a function expression. Return the function expression that was
   * parsed.
   *
   *     functionExpression ::=
   *         formalParameterList functionExpressionBody
   */
  FunctionExpression parseFunctionExpression() {
    FormalParameterList parameters = parseFormalParameterList();
    _validateFormalParameterList(parameters);
    FunctionBody body =
        _parseFunctionBody(false, ParserErrorCode.MISSING_FUNCTION_BODY, true);
    return new FunctionExpression(parameters, body);
  }

  /**
   * Parse an implements clause. Return the implements clause that was parsed.
   *
   *     implementsClause ::=
   *         'implements' type (',' type)*
   */
  ImplementsClause parseImplementsClause() {
    Token keyword = _expectKeyword(Keyword.IMPLEMENTS);
    List<TypeName> interfaces = new List<TypeName>();
    interfaces.add(parseTypeName());
    while (_optional(TokenType.COMMA)) {
      interfaces.add(parseTypeName());
    }
    return new ImplementsClause(keyword, interfaces);
  }

  /**
   * Parse a label. Return the label that was parsed.
   *
   *     label ::=
   *         identifier ':'
   */
  Label parseLabel() {
    SimpleIdentifier label = parseSimpleIdentifier();
    Token colon = _expect(TokenType.COLON);
    return new Label(label, colon);
  }

  /**
   * Parse a library identifier. Return the library identifier that was parsed.
   *
   *     libraryIdentifier ::=
   *         identifier ('.' identifier)*
   */
  LibraryIdentifier parseLibraryIdentifier() {
    List<SimpleIdentifier> components = new List<SimpleIdentifier>();
    components.add(parseSimpleIdentifier());
    while (_matches(TokenType.PERIOD)) {
      _advance();
      components.add(parseSimpleIdentifier());
    }
    return new LibraryIdentifier(components);
  }

  /**
   * Parse a logical or expression. Return the logical or expression that was
   * parsed.
   *
   *     logicalOrExpression ::=
   *         logicalAndExpression ('||' logicalAndExpression)*
   */
  Expression parseLogicalOrExpression() {
    Expression expression = _parseLogicalAndExpression();
    while (_matches(TokenType.BAR_BAR)) {
      Token operator = getAndAdvance();
      expression = new BinaryExpression(
          expression, operator, _parseLogicalAndExpression());
    }
    return expression;
  }

  /**
   * Parse a map literal entry. Return the map literal entry that was parsed.
   *
   *     mapLiteralEntry ::=
   *         expression ':' expression
   */
  MapLiteralEntry parseMapLiteralEntry() {
    Expression key = parseExpression2();
    Token separator = _expect(TokenType.COLON);
    Expression value = parseExpression2();
    return new MapLiteralEntry(key, separator, value);
  }

  /**
   * Parse a normal formal parameter. Return the normal formal parameter that
   * was parsed.
   *
   *     normalFormalParameter ::=
   *         functionSignature
   *       | fieldFormalParameter
   *       | simpleFormalParameter
   *
   *     functionSignature:
   *         metadata returnType? identifier formalParameterList
   *
   *     fieldFormalParameter ::=
   *         metadata finalConstVarOrType? 'this' '.' identifier
   *
   *     simpleFormalParameter ::=
   *         declaredIdentifier
   *       | metadata identifier
   */
  NormalFormalParameter parseNormalFormalParameter() {
    CommentAndMetadata commentAndMetadata = _parseCommentAndMetadata();
    FinalConstVarOrType holder = _parseFinalConstVarOrType(true);
    Token thisKeyword = null;
    Token period = null;
    if (_matchesKeyword(Keyword.THIS)) {
      thisKeyword = getAndAdvance();
      period = _expect(TokenType.PERIOD);
    }
    SimpleIdentifier identifier = parseSimpleIdentifier();
    if (_matches(TokenType.OPEN_PAREN)) {
      FormalParameterList parameters = parseFormalParameterList();
      if (thisKeyword == null) {
        if (holder.keyword != null) {
          _reportErrorForToken(
              ParserErrorCode.FUNCTION_TYPED_PARAMETER_VAR, holder.keyword);
        }
        return new FunctionTypedFormalParameter(commentAndMetadata.comment,
            commentAndMetadata.metadata, holder.type, identifier, parameters);
      } else {
        return new FieldFormalParameter(commentAndMetadata.comment,
            commentAndMetadata.metadata, holder.keyword, holder.type,
            thisKeyword, period, identifier, parameters);
      }
    }
    TypeName type = holder.type;
    if (type != null) {
      if (_tokenMatchesKeyword(type.name.beginToken, Keyword.VOID)) {
        _reportErrorForToken(
            ParserErrorCode.VOID_PARAMETER, type.name.beginToken);
      } else if (holder.keyword != null &&
          _tokenMatchesKeyword(holder.keyword, Keyword.VAR)) {
        _reportErrorForToken(ParserErrorCode.VAR_AND_TYPE, holder.keyword);
      }
    }
    if (thisKeyword != null) {
      return new FieldFormalParameter(commentAndMetadata.comment,
          commentAndMetadata.metadata, holder.keyword, holder.type, thisKeyword,
          period, identifier, null);
    }
    return new SimpleFormalParameter(commentAndMetadata.comment,
        commentAndMetadata.metadata, holder.keyword, holder.type, identifier);
  }

  /**
   * Parse a prefixed identifier. Return the prefixed identifier that was
   * parsed.
   *
   *     prefixedIdentifier ::=
   *         identifier ('.' identifier)?
   */
  Identifier parsePrefixedIdentifier() {
    SimpleIdentifier qualifier = parseSimpleIdentifier();
    if (!_matches(TokenType.PERIOD)) {
      return qualifier;
    }
    Token period = getAndAdvance();
    SimpleIdentifier qualified = parseSimpleIdentifier();
    return new PrefixedIdentifier(qualifier, period, qualified);
  }

  /**
   * Parse a return type. Return the return type that was parsed.
   *
   *     returnType ::=
   *         'void'
   *       | type
   */
  TypeName parseReturnType() {
    if (_matchesKeyword(Keyword.VOID)) {
      return new TypeName(new SimpleIdentifier(getAndAdvance()), null);
    } else {
      return parseTypeName();
    }
  }

  /**
   * Parse a simple identifier. Return the simple identifier that was parsed.
   *
   *     identifier ::=
   *         IDENTIFIER
   */
  SimpleIdentifier parseSimpleIdentifier() {
    if (_matchesIdentifier()) {
      String lexeme = _currentToken.lexeme;
      if ((_inAsync || _inGenerator) &&
          (lexeme == 'async' || lexeme == 'await' || lexeme == 'yield')) {
        _reportErrorForCurrentToken(
            ParserErrorCode.ASYNC_KEYWORD_USED_AS_IDENTIFIER);
      }
      return new SimpleIdentifier(getAndAdvance());
    }
    _reportErrorForCurrentToken(ParserErrorCode.MISSING_IDENTIFIER);
    return _createSyntheticIdentifier();
  }

  /**
   * Parse a statement, starting with the given [token]. Return the statement
   * that was parsed, or `null` if the tokens do not represent a recognizable
   * statement.
   */
  Statement parseStatement(Token token) {
    _currentToken = token;
    return parseStatement2();
  }

  /**
   * Parse a statement. Return the statement that was parsed.
   *
   *     statement ::=
   *         label* nonLabeledStatement
   */
  Statement parseStatement2() {
    List<Label> labels = new List<Label>();
    while (_matchesIdentifier() && _tokenMatches(_peek(), TokenType.COLON)) {
      labels.add(parseLabel());
    }
    Statement statement = _parseNonLabeledStatement();
    if (labels.isEmpty) {
      return statement;
    }
    return new LabeledStatement(labels, statement);
  }

  /**
   * Parse a sequence of statements, starting with the given [token]. Return the
   * statements that were parsed, or `null` if the tokens do not represent a
   * recognizable sequence of statements.
   */
  List<Statement> parseStatements(Token token) {
    _currentToken = token;
    return _parseStatementList();
  }

  /**
   * Parse a string literal. Return the string literal that was parsed.
   *
   *     stringLiteral ::=
   *         MULTI_LINE_STRING+
   *       | SINGLE_LINE_STRING+
   */
  StringLiteral parseStringLiteral() {
    List<StringLiteral> strings = new List<StringLiteral>();
    while (_matches(TokenType.STRING)) {
      Token string = getAndAdvance();
      if (_matches(TokenType.STRING_INTERPOLATION_EXPRESSION) ||
          _matches(TokenType.STRING_INTERPOLATION_IDENTIFIER)) {
        strings.add(_parseStringInterpolation(string));
      } else {
        strings.add(new SimpleStringLiteral(
            string, _computeStringValue(string.lexeme, true, true)));
      }
    }
    if (strings.length < 1) {
      _reportErrorForCurrentToken(ParserErrorCode.EXPECTED_STRING_LITERAL);
      return _createSyntheticStringLiteral();
    } else if (strings.length == 1) {
      return strings[0];
    } else {
      return new AdjacentStrings(strings);
    }
  }

  /**
   * Parse a list of type arguments. Return the type argument list that was
   * parsed.
   *
   *     typeArguments ::=
   *         '<' typeList '>'
   *
   *     typeList ::=
   *         type (',' type)*
   */
  TypeArgumentList parseTypeArgumentList() {
    Token leftBracket = _expect(TokenType.LT);
    List<TypeName> arguments = new List<TypeName>();
    arguments.add(parseTypeName());
    while (_optional(TokenType.COMMA)) {
      arguments.add(parseTypeName());
    }
    Token rightBracket = _expectGt();
    return new TypeArgumentList(leftBracket, arguments, rightBracket);
  }

  /**
   * Parse a type name. Return the type name that was parsed.
   *
   *     type ::=
   *         qualified typeArguments?
   */
  TypeName parseTypeName() {
    Identifier typeName;
    if (_matchesKeyword(Keyword.VAR)) {
      _reportErrorForCurrentToken(ParserErrorCode.VAR_AS_TYPE_NAME);
      typeName = new SimpleIdentifier(getAndAdvance());
    } else if (_matchesIdentifier()) {
      typeName = parsePrefixedIdentifier();
    } else {
      typeName = _createSyntheticIdentifier();
      _reportErrorForCurrentToken(ParserErrorCode.EXPECTED_TYPE_NAME);
    }
    TypeArgumentList typeArguments = null;
    if (_matches(TokenType.LT)) {
      typeArguments = parseTypeArgumentList();
    }
    return new TypeName(typeName, typeArguments);
  }

  /**
   * Parse a type parameter. Return the type parameter that was parsed.
   *
   *     typeParameter ::=
   *         metadata name ('extends' bound)?
   */
  TypeParameter parseTypeParameter() {
    CommentAndMetadata commentAndMetadata = _parseCommentAndMetadata();
    SimpleIdentifier name = parseSimpleIdentifier();
    if (_matchesKeyword(Keyword.EXTENDS)) {
      Token keyword = getAndAdvance();
      TypeName bound = parseTypeName();
      return new TypeParameter(commentAndMetadata.comment,
          commentAndMetadata.metadata, name, keyword, bound);
    }
    return new TypeParameter(commentAndMetadata.comment,
        commentAndMetadata.metadata, name, null, null);
  }

  /**
   * Parse a list of type parameters. Return the list of type parameters that
   * were parsed.
   *
   *     typeParameterList ::=
   *         '<' typeParameter (',' typeParameter)* '>'
   */
  TypeParameterList parseTypeParameterList() {
    Token leftBracket = _expect(TokenType.LT);
    List<TypeParameter> typeParameters = new List<TypeParameter>();
    typeParameters.add(parseTypeParameter());
    while (_optional(TokenType.COMMA)) {
      typeParameters.add(parseTypeParameter());
    }
    Token rightBracket = _expectGt();
    return new TypeParameterList(leftBracket, typeParameters, rightBracket);
  }

  /**
   * Parse a with clause. Return the with clause that was parsed.
   *
   *     withClause ::=
   *         'with' typeName (',' typeName)*
   */
  WithClause parseWithClause() {
    Token with2 = _expectKeyword(Keyword.WITH);
    List<TypeName> types = new List<TypeName>();
    types.add(parseTypeName());
    while (_optional(TokenType.COMMA)) {
      types.add(parseTypeName());
    }
    return new WithClause(with2, types);
  }

  /**
   * Advance to the next token in the token stream.
   */
  void _advance() {
    _currentToken = _currentToken.next;
  }

  /**
   * Append the character equivalent of the given [scalarValue] to the given
   * [builder]. Use the [startIndex] and [endIndex] to report an error, and
   * don't append anything to the builder, if the scalar value is invalid. The
   * [escapeSequence] is the escape sequence that was parsed to produce the
   * scalar value (used for error reporting).
   */
  void _appendScalarValue(StringBuffer buffer, String escapeSequence,
      int scalarValue, int startIndex, int endIndex) {
    if (scalarValue < 0 ||
        scalarValue > Character.MAX_CODE_POINT ||
        (scalarValue >= 0xD800 && scalarValue <= 0xDFFF)) {
      _reportErrorForCurrentToken(
          ParserErrorCode.INVALID_CODE_POINT, [escapeSequence]);
      return;
    }
    if (scalarValue < Character.MAX_VALUE) {
      buffer.writeCharCode(scalarValue);
    } else {
      buffer.write(Character.toChars(scalarValue));
    }
  }

  /**
   * Return the content of a string with the given literal representation. The
   * [lexeme] is the literal representation of the string. The flag [first] is
   * `true` if this is the first token in a string literal. The flag [last] is
   * `true` if this is the last token in a string literal.
   */
  String _computeStringValue(String lexeme, bool first, bool last) {
    bool isRaw = false;
    int start = 0;
    if (first) {
      if (StringUtilities.startsWith4(lexeme, 0, 0x72, 0x22, 0x22, 0x22) ||
          StringUtilities.startsWith4(lexeme, 0, 0x72, 0x27, 0x27, 0x27)) {
        isRaw = true;
        start += 4;
      } else if (StringUtilities.startsWith2(lexeme, 0, 0x72, 0x22) ||
          StringUtilities.startsWith2(lexeme, 0, 0x72, 0x27)) {
        isRaw = true;
        start += 2;
      } else if (StringUtilities.startsWith3(lexeme, 0, 0x22, 0x22, 0x22) ||
          StringUtilities.startsWith3(lexeme, 0, 0x27, 0x27, 0x27)) {
        start += 3;
      } else if (StringUtilities.startsWithChar(lexeme, 0x22) ||
          StringUtilities.startsWithChar(lexeme, 0x27)) {
        start += 1;
      }
    }
    int end = lexeme.length;
    if (last) {
      if (StringUtilities.endsWith3(lexeme, 0x22, 0x22, 0x22) ||
          StringUtilities.endsWith3(lexeme, 0x27, 0x27, 0x27)) {
        end -= 3;
      } else if (StringUtilities.endsWithChar(lexeme, 0x22) ||
          StringUtilities.endsWithChar(lexeme, 0x27)) {
        end -= 1;
      }
    }
    if (end - start + 1 < 0) {
      AnalysisEngine.instance.logger.logError(
          "Internal error: computeStringValue($lexeme, $first, $last)");
      return "";
    }
    if (isRaw) {
      return lexeme.substring(start, end);
    }
    StringBuffer buffer = new StringBuffer();
    int index = start;
    while (index < end) {
      index = _translateCharacter(buffer, lexeme, index);
    }
    return buffer.toString();
  }

  /**
   * Convert the given [method] declaration into the nearest valid top-level
   * function declaration (that is, the function declaration that most closely
   * captures the components of the given method declaration).
   */
  FunctionDeclaration _convertToFunctionDeclaration(MethodDeclaration method) =>
      new FunctionDeclaration(method.documentationComment, method.metadata,
          method.externalKeyword, method.returnType, method.propertyKeyword,
          method.name, new FunctionExpression(method.parameters, method.body));

  /**
   * Return `true` if the current token could be the start of a compilation unit
   * member. This method is used for recovery purposes to decide when to stop
   * skipping tokens after finding an error while parsing a compilation unit
   * member.
   */
  bool _couldBeStartOfCompilationUnitMember() {
    if ((_matchesKeyword(Keyword.IMPORT) ||
            _matchesKeyword(Keyword.EXPORT) ||
            _matchesKeyword(Keyword.LIBRARY) ||
            _matchesKeyword(Keyword.PART)) &&
        !_tokenMatches(_peek(), TokenType.PERIOD) &&
        !_tokenMatches(_peek(), TokenType.LT)) {
      // This looks like the start of a directive
      return true;
    } else if (_matchesKeyword(Keyword.CLASS)) {
      // This looks like the start of a class definition
      return true;
    } else if (_matchesKeyword(Keyword.TYPEDEF) &&
        !_tokenMatches(_peek(), TokenType.PERIOD) &&
        !_tokenMatches(_peek(), TokenType.LT)) {
      // This looks like the start of a typedef
      return true;
    } else if (_matchesKeyword(Keyword.VOID) ||
        ((_matchesKeyword(Keyword.GET) || _matchesKeyword(Keyword.SET)) &&
            _tokenMatchesIdentifier(_peek())) ||
        (_matchesKeyword(Keyword.OPERATOR) && _isOperator(_peek()))) {
      // This looks like the start of a function
      return true;
    } else if (_matchesIdentifier()) {
      if (_tokenMatches(_peek(), TokenType.OPEN_PAREN)) {
        // This looks like the start of a function
        return true;
      }
      Token token = _skipReturnType(_currentToken);
      if (token == null) {
        return false;
      }
      if (_matchesKeyword(Keyword.GET) ||
          _matchesKeyword(Keyword.SET) ||
          (_matchesKeyword(Keyword.OPERATOR) && _isOperator(_peek())) ||
          _matchesIdentifier()) {
        return true;
      }
    }
    return false;
  }

  /**
   * Return a synthetic identifier.
   */
  SimpleIdentifier _createSyntheticIdentifier() {
    Token syntheticToken;
    if (_currentToken.type == TokenType.KEYWORD) {
      // Consider current keyword token as an identifier.
      // It is not always true, e.g. "^is T" where "^" is place the place for
      // synthetic identifier. By creating SyntheticStringToken we can
      // distinguish a real identifier from synthetic. In the code completion
      // behavior will depend on a cursor position - before or on "is".
      syntheticToken = _injectToken(new SyntheticStringToken(
          TokenType.IDENTIFIER, _currentToken.lexeme, _currentToken.offset));
    } else {
      syntheticToken = _createSyntheticToken(TokenType.IDENTIFIER);
    }
    return new SimpleIdentifier(syntheticToken);
  }

  /**
   * Return a synthetic token representing the given [keyword].
   */
  Token _createSyntheticKeyword(Keyword keyword) => _injectToken(
      new Parser_SyntheticKeywordToken(keyword, _currentToken.offset));

  /**
   * Return a synthetic string literal.
   */
  SimpleStringLiteral _createSyntheticStringLiteral() =>
      new SimpleStringLiteral(_createSyntheticToken(TokenType.STRING), "");

  /**
   * Return a synthetic token with the given [type].
   */
  Token _createSyntheticToken(TokenType type) =>
      _injectToken(new StringToken(type, "", _currentToken.offset));

  /**
   * Create and return a new token with the given [type]. The token will replace
   * the first portion of the given [token], so it will have the same offset and
   * will have any comments that might have preceeded the token.
   */
  Token _createToken(Token token, TokenType type, {bool isBegin: false}) {
    CommentToken comments = token.precedingComments;
    if (comments == null) {
      if (isBegin) {
        return new BeginToken(type, token.offset);
      }
      return new Token(type, token.offset);
    } else if (isBegin) {
      return new BeginTokenWithComment(type, token.offset, comments);
    }
    return new TokenWithComment(type, token.offset, comments);
  }

  /**
   * Check that the given [expression] is assignable and report an error if it
   * isn't.
   *
   *     assignableExpression ::=
   *         primary (arguments* assignableSelector)+
   *       | 'super' assignableSelector
   *       | identifier
   *
   *     assignableSelector ::=
   *         '[' expression ']'
   *       | '.' identifier
   */
  void _ensureAssignable(Expression expression) {
    if (expression != null && !expression.isAssignable) {
      _reportErrorForCurrentToken(
          ParserErrorCode.ILLEGAL_ASSIGNMENT_TO_NON_ASSIGNABLE);
    }
  }

  /**
   * If the current token has the expected type, return it after advancing to
   * the next token. Otherwise report an error and return the current token
   * without advancing.
   *
   * Note that the method [_expectGt] should be used if the argument to this
   * method would be [TokenType.GT].
   *
   * The [type] is the type of token that is expected.
   */
  Token _expect(TokenType type) {
    if (_matches(type)) {
      return getAndAdvance();
    }
    // Remove uses of this method in favor of matches?
    // Pass in the error code to use to report the error?
    if (type == TokenType.SEMICOLON) {
      if (_tokenMatches(_currentToken.next, TokenType.SEMICOLON)) {
        _reportErrorForCurrentToken(
            ParserErrorCode.UNEXPECTED_TOKEN, [_currentToken.lexeme]);
        _advance();
        return getAndAdvance();
      }
      _reportErrorForToken(ParserErrorCode.EXPECTED_TOKEN,
          _currentToken.previous, [type.lexeme]);
    } else {
      _reportErrorForCurrentToken(
          ParserErrorCode.EXPECTED_TOKEN, [type.lexeme]);
    }
    return _currentToken;
  }

  /**
   * If the current token has the type [TokenType.GT], return it after advancing
   * to the next token. Otherwise report an error and return the current token
   * without advancing.
   */
  Token _expectGt() {
    if (_matchesGt()) {
      return getAndAdvance();
    }
    _reportErrorForCurrentToken(
        ParserErrorCode.EXPECTED_TOKEN, [TokenType.GT.lexeme]);
    return _currentToken;
  }

  /**
   * If the current token is a keyword matching the given [keyword], return it
   * after advancing to the next token. Otherwise report an error and return the
   * current token without advancing.
   */
  Token _expectKeyword(Keyword keyword) {
    if (_matchesKeyword(keyword)) {
      return getAndAdvance();
    }
    // Remove uses of this method in favor of matches?
    // Pass in the error code to use to report the error?
    _reportErrorForCurrentToken(
        ParserErrorCode.EXPECTED_TOKEN, [keyword.syntax]);
    return _currentToken;
  }

  /**
   * If the current token is a semicolon, return it after advancing to the next
   * token. Otherwise report an error and create a synthetic semicolon.
   */
  Token _expectSemicolon() {
    // TODO(scheglov) consider pushing this behavior into [_expect]
    if (_matches(TokenType.SEMICOLON)) {
      return getAndAdvance();
    } else {
      _reportErrorForToken(
          ParserErrorCode.EXPECTED_TOKEN, _currentToken.previous, [";"]);
      return _createSyntheticToken(TokenType.SEMICOLON);
    }
  }

  /**
   * Search the given list of [ranges] for a range that contains the given
   * [index]. Return the range that was found, or `null` if none of the ranges
   * contain the index.
   */
  List<int> _findRange(List<List<int>> ranges, int index) {
    int rangeCount = ranges.length;
    for (int i = 0; i < rangeCount; i++) {
      List<int> range = ranges[i];
      if (range[0] <= index && index <= range[1]) {
        return range;
      } else if (index < range[0]) {
        return null;
      }
    }
    return null;
  }

  /**
   * Return a list of the ranges of characters in the given [comment] that
   * should be treated as code blocks.
   */
  List<List<int>> _getCodeBlockRanges(String comment) {
    List<List<int>> ranges = new List<List<int>>();
    int length = comment.length;
    if (length < 3) {
      return ranges;
    }
    int index = 0;
    int firstChar = comment.codeUnitAt(0);
    if (firstChar == 0x2F) {
      int secondChar = comment.codeUnitAt(1);
      int thirdChar = comment.codeUnitAt(2);
      if ((secondChar == 0x2A && thirdChar == 0x2A) ||
          (secondChar == 0x2F && thirdChar == 0x2F)) {
        index = 3;
      }
    }
    while (index < length) {
      int currentChar = comment.codeUnitAt(index);
      if (currentChar == 0xD || currentChar == 0xA) {
        index = index + 1;
        while (index < length &&
            Character.isWhitespace(comment.codeUnitAt(index))) {
          index = index + 1;
        }
        if (StringUtilities.startsWith6(
            comment, index, 0x2A, 0x20, 0x20, 0x20, 0x20, 0x20)) {
          int end = index + 6;
          while (end < length &&
              comment.codeUnitAt(end) != 0xD &&
              comment.codeUnitAt(end) != 0xA) {
            end = end + 1;
          }
          ranges.add(<int>[index, end]);
          index = end;
        }
      } else if (index + 1 < length &&
          currentChar == 0x5B &&
          comment.codeUnitAt(index + 1) == 0x3A) {
        int end = StringUtilities.indexOf2(comment, index + 2, 0x3A, 0x5D);
        if (end < 0) {
          end = length;
        }
        ranges.add(<int>[index, end]);
        index = end + 1;
      } else {
        index = index + 1;
      }
    }
    return ranges;
  }

  /**
   * Return the end token associated with the given [beginToken], or `null` if
   * either the given token is not a begin token or it does not have an end
   * token associated with it.
   */
  Token _getEndToken(Token beginToken) {
    if (beginToken is BeginToken) {
      return beginToken.endToken;
    }
    return null;
  }

  /**
   * Inject the given [token] into the token stream immediately before the
   * current token.
   */
  Token _injectToken(Token token) {
    Token previous = _currentToken.previous;
    token.setNext(_currentToken);
    previous.setNext(token);
    return token;
  }

  /**
   * Return `true` if the current token appears to be the beginning of a
   * function declaration.
   */
  bool _isFunctionDeclaration() {
    if (_matchesKeyword(Keyword.VOID)) {
      return true;
    }
    Token afterReturnType = _skipTypeName(_currentToken);
    if (afterReturnType == null) {
      // There was no return type, but it is optional, so go back to where we
      // started.
      afterReturnType = _currentToken;
    }
    Token afterIdentifier = _skipSimpleIdentifier(afterReturnType);
    if (afterIdentifier == null) {
      // It's possible that we parsed the function name as if it were a type
      // name, so see whether it makes sense if we assume that there is no type.
      afterIdentifier = _skipSimpleIdentifier(_currentToken);
    }
    if (afterIdentifier == null) {
      return false;
    }
    if (_isFunctionExpression(afterIdentifier)) {
      return true;
    }
    // It's possible that we have found a getter. While this isn't valid at this
    // point we test for it in order to recover better.
    if (_matchesKeyword(Keyword.GET)) {
      Token afterName = _skipSimpleIdentifier(_currentToken.next);
      if (afterName == null) {
        return false;
      }
      return _tokenMatches(afterName, TokenType.FUNCTION) ||
          _tokenMatches(afterName, TokenType.OPEN_CURLY_BRACKET);
    } else if (_tokenMatchesKeyword(afterReturnType, Keyword.GET)) {
      Token afterName = _skipSimpleIdentifier(afterReturnType.next);
      if (afterName == null) {
        return false;
      }
      return _tokenMatches(afterName, TokenType.FUNCTION) ||
          _tokenMatches(afterName, TokenType.OPEN_CURLY_BRACKET);
    }
    return false;
  }

  /**
   * Return `true` if the given [token] appears to be the beginning of a
   * function expression.
   */
  bool _isFunctionExpression(Token token) {
    // Function expressions aren't allowed in initializer lists.
    if (_inInitializer) {
      return false;
    }
    Token afterParameters = _skipFormalParameterList(token);
    if (afterParameters == null) {
      return false;
    }
    if (afterParameters
        .matchesAny([TokenType.OPEN_CURLY_BRACKET, TokenType.FUNCTION])) {
      return true;
    }
    String lexeme = afterParameters.lexeme;
    return lexeme == ASYNC || lexeme == SYNC;
  }

  /**
   * Return `true` if the given [character] is a valid hexadecimal digit.
   */
  bool _isHexDigit(int character) => (0x30 <= character && character <= 0x39) ||
      (0x41 <= character && character <= 0x46) ||
      (0x61 <= character && character <= 0x66);

  /**
   * Return `true` if the current token is the first token in an initialized
   * variable declaration rather than an expression. This method assumes that we
   * have already skipped past any metadata that might be associated with the
   * declaration.
   *
   *     initializedVariableDeclaration ::=
   *         declaredIdentifier ('=' expression)? (',' initializedIdentifier)*
   *
   *     declaredIdentifier ::=
   *         metadata finalConstVarOrType identifier
   *
   *     finalConstVarOrType ::=
   *         'final' type?
   *       | 'const' type?
   *       | 'var'
   *       | type
   *
   *     type ::=
   *         qualified typeArguments?
   *
   *     initializedIdentifier ::=
   *         identifier ('=' expression)?
   */
  bool _isInitializedVariableDeclaration() {
    if (_matchesKeyword(Keyword.FINAL) || _matchesKeyword(Keyword.VAR)) {
      // An expression cannot start with a keyword other than 'const',
      // 'rethrow', or 'throw'.
      return true;
    }
    if (_matchesKeyword(Keyword.CONST)) {
      // Look to see whether we might be at the start of a list or map literal,
      // otherwise this should be the start of a variable declaration.
      return !_peek().matchesAny([
        TokenType.LT,
        TokenType.OPEN_CURLY_BRACKET,
        TokenType.OPEN_SQUARE_BRACKET,
        TokenType.INDEX
      ]);
    }
    // We know that we have an identifier, and need to see whether it might be
    // a type name.
    Token token = _skipTypeName(_currentToken);
    if (token == null) {
      // There was no type name, so this can't be a declaration.
      return false;
    }
    token = _skipSimpleIdentifier(token);
    if (token == null) {
      return false;
    }
    TokenType type = token.type;
    return type == TokenType.EQ ||
        type == TokenType.COMMA ||
        type == TokenType.SEMICOLON ||
        _tokenMatchesKeyword(token, Keyword.IN);
  }

  /**
   * Given that we have just found bracketed text within the given [comment],
   * look to see whether that text is (a) followed by a parenthesized link
   * address, (b) followed by a colon, or (c) followed by optional whitespace
   * and another square bracket. The [rightIndex] is the index of the right
   * bracket. Return `true` if the bracketed text is followed by a link address.
   *
   * This method uses the syntax described by the
   * <a href="http://daringfireball.net/projects/markdown/syntax">markdown</a>
   * project.
   */
  bool _isLinkText(String comment, int rightIndex) {
    int length = comment.length;
    int index = rightIndex + 1;
    if (index >= length) {
      return false;
    }
    int nextChar = comment.codeUnitAt(index);
    if (nextChar == 0x28 || nextChar == 0x3A) {
      return true;
    }
    while (Character.isWhitespace(nextChar)) {
      index = index + 1;
      if (index >= length) {
        return false;
      }
      nextChar = comment.codeUnitAt(index);
    }
    return nextChar == 0x5B;
  }

  /**
   * Return `true` if the given [startToken] appears to be the beginning of an
   * operator declaration.
   */
  bool _isOperator(Token startToken) {
    // Accept any operator here, even if it is not user definable.
    if (!startToken.isOperator) {
      return false;
    }
    // Token "=" means that it is actually field initializer.
    if (startToken.type == TokenType.EQ) {
      return false;
    }
    // Consume all operator tokens.
    Token token = startToken.next;
    while (token.isOperator) {
      token = token.next;
    }
    // Formal parameter list is expect now.
    return _tokenMatches(token, TokenType.OPEN_PAREN);
  }

  /**
   * Return `true` if the current token appears to be the beginning of a switch
   * member.
   */
  bool _isSwitchMember() {
    Token token = _currentToken;
    while (_tokenMatches(token, TokenType.IDENTIFIER) &&
        _tokenMatches(token.next, TokenType.COLON)) {
      token = token.next.next;
    }
    if (token.type == TokenType.KEYWORD) {
      Keyword keyword = (token as KeywordToken).keyword;
      return keyword == Keyword.CASE || keyword == Keyword.DEFAULT;
    }
    return false;
  }

  /**
   * Return `true` if the [startToken] appears to be the first token of a type
   * name that is followed by a variable or field formal parameter.
   */
  bool _isTypedIdentifier(Token startToken) {
    Token token = _skipReturnType(startToken);
    if (token == null) {
      return false;
    } else if (_tokenMatchesIdentifier(token)) {
      return true;
    } else if (_tokenMatchesKeyword(token, Keyword.THIS) &&
        _tokenMatches(token.next, TokenType.PERIOD) &&
        _tokenMatchesIdentifier(token.next.next)) {
      return true;
    } else if (_tokenMatchesKeyword(startToken, Keyword.VOID)) {
      // The keyword 'void' isn't a valid identifier, so it should be assumed to
      // be a type name.
      return true;
    } else if (startToken.next != token) {
      // The type is more than a simple identifier, so it should be assumed to
      // be a type name.
      return true;
    }
    return false;
  }

  /**
   * Increments the error reporting lock level. If level is more than `0`, then
   * [reportError] wont report any error.
   */
  void _lockErrorListener() {
    _errorListenerLock++;
  }

  /**
   * Return `true` if the current token has the given [type]. Note that the
   * method [_matchesGt] should be used if the argument to this method would be
   * [TokenType.GT].
   */
  bool _matches(TokenType type) => _currentToken.type == type;

  /**
   * Return `true` if the current token has a type of [TokenType.GT]. Note that
   * this method, unlike other variants, will modify the token stream if
   * possible to match desired type. In particular, if the next token is either
   * a '>>' or '>>>', the token stream will be re-written and `true` will be
   * returned.
   */
  bool _matchesGt() {
    TokenType currentType = _currentToken.type;
    if (currentType == TokenType.GT) {
      return true;
    } else if (currentType == TokenType.GT_GT) {
      Token first = _createToken(_currentToken, TokenType.GT);
      Token second = new Token(TokenType.GT, _currentToken.offset + 1);
      second.setNext(_currentToken.next);
      first.setNext(second);
      _currentToken.previous.setNext(first);
      _currentToken = first;
      return true;
    } else if (currentType == TokenType.GT_EQ) {
      Token first = _createToken(_currentToken, TokenType.GT);
      Token second = new Token(TokenType.EQ, _currentToken.offset + 1);
      second.setNext(_currentToken.next);
      first.setNext(second);
      _currentToken.previous.setNext(first);
      _currentToken = first;
      return true;
    } else if (currentType == TokenType.GT_GT_EQ) {
      int offset = _currentToken.offset;
      Token first = _createToken(_currentToken, TokenType.GT);
      Token second = new Token(TokenType.GT, offset + 1);
      Token third = new Token(TokenType.EQ, offset + 2);
      third.setNext(_currentToken.next);
      second.setNext(third);
      first.setNext(second);
      _currentToken.previous.setNext(first);
      _currentToken = first;
      return true;
    }
    return false;
  }

  /**
   * Return `true` if the current token is a valid identifier. Valid identifiers
   * include built-in identifiers (pseudo-keywords).
   */
  bool _matchesIdentifier() => _tokenMatchesIdentifier(_currentToken);

  /**
   * Return `true` if the current token matches the given [keyword].
   */
  bool _matchesKeyword(Keyword keyword) =>
      _tokenMatchesKeyword(_currentToken, keyword);

  /**
   * Return `true` if the current token matches the given [identifier].
   */
  bool _matchesString(String identifier) =>
      _currentToken.type == TokenType.IDENTIFIER &&
          _currentToken.lexeme == identifier;

  /**
   * If the current token has the given [type], then advance to the next token
   * and return `true`. Otherwise, return `false` without advancing. This method
   * should not be invoked with an argument value of [TokenType.GT].
   */
  bool _optional(TokenType type) {
    if (_matches(type)) {
      _advance();
      return true;
    }
    return false;
  }

  /**
   * Parse an additive expression. Return the additive expression that was
   * parsed.
   *
   *     additiveExpression ::=
   *         multiplicativeExpression (additiveOperator multiplicativeExpression)*
   *       | 'super' (additiveOperator multiplicativeExpression)+
   */
  Expression _parseAdditiveExpression() {
    Expression expression;
    if (_matchesKeyword(Keyword.SUPER) &&
        _currentToken.next.type.isAdditiveOperator) {
      expression = new SuperExpression(getAndAdvance());
    } else {
      expression = _parseMultiplicativeExpression();
    }
    while (_currentToken.type.isAdditiveOperator) {
      Token operator = getAndAdvance();
      expression = new BinaryExpression(
          expression, operator, _parseMultiplicativeExpression());
    }
    return expression;
  }

  /**
   * Parse an assert statement. Return the assert statement.
   *
   *     assertStatement ::=
   *         'assert' '(' conditionalExpression ')' ';'
   */
  AssertStatement _parseAssertStatement() {
    Token keyword = _expectKeyword(Keyword.ASSERT);
    Token leftParen = _expect(TokenType.OPEN_PAREN);
    Expression expression = parseExpression2();
    if (expression is AssignmentExpression) {
      _reportErrorForNode(
          ParserErrorCode.ASSERT_DOES_NOT_TAKE_ASSIGNMENT, expression);
    } else if (expression is CascadeExpression) {
      _reportErrorForNode(
          ParserErrorCode.ASSERT_DOES_NOT_TAKE_CASCADE, expression);
    } else if (expression is ThrowExpression) {
      _reportErrorForNode(
          ParserErrorCode.ASSERT_DOES_NOT_TAKE_THROW, expression);
    } else if (expression is RethrowExpression) {
      _reportErrorForNode(
          ParserErrorCode.ASSERT_DOES_NOT_TAKE_RETHROW, expression);
    }
    Token rightParen = _expect(TokenType.CLOSE_PAREN);
    Token semicolon = _expect(TokenType.SEMICOLON);
    return new AssertStatement(
        keyword, leftParen, expression, rightParen, semicolon);
  }

  /**
   * Parse an assignable expression. The [primaryAllowed] is `true` if the
   * expression is allowed to be a primary without any assignable selector.
   * Return the assignable expression that was parsed.
   *
   *     assignableExpression ::=
   *         primary (arguments* assignableSelector)+
   *       | 'super' assignableSelector
   *       | identifier
   */
  Expression _parseAssignableExpression(bool primaryAllowed) {
    if (_matchesKeyword(Keyword.SUPER)) {
      return _parseAssignableSelector(
          new SuperExpression(getAndAdvance()), false);
    }
    //
    // A primary expression can start with an identifier. We resolve the
    // ambiguity by determining whether the primary consists of anything other
    // than an identifier and/or is followed by an assignableSelector.
    //
    Expression expression = _parsePrimaryExpression();
    bool isOptional = primaryAllowed || expression is SimpleIdentifier;
    while (true) {
      while (_matches(TokenType.OPEN_PAREN)) {
        ArgumentList argumentList = parseArgumentList();
        if (expression is SimpleIdentifier) {
          expression = new MethodInvocation(
              null, null, expression as SimpleIdentifier, argumentList);
        } else if (expression is PrefixedIdentifier) {
          PrefixedIdentifier identifier = expression as PrefixedIdentifier;
          expression = new MethodInvocation(identifier.prefix,
              identifier.period, identifier.identifier, argumentList);
        } else if (expression is PropertyAccess) {
          PropertyAccess access = expression as PropertyAccess;
          expression = new MethodInvocation(access.target, access.operator,
              access.propertyName, argumentList);
        } else {
          expression =
              new FunctionExpressionInvocation(expression, argumentList);
        }
        if (!primaryAllowed) {
          isOptional = false;
        }
      }
      Expression selectorExpression = _parseAssignableSelector(
          expression, isOptional || (expression is PrefixedIdentifier));
      if (identical(selectorExpression, expression)) {
        if (!isOptional && (expression is PrefixedIdentifier)) {
          PrefixedIdentifier identifier = expression as PrefixedIdentifier;
          expression = new PropertyAccess(
              identifier.prefix, identifier.period, identifier.identifier);
        }
        return expression;
      }
      expression = selectorExpression;
      isOptional = true;
    }
  }

  /**
   * Parse an assignable selector. The [prefix] is the expression preceding the
   * selector. The [optional] is `true` if the selector is optional. Return the
   * assignable selector that was parsed, or the original prefix if there was no
   * assignable selector.
   *
   *     assignableSelector ::=
   *         '[' expression ']'
   *       | '.' identifier
   */
  Expression _parseAssignableSelector(Expression prefix, bool optional) {
    if (_matches(TokenType.OPEN_SQUARE_BRACKET)) {
      Token leftBracket = getAndAdvance();
      bool wasInInitializer = _inInitializer;
      _inInitializer = false;
      try {
        Expression index = parseExpression2();
        Token rightBracket = _expect(TokenType.CLOSE_SQUARE_BRACKET);
        return new IndexExpression.forTarget(
            prefix, leftBracket, index, rightBracket);
      } finally {
        _inInitializer = wasInInitializer;
      }
    } else if (_matches(TokenType.PERIOD)) {
      Token period = getAndAdvance();
      return new PropertyAccess(prefix, period, parseSimpleIdentifier());
    } else {
      if (!optional) {
        // Report the missing selector.
        _reportErrorForCurrentToken(
            ParserErrorCode.MISSING_ASSIGNABLE_SELECTOR);
      }
      return prefix;
    }
  }

  /**
   * Parse a await expression. Return the await expression that was parsed.
   *
   *     awaitExpression ::=
   *         'await' unaryExpression
   */
  AwaitExpression _parseAwaitExpression() {
    Token awaitToken = getAndAdvance();
    Expression expression = _parseUnaryExpression();
    return new AwaitExpression(awaitToken, expression);
  }

  /**
   * Parse a bitwise and expression. Return the bitwise and expression that was
   * parsed.
   *
   *     bitwiseAndExpression ::=
   *         shiftExpression ('&' shiftExpression)*
   *       | 'super' ('&' shiftExpression)+
   */
  Expression _parseBitwiseAndExpression() {
    Expression expression;
    if (_matchesKeyword(Keyword.SUPER) &&
        _tokenMatches(_peek(), TokenType.AMPERSAND)) {
      expression = new SuperExpression(getAndAdvance());
    } else {
      expression = _parseShiftExpression();
    }
    while (_matches(TokenType.AMPERSAND)) {
      Token operator = getAndAdvance();
      expression =
          new BinaryExpression(expression, operator, _parseShiftExpression());
    }
    return expression;
  }

  /**
   * Parse a bitwise exclusive-or expression. Return the bitwise exclusive-or
   * expression that was parsed.
   *
   *     bitwiseXorExpression ::=
   *         bitwiseAndExpression ('^' bitwiseAndExpression)*
   *       | 'super' ('^' bitwiseAndExpression)+
   */
  Expression _parseBitwiseXorExpression() {
    Expression expression;
    if (_matchesKeyword(Keyword.SUPER) &&
        _tokenMatches(_peek(), TokenType.CARET)) {
      expression = new SuperExpression(getAndAdvance());
    } else {
      expression = _parseBitwiseAndExpression();
    }
    while (_matches(TokenType.CARET)) {
      Token operator = getAndAdvance();
      expression = new BinaryExpression(
          expression, operator, _parseBitwiseAndExpression());
    }
    return expression;
  }

  /**
   * Parse a break statement. Return the break statement that was parsed.
   *
   *     breakStatement ::=
   *         'break' identifier? ';'
   */
  Statement _parseBreakStatement() {
    Token breakKeyword = _expectKeyword(Keyword.BREAK);
    SimpleIdentifier label = null;
    if (_matchesIdentifier()) {
      label = parseSimpleIdentifier();
    }
    if (!_inLoop && !_inSwitch && label == null) {
      _reportErrorForToken(ParserErrorCode.BREAK_OUTSIDE_OF_LOOP, breakKeyword);
    }
    Token semicolon = _expect(TokenType.SEMICOLON);
    return new BreakStatement(breakKeyword, label, semicolon);
  }

  /**
   * Parse a cascade section. Return the expression representing the cascaded
   * method invocation.
   *
   *     cascadeSection ::=
   *         '..' (cascadeSelector arguments*) (assignableSelector arguments*)* cascadeAssignment?
   *
   *     cascadeSelector ::=
   *         '[' expression ']'
   *       | identifier
   *
   *     cascadeAssignment ::=
   *         assignmentOperator expressionWithoutCascade
   */
  Expression _parseCascadeSection() {
    Token period = _expect(TokenType.PERIOD_PERIOD);
    Expression expression = null;
    SimpleIdentifier functionName = null;
    if (_matchesIdentifier()) {
      functionName = parseSimpleIdentifier();
    } else if (_currentToken.type == TokenType.OPEN_SQUARE_BRACKET) {
      Token leftBracket = getAndAdvance();
      bool wasInInitializer = _inInitializer;
      _inInitializer = false;
      try {
        Expression index = parseExpression2();
        Token rightBracket = _expect(TokenType.CLOSE_SQUARE_BRACKET);
        expression = new IndexExpression.forCascade(
            period, leftBracket, index, rightBracket);
        period = null;
      } finally {
        _inInitializer = wasInInitializer;
      }
    } else {
      _reportErrorForToken(ParserErrorCode.MISSING_IDENTIFIER, _currentToken,
          [_currentToken.lexeme]);
      functionName = _createSyntheticIdentifier();
    }
    assert((expression == null && functionName != null) ||
        (expression != null && functionName == null));
    if (_currentToken.type == TokenType.OPEN_PAREN) {
      while (_currentToken.type == TokenType.OPEN_PAREN) {
        if (functionName != null) {
          expression = new MethodInvocation(
              expression, period, functionName, parseArgumentList());
          period = null;
          functionName = null;
        } else if (expression == null) {
          // It should not be possible to get here.
          expression = new MethodInvocation(expression, period,
              _createSyntheticIdentifier(), parseArgumentList());
        } else {
          expression =
              new FunctionExpressionInvocation(expression, parseArgumentList());
        }
      }
    } else if (functionName != null) {
      expression = new PropertyAccess(expression, period, functionName);
      period = null;
    }
    assert(expression != null);
    bool progress = true;
    while (progress) {
      progress = false;
      Expression selector = _parseAssignableSelector(expression, true);
      if (!identical(selector, expression)) {
        expression = selector;
        progress = true;
        while (_currentToken.type == TokenType.OPEN_PAREN) {
          if (expression is PropertyAccess) {
            PropertyAccess propertyAccess = expression as PropertyAccess;
            expression = new MethodInvocation(propertyAccess.target,
                propertyAccess.operator, propertyAccess.propertyName,
                parseArgumentList());
          } else {
            expression = new FunctionExpressionInvocation(
                expression, parseArgumentList());
          }
        }
      }
    }
    if (_currentToken.type.isAssignmentOperator) {
      Token operator = getAndAdvance();
      _ensureAssignable(expression);
      expression = new AssignmentExpression(
          expression, operator, parseExpressionWithoutCascade());
    }
    return expression;
  }

  /**
   * Parse a class declaration. The [commentAndMetadata] is the metadata to be
   * associated with the member. The [abstractKeyword] is the token for the
   * keyword 'abstract', or `null` if the keyword was not given. Return the
   * class declaration that was parsed.
   *
   *     classDeclaration ::=
   *         metadata 'abstract'? 'class' name typeParameterList? (extendsClause withClause?)? implementsClause? '{' classMembers '}' |
   *         metadata 'abstract'? 'class' mixinApplicationClass
   */
  CompilationUnitMember _parseClassDeclaration(
      CommentAndMetadata commentAndMetadata, Token abstractKeyword) {
    Token keyword = _expectKeyword(Keyword.CLASS);
    if (_matchesIdentifier()) {
      Token next = _peek();
      if (_tokenMatches(next, TokenType.LT)) {
        next = _skipTypeParameterList(next);
        if (next != null && _tokenMatches(next, TokenType.EQ)) {
          return _parseClassTypeAlias(
              commentAndMetadata, abstractKeyword, keyword);
        }
      } else if (_tokenMatches(next, TokenType.EQ)) {
        return _parseClassTypeAlias(
            commentAndMetadata, abstractKeyword, keyword);
      }
    }
    SimpleIdentifier name = parseSimpleIdentifier();
    String className = name.name;
    TypeParameterList typeParameters = null;
    if (_matches(TokenType.LT)) {
      typeParameters = parseTypeParameterList();
    }
    //
    // Parse the clauses. The parser accepts clauses in any order, but will
    // generate errors if they are not in the order required by the
    // specification.
    //
    ExtendsClause extendsClause = null;
    WithClause withClause = null;
    ImplementsClause implementsClause = null;
    bool foundClause = true;
    while (foundClause) {
      if (_matchesKeyword(Keyword.EXTENDS)) {
        if (extendsClause == null) {
          extendsClause = parseExtendsClause();
          if (withClause != null) {
            _reportErrorForToken(
                ParserErrorCode.WITH_BEFORE_EXTENDS, withClause.withKeyword);
          } else if (implementsClause != null) {
            _reportErrorForToken(ParserErrorCode.IMPLEMENTS_BEFORE_EXTENDS,
                implementsClause.implementsKeyword);
          }
        } else {
          _reportErrorForToken(ParserErrorCode.MULTIPLE_EXTENDS_CLAUSES,
              extendsClause.extendsKeyword);
          parseExtendsClause();
        }
      } else if (_matchesKeyword(Keyword.WITH)) {
        if (withClause == null) {
          withClause = parseWithClause();
          if (implementsClause != null) {
            _reportErrorForToken(ParserErrorCode.IMPLEMENTS_BEFORE_WITH,
                implementsClause.implementsKeyword);
          }
        } else {
          _reportErrorForToken(
              ParserErrorCode.MULTIPLE_WITH_CLAUSES, withClause.withKeyword);
          parseWithClause();
          // TODO(brianwilkerson) Should we merge the list of applied mixins
          // into a single list?
        }
      } else if (_matchesKeyword(Keyword.IMPLEMENTS)) {
        if (implementsClause == null) {
          implementsClause = parseImplementsClause();
        } else {
          _reportErrorForToken(ParserErrorCode.MULTIPLE_IMPLEMENTS_CLAUSES,
              implementsClause.implementsKeyword);
          parseImplementsClause();
          // TODO(brianwilkerson) Should we merge the list of implemented
          // classes into a single list?
        }
      } else {
        foundClause = false;
      }
    }
    if (withClause != null && extendsClause == null) {
      _reportErrorForToken(
          ParserErrorCode.WITH_WITHOUT_EXTENDS, withClause.withKeyword);
    }
    //
    // Look for and skip over the extra-lingual 'native' specification.
    //
    NativeClause nativeClause = null;
    if (_matchesString(_NATIVE) && _tokenMatches(_peek(), TokenType.STRING)) {
      nativeClause = _parseNativeClause();
    }
    //
    // Parse the body of the class.
    //
    Token leftBracket = null;
    List<ClassMember> members = null;
    Token rightBracket = null;
    if (_matches(TokenType.OPEN_CURLY_BRACKET)) {
      leftBracket = _expect(TokenType.OPEN_CURLY_BRACKET);
      members = _parseClassMembers(className, _getEndToken(leftBracket));
      rightBracket = _expect(TokenType.CLOSE_CURLY_BRACKET);
    } else {
      leftBracket = _createSyntheticToken(TokenType.OPEN_CURLY_BRACKET);
      rightBracket = _createSyntheticToken(TokenType.CLOSE_CURLY_BRACKET);
      _reportErrorForCurrentToken(ParserErrorCode.MISSING_CLASS_BODY);
    }
    ClassDeclaration classDeclaration = new ClassDeclaration(
        commentAndMetadata.comment, commentAndMetadata.metadata,
        abstractKeyword, keyword, name, typeParameters, extendsClause,
        withClause, implementsClause, leftBracket, members, rightBracket);
    classDeclaration.nativeClause = nativeClause;
    return classDeclaration;
  }

  /**
   * Parse a list of class members. The [className] is the name of the class
   * whose members are being parsed. The [closingBracket] is the closing bracket
   * for the class, or `null` if the closing bracket is missing. Return the list
   * of class members that were parsed.
   *
   *     classMembers ::=
   *         (metadata memberDefinition)*
   */
  List<ClassMember> _parseClassMembers(String className, Token closingBracket) {
    List<ClassMember> members = new List<ClassMember>();
    Token memberStart = _currentToken;
    while (!_matches(TokenType.EOF) &&
        !_matches(TokenType.CLOSE_CURLY_BRACKET) &&
        (closingBracket != null ||
            (!_matchesKeyword(Keyword.CLASS) &&
                !_matchesKeyword(Keyword.TYPEDEF)))) {
      if (_matches(TokenType.SEMICOLON)) {
        _reportErrorForToken(ParserErrorCode.UNEXPECTED_TOKEN, _currentToken,
            [_currentToken.lexeme]);
        _advance();
      } else {
        ClassMember member = parseClassMember(className);
        if (member != null) {
          members.add(member);
        }
      }
      if (identical(_currentToken, memberStart)) {
        _reportErrorForToken(ParserErrorCode.UNEXPECTED_TOKEN, _currentToken,
            [_currentToken.lexeme]);
        _advance();
      }
      memberStart = _currentToken;
    }
    return members;
  }

  /**
   * Parse a class type alias. The [commentAndMetadata] is the metadata to be
   * associated with the member. The [abstractKeyword] is the token representing
   * the 'abstract' keyword. The [classKeyword] is the token representing the
   * 'class' keyword. Return the class type alias that was parsed.
   *
   *     classTypeAlias ::=
   *         identifier typeParameters? '=' 'abstract'? mixinApplication
   *
   *     mixinApplication ::=
   *         type withClause implementsClause? ';'
   */
  ClassTypeAlias _parseClassTypeAlias(CommentAndMetadata commentAndMetadata,
      Token abstractKeyword, Token classKeyword) {
    SimpleIdentifier className = parseSimpleIdentifier();
    TypeParameterList typeParameters = null;
    if (_matches(TokenType.LT)) {
      typeParameters = parseTypeParameterList();
    }
    Token equals = _expect(TokenType.EQ);
    TypeName superclass = parseTypeName();
    WithClause withClause = null;
    if (_matchesKeyword(Keyword.WITH)) {
      withClause = parseWithClause();
    } else {
      _reportErrorForCurrentToken(
          ParserErrorCode.EXPECTED_TOKEN, [Keyword.WITH.syntax]);
    }
    ImplementsClause implementsClause = null;
    if (_matchesKeyword(Keyword.IMPLEMENTS)) {
      implementsClause = parseImplementsClause();
    }
    Token semicolon;
    if (_matches(TokenType.SEMICOLON)) {
      semicolon = getAndAdvance();
    } else {
      if (_matches(TokenType.OPEN_CURLY_BRACKET)) {
        _reportErrorForCurrentToken(
            ParserErrorCode.EXPECTED_TOKEN, [TokenType.SEMICOLON.lexeme]);
        Token leftBracket = getAndAdvance();
        _parseClassMembers(className.name, _getEndToken(leftBracket));
        _expect(TokenType.CLOSE_CURLY_BRACKET);
      } else {
        _reportErrorForToken(ParserErrorCode.EXPECTED_TOKEN,
            _currentToken.previous, [TokenType.SEMICOLON.lexeme]);
      }
      semicolon = _createSyntheticToken(TokenType.SEMICOLON);
    }
    return new ClassTypeAlias(commentAndMetadata.comment,
        commentAndMetadata.metadata, classKeyword, className, typeParameters,
        equals, abstractKeyword, superclass, withClause, implementsClause,
        semicolon);
  }

  /**
   * Parse a list of combinators in a directive. Return the combinators that
   * were parsed.
   *
   *     combinator ::=
   *         'show' identifier (',' identifier)*
   *       | 'hide' identifier (',' identifier)*
   */
  List<Combinator> _parseCombinators() {
    List<Combinator> combinators = new List<Combinator>();
    while (true) {
      Combinator combinator = parseCombinator();
      if (combinator == null) {
        break;
      }
      combinators.add(combinator);
    }
    return combinators;
  }

  /**
   * Parse the documentation comment and metadata preceding a declaration. This
   * method allows any number of documentation comments to occur before, after
   * or between the metadata, but only returns the last (right-most)
   * documentation comment that is found. Return the documentation comment and
   * metadata that were parsed.
   *
   *     metadata ::=
   *         annotation*
   */
  CommentAndMetadata _parseCommentAndMetadata() {
    Comment comment = _parseDocumentationComment();
    List<Annotation> metadata = new List<Annotation>();
    while (_matches(TokenType.AT)) {
      metadata.add(parseAnnotation());
      Comment optionalComment = _parseDocumentationComment();
      if (optionalComment != null) {
        comment = optionalComment;
      }
    }
    return new CommentAndMetadata(comment, metadata);
  }

  /**
   * Parse a comment reference from the source between square brackets. The
   * [referenceSource] is the source occurring between the square brackets
   * within a documentation comment. The [sourceOffset] is the offset of the
   * first character of the reference source. Return the comment reference that
   * was parsed, or `null` if no reference could be found.
   *
   *     commentReference ::=
   *         'new'? prefixedIdentifier
   */
  CommentReference _parseCommentReference(
      String referenceSource, int sourceOffset) {
    // TODO(brianwilkerson) The errors are not getting the right offset/length
    // and are being duplicated.
    if (referenceSource.length == 0) {
      Token syntheticToken =
          new SyntheticStringToken(TokenType.IDENTIFIER, "", sourceOffset);
      return new CommentReference(null, new SimpleIdentifier(syntheticToken));
    }
    try {
      BooleanErrorListener listener = new BooleanErrorListener();
      Scanner scanner = new Scanner(
          null, new SubSequenceReader(referenceSource, sourceOffset), listener);
      scanner.setSourceStart(1, 1);
      Token firstToken = scanner.tokenize();
      if (listener.errorReported) {
        return null;
      }
      Token newKeyword = null;
      if (_tokenMatchesKeyword(firstToken, Keyword.NEW)) {
        newKeyword = firstToken;
        firstToken = firstToken.next;
      }
      if (_tokenMatchesIdentifier(firstToken)) {
        Token secondToken = firstToken.next;
        Token thirdToken = secondToken.next;
        Token nextToken;
        Identifier identifier;
        if (_tokenMatches(secondToken, TokenType.PERIOD) &&
            _tokenMatchesIdentifier(thirdToken)) {
          identifier = new PrefixedIdentifier(new SimpleIdentifier(firstToken),
              secondToken, new SimpleIdentifier(thirdToken));
          nextToken = thirdToken.next;
        } else {
          identifier = new SimpleIdentifier(firstToken);
          nextToken = firstToken.next;
        }
        if (nextToken.type != TokenType.EOF) {
          return null;
        }
        return new CommentReference(newKeyword, identifier);
      } else if (_tokenMatchesKeyword(firstToken, Keyword.THIS) ||
          _tokenMatchesKeyword(firstToken, Keyword.NULL) ||
          _tokenMatchesKeyword(firstToken, Keyword.TRUE) ||
          _tokenMatchesKeyword(firstToken, Keyword.FALSE)) {
        // TODO(brianwilkerson) If we want to support this we will need to
        // extend the definition of CommentReference to take an expression
        // rather than an identifier. For now we just ignore it to reduce the
        // number of errors produced, but that's probably not a valid long term
        // approach.
        return null;
      }
    } catch (exception) {
      // Ignored because we assume that it wasn't a real comment reference.
    }
    return null;
  }

  /**
   * Parse all of the comment references occurring in the given array of
   * documentation comments. The [tokens] are the comment tokens representing
   * the documentation comments to be parsed. Return the comment references that
   * were parsed.
   *
   *     commentReference ::=
   *         '[' 'new'? qualified ']' libraryReference?
   *
   *     libraryReference ::=
   *          '(' stringLiteral ')'
   */
  List<CommentReference> _parseCommentReferences(
      List<DocumentationCommentToken> tokens) {
    List<CommentReference> references = new List<CommentReference>();
    for (DocumentationCommentToken token in tokens) {
      String comment = token.lexeme;
      int length = comment.length;
      List<List<int>> codeBlockRanges = _getCodeBlockRanges(comment);
      int leftIndex = comment.indexOf('[');
      while (leftIndex >= 0 && leftIndex + 1 < length) {
        List<int> range = _findRange(codeBlockRanges, leftIndex);
        if (range == null) {
          int nameOffset = token.offset + leftIndex + 1;
          int rightIndex = JavaString.indexOf(comment, ']', leftIndex);
          if (rightIndex >= 0) {
            int firstChar = comment.codeUnitAt(leftIndex + 1);
            if (firstChar != 0x27 && firstChar != 0x22) {
              if (_isLinkText(comment, rightIndex)) {
                // TODO(brianwilkerson) Handle the case where there's a library
                // URI in the link text.
              } else {
                CommentReference reference = _parseCommentReference(
                    comment.substring(leftIndex + 1, rightIndex), nameOffset);
                if (reference != null) {
                  references.add(reference);
                  token.references.add(reference.beginToken);
                }
              }
            }
          } else {
            // terminating ']' is not typed yet
            int charAfterLeft = comment.codeUnitAt(leftIndex + 1);
            if (Character.isLetterOrDigit(charAfterLeft)) {
              int nameEnd = StringUtilities.indexOfFirstNotLetterDigit(
                  comment, leftIndex + 1);
              String name = comment.substring(leftIndex + 1, nameEnd);
              Token nameToken =
                  new StringToken(TokenType.IDENTIFIER, name, nameOffset);
              references.add(
                  new CommentReference(null, new SimpleIdentifier(nameToken)));
            } else {
              Token nameToken = new SyntheticStringToken(
                  TokenType.IDENTIFIER, "", nameOffset);
              references.add(
                  new CommentReference(null, new SimpleIdentifier(nameToken)));
            }
            // next character
            rightIndex = leftIndex + 1;
          }
          leftIndex = JavaString.indexOf(comment, '[', rightIndex);
        } else {
          leftIndex = JavaString.indexOf(comment, '[', range[1] + 1);
        }
      }
    }
    return references;
  }

  /**
   * Parse a compilation unit member. The [commentAndMetadata] is the metadata
   * to be associated with the member. Return the compilation unit member that
   * was parsed, or `null` if what was parsed could not be represented as a
   * compilation unit member.
   *
   *     compilationUnitMember ::=
   *         classDefinition
   *       | functionTypeAlias
   *       | external functionSignature
   *       | external getterSignature
   *       | external setterSignature
   *       | functionSignature functionBody
   *       | returnType? getOrSet identifier formalParameterList functionBody
   *       | (final | const) type? staticFinalDeclarationList ';'
   *       | variableDeclaration ';'
   */
  CompilationUnitMember _parseCompilationUnitMember(
      CommentAndMetadata commentAndMetadata) {
    Modifiers modifiers = _parseModifiers();
    if (_matchesKeyword(Keyword.CLASS)) {
      return _parseClassDeclaration(
          commentAndMetadata, _validateModifiersForClass(modifiers));
    } else if (_matchesKeyword(Keyword.TYPEDEF) &&
        !_tokenMatches(_peek(), TokenType.PERIOD) &&
        !_tokenMatches(_peek(), TokenType.LT) &&
        !_tokenMatches(_peek(), TokenType.OPEN_PAREN)) {
      _validateModifiersForTypedef(modifiers);
      return _parseTypeAlias(commentAndMetadata);
    } else if (_matchesKeyword(Keyword.ENUM)) {
      _validateModifiersForEnum(modifiers);
      return _parseEnumDeclaration(commentAndMetadata);
    }
    if (_matchesKeyword(Keyword.VOID)) {
      TypeName returnType = parseReturnType();
      if ((_matchesKeyword(Keyword.GET) || _matchesKeyword(Keyword.SET)) &&
          _tokenMatchesIdentifier(_peek())) {
        _validateModifiersForTopLevelFunction(modifiers);
        return _parseFunctionDeclaration(
            commentAndMetadata, modifiers.externalKeyword, returnType);
      } else if (_matchesKeyword(Keyword.OPERATOR) && _isOperator(_peek())) {
        _reportErrorForToken(ParserErrorCode.TOP_LEVEL_OPERATOR, _currentToken);
        return _convertToFunctionDeclaration(_parseOperator(
            commentAndMetadata, modifiers.externalKeyword, returnType));
      } else if (_matchesIdentifier() &&
          _peek().matchesAny([
        TokenType.OPEN_PAREN,
        TokenType.OPEN_CURLY_BRACKET,
        TokenType.FUNCTION
      ])) {
        _validateModifiersForTopLevelFunction(modifiers);
        return _parseFunctionDeclaration(
            commentAndMetadata, modifiers.externalKeyword, returnType);
      } else {
        //
        // We have found an error of some kind. Try to recover.
        //
        if (_matchesIdentifier()) {
          if (_peek().matchesAny(
              [TokenType.EQ, TokenType.COMMA, TokenType.SEMICOLON])) {
            //
            // We appear to have a variable declaration with a type of "void".
            //
            _reportErrorForNode(ParserErrorCode.VOID_VARIABLE, returnType);
            return new TopLevelVariableDeclaration(commentAndMetadata.comment,
                commentAndMetadata.metadata,
                _parseVariableDeclarationListAfterType(null,
                    _validateModifiersForTopLevelVariable(modifiers), null),
                _expect(TokenType.SEMICOLON));
          }
        }
        _reportErrorForToken(
            ParserErrorCode.EXPECTED_EXECUTABLE, _currentToken);
        return null;
      }
    } else if ((_matchesKeyword(Keyword.GET) || _matchesKeyword(Keyword.SET)) &&
        _tokenMatchesIdentifier(_peek())) {
      _validateModifiersForTopLevelFunction(modifiers);
      return _parseFunctionDeclaration(
          commentAndMetadata, modifiers.externalKeyword, null);
    } else if (_matchesKeyword(Keyword.OPERATOR) && _isOperator(_peek())) {
      _reportErrorForToken(ParserErrorCode.TOP_LEVEL_OPERATOR, _currentToken);
      return _convertToFunctionDeclaration(
          _parseOperator(commentAndMetadata, modifiers.externalKeyword, null));
    } else if (!_matchesIdentifier()) {
      Token keyword = modifiers.varKeyword;
      if (keyword == null) {
        keyword = modifiers.finalKeyword;
      }
      if (keyword == null) {
        keyword = modifiers.constKeyword;
      }
      if (keyword != null) {
        //
        // We appear to have found an incomplete top-level variable declaration.
        //
        _reportErrorForCurrentToken(ParserErrorCode.MISSING_IDENTIFIER);
        List<VariableDeclaration> variables = new List<VariableDeclaration>();
        variables.add(new VariableDeclaration(
            null, null, _createSyntheticIdentifier(), null, null));
        return new TopLevelVariableDeclaration(commentAndMetadata.comment,
            commentAndMetadata.metadata,
            new VariableDeclarationList(null, null, keyword, null, variables),
            _expectSemicolon());
      }
      _reportErrorForToken(ParserErrorCode.EXPECTED_EXECUTABLE, _currentToken);
      return null;
    } else if (_tokenMatches(_peek(), TokenType.OPEN_PAREN)) {
      _validateModifiersForTopLevelFunction(modifiers);
      return _parseFunctionDeclaration(
          commentAndMetadata, modifiers.externalKeyword, null);
    } else if (_peek()
        .matchesAny([TokenType.EQ, TokenType.COMMA, TokenType.SEMICOLON])) {
      if (modifiers.constKeyword == null &&
          modifiers.finalKeyword == null &&
          modifiers.varKeyword == null) {
        _reportErrorForCurrentToken(
            ParserErrorCode.MISSING_CONST_FINAL_VAR_OR_TYPE);
      }
      return new TopLevelVariableDeclaration(commentAndMetadata.comment,
          commentAndMetadata.metadata, _parseVariableDeclarationListAfterType(
              null, _validateModifiersForTopLevelVariable(modifiers), null),
          _expect(TokenType.SEMICOLON));
    }
    TypeName returnType = parseReturnType();
    if ((_matchesKeyword(Keyword.GET) || _matchesKeyword(Keyword.SET)) &&
        _tokenMatchesIdentifier(_peek())) {
      _validateModifiersForTopLevelFunction(modifiers);
      return _parseFunctionDeclaration(
          commentAndMetadata, modifiers.externalKeyword, returnType);
    } else if (_matchesKeyword(Keyword.OPERATOR) && _isOperator(_peek())) {
      _reportErrorForToken(ParserErrorCode.TOP_LEVEL_OPERATOR, _currentToken);
      return _convertToFunctionDeclaration(_parseOperator(
          commentAndMetadata, modifiers.externalKeyword, returnType));
    } else if (_matches(TokenType.AT)) {
      return new TopLevelVariableDeclaration(commentAndMetadata.comment,
          commentAndMetadata.metadata, _parseVariableDeclarationListAfterType(
              null, _validateModifiersForTopLevelVariable(modifiers),
              returnType), _expect(TokenType.SEMICOLON));
    } else if (!_matchesIdentifier()) {
      // TODO(brianwilkerson) Generalize this error. We could also be parsing a
      // top-level variable at this point.
      _reportErrorForToken(ParserErrorCode.EXPECTED_EXECUTABLE, _currentToken);
      Token semicolon;
      if (_matches(TokenType.SEMICOLON)) {
        semicolon = getAndAdvance();
      } else {
        semicolon = _createSyntheticToken(TokenType.SEMICOLON);
      }
      List<VariableDeclaration> variables = new List<VariableDeclaration>();
      variables.add(new VariableDeclaration(
          null, null, _createSyntheticIdentifier(), null, null));
      return new TopLevelVariableDeclaration(commentAndMetadata.comment,
          commentAndMetadata.metadata,
          new VariableDeclarationList(null, null, null, returnType, variables),
          semicolon);
    }
    if (_peek().matchesAny([
      TokenType.OPEN_PAREN,
      TokenType.FUNCTION,
      TokenType.OPEN_CURLY_BRACKET
    ])) {
      _validateModifiersForTopLevelFunction(modifiers);
      return _parseFunctionDeclaration(
          commentAndMetadata, modifiers.externalKeyword, returnType);
    }
    return new TopLevelVariableDeclaration(commentAndMetadata.comment,
        commentAndMetadata.metadata, _parseVariableDeclarationListAfterType(
            null, _validateModifiersForTopLevelVariable(modifiers), returnType),
        _expect(TokenType.SEMICOLON));
  }

  /**
   * Parse a const expression. Return the const expression that was parsed.
   *
   *     constExpression ::=
   *         instanceCreationExpression
   *       | listLiteral
   *       | mapLiteral
   */
  Expression _parseConstExpression() {
    Token keyword = _expectKeyword(Keyword.CONST);
    if (_matches(TokenType.OPEN_SQUARE_BRACKET) || _matches(TokenType.INDEX)) {
      return _parseListLiteral(keyword, null);
    } else if (_matches(TokenType.OPEN_CURLY_BRACKET)) {
      return _parseMapLiteral(keyword, null);
    } else if (_matches(TokenType.LT)) {
      return _parseListOrMapLiteral(keyword);
    }
    return _parseInstanceCreationExpression(keyword);
  }

  ConstructorDeclaration _parseConstructor(
      CommentAndMetadata commentAndMetadata, Token externalKeyword,
      Token constKeyword, Token factoryKeyword, SimpleIdentifier returnType,
      Token period, SimpleIdentifier name, FormalParameterList parameters) {
    bool bodyAllowed = externalKeyword == null;
    Token separator = null;
    List<ConstructorInitializer> initializers = null;
    if (_matches(TokenType.COLON)) {
      separator = getAndAdvance();
      initializers = new List<ConstructorInitializer>();
      do {
        if (_matchesKeyword(Keyword.THIS)) {
          if (_tokenMatches(_peek(), TokenType.OPEN_PAREN)) {
            bodyAllowed = false;
            initializers.add(_parseRedirectingConstructorInvocation());
          } else if (_tokenMatches(_peek(), TokenType.PERIOD) &&
              _tokenMatches(_peekAt(3), TokenType.OPEN_PAREN)) {
            bodyAllowed = false;
            initializers.add(_parseRedirectingConstructorInvocation());
          } else {
            initializers.add(_parseConstructorFieldInitializer());
          }
        } else if (_matchesKeyword(Keyword.SUPER)) {
          initializers.add(_parseSuperConstructorInvocation());
        } else if (_matches(TokenType.OPEN_CURLY_BRACKET) ||
            _matches(TokenType.FUNCTION)) {
          _reportErrorForCurrentToken(ParserErrorCode.MISSING_INITIALIZER);
        } else {
          initializers.add(_parseConstructorFieldInitializer());
        }
      } while (_optional(TokenType.COMMA));
      if (factoryKeyword != null) {
        _reportErrorForToken(
            ParserErrorCode.FACTORY_WITH_INITIALIZERS, factoryKeyword);
      }
    }
    ConstructorName redirectedConstructor = null;
    FunctionBody body;
    if (_matches(TokenType.EQ)) {
      separator = getAndAdvance();
      redirectedConstructor = parseConstructorName();
      body = new EmptyFunctionBody(_expect(TokenType.SEMICOLON));
      if (factoryKeyword == null) {
        _reportErrorForNode(
            ParserErrorCode.REDIRECTION_IN_NON_FACTORY_CONSTRUCTOR,
            redirectedConstructor);
      }
    } else {
      body = _parseFunctionBody(
          true, ParserErrorCode.MISSING_FUNCTION_BODY, false);
      if (constKeyword != null &&
          factoryKeyword != null &&
          externalKeyword == null) {
        _reportErrorForToken(ParserErrorCode.CONST_FACTORY, factoryKeyword);
      } else if (body is EmptyFunctionBody) {
        if (factoryKeyword != null && externalKeyword == null) {
          _reportErrorForToken(
              ParserErrorCode.FACTORY_WITHOUT_BODY, factoryKeyword);
        }
      } else {
        if (constKeyword != null) {
          _reportErrorForNode(
              ParserErrorCode.CONST_CONSTRUCTOR_WITH_BODY, body);
        } else if (!bodyAllowed) {
          _reportErrorForNode(
              ParserErrorCode.EXTERNAL_CONSTRUCTOR_WITH_BODY, body);
        }
      }
    }
    return new ConstructorDeclaration(commentAndMetadata.comment,
        commentAndMetadata.metadata, externalKeyword, constKeyword,
        factoryKeyword, returnType, period, name, parameters, separator,
        initializers, redirectedConstructor, body);
  }

  /**
   * Parse a field initializer within a constructor. Return the field
   * initializer that was parsed.
   *
   *     fieldInitializer:
   *         ('this' '.')? identifier '=' conditionalExpression cascadeSection*
   */
  ConstructorFieldInitializer _parseConstructorFieldInitializer() {
    Token keyword = null;
    Token period = null;
    if (_matchesKeyword(Keyword.THIS)) {
      keyword = getAndAdvance();
      period = _expect(TokenType.PERIOD);
    }
    SimpleIdentifier fieldName = parseSimpleIdentifier();
    Token equals = null;
    if (_matches(TokenType.EQ)) {
      equals = getAndAdvance();
    } else if (!_matchesKeyword(Keyword.THIS) &&
        !_matchesKeyword(Keyword.SUPER) &&
        !_matches(TokenType.OPEN_CURLY_BRACKET) &&
        !_matches(TokenType.FUNCTION)) {
      _reportErrorForCurrentToken(
          ParserErrorCode.MISSING_ASSIGNMENT_IN_INITIALIZER);
      equals = _createSyntheticToken(TokenType.EQ);
    } else {
      _reportErrorForCurrentToken(
          ParserErrorCode.MISSING_ASSIGNMENT_IN_INITIALIZER);
      return new ConstructorFieldInitializer(keyword, period, fieldName,
          _createSyntheticToken(TokenType.EQ), _createSyntheticIdentifier());
    }
    bool wasInInitializer = _inInitializer;
    _inInitializer = true;
    try {
      Expression expression = parseConditionalExpression();
      TokenType tokenType = _currentToken.type;
      if (tokenType == TokenType.PERIOD_PERIOD) {
        List<Expression> cascadeSections = new List<Expression>();
        while (tokenType == TokenType.PERIOD_PERIOD) {
          Expression section = _parseCascadeSection();
          if (section != null) {
            cascadeSections.add(section);
          }
          tokenType = _currentToken.type;
        }
        expression = new CascadeExpression(expression, cascadeSections);
      }
      return new ConstructorFieldInitializer(
          keyword, period, fieldName, equals, expression);
    } finally {
      _inInitializer = wasInInitializer;
    }
  }

  /**
   * Parse a continue statement. Return the continue statement that was parsed.
   *
   *     continueStatement ::=
   *         'continue' identifier? ';'
   */
  Statement _parseContinueStatement() {
    Token continueKeyword = _expectKeyword(Keyword.CONTINUE);
    if (!_inLoop && !_inSwitch) {
      _reportErrorForToken(
          ParserErrorCode.CONTINUE_OUTSIDE_OF_LOOP, continueKeyword);
    }
    SimpleIdentifier label = null;
    if (_matchesIdentifier()) {
      label = parseSimpleIdentifier();
    }
    if (_inSwitch && !_inLoop && label == null) {
      _reportErrorForToken(
          ParserErrorCode.CONTINUE_WITHOUT_LABEL_IN_CASE, continueKeyword);
    }
    Token semicolon = _expect(TokenType.SEMICOLON);
    return new ContinueStatement(continueKeyword, label, semicolon);
  }

  /**
   * Parse a directive. The [commentAndMetadata] is the metadata to be
   * associated with the directive. Return the directive that was parsed.
   *
   *     directive ::=
   *         exportDirective
   *       | libraryDirective
   *       | importDirective
   *       | partDirective
   */
  Directive _parseDirective(CommentAndMetadata commentAndMetadata) {
    if (_matchesKeyword(Keyword.IMPORT)) {
      return _parseImportDirective(commentAndMetadata);
    } else if (_matchesKeyword(Keyword.EXPORT)) {
      return _parseExportDirective(commentAndMetadata);
    } else if (_matchesKeyword(Keyword.LIBRARY)) {
      return _parseLibraryDirective(commentAndMetadata);
    } else if (_matchesKeyword(Keyword.PART)) {
      return _parsePartDirective(commentAndMetadata);
    } else {
      // Internal error: this method should not have been invoked if the current
      // token was something other than one of the above.
      throw new IllegalStateException(
          "parseDirective invoked in an invalid state; currentToken = $_currentToken");
    }
  }

  /**
   * Parse the script tag and directives in a compilation unit until the first
   * non-directive is encountered. Return the compilation unit that was parsed.
   *
   *     compilationUnit ::=
   *         scriptTag? directive*
   */
  CompilationUnit _parseDirectives() {
    Token firstToken = _currentToken;
    ScriptTag scriptTag = null;
    if (_matches(TokenType.SCRIPT_TAG)) {
      scriptTag = new ScriptTag(getAndAdvance());
    }
    List<Directive> directives = new List<Directive>();
    while (!_matches(TokenType.EOF)) {
      CommentAndMetadata commentAndMetadata = _parseCommentAndMetadata();
      if ((_matchesKeyword(Keyword.IMPORT) ||
              _matchesKeyword(Keyword.EXPORT) ||
              _matchesKeyword(Keyword.LIBRARY) ||
              _matchesKeyword(Keyword.PART)) &&
          !_tokenMatches(_peek(), TokenType.PERIOD) &&
          !_tokenMatches(_peek(), TokenType.LT) &&
          !_tokenMatches(_peek(), TokenType.OPEN_PAREN)) {
        directives.add(_parseDirective(commentAndMetadata));
      } else if (_matches(TokenType.SEMICOLON)) {
        _advance();
      } else {
        while (!_matches(TokenType.EOF)) {
          _advance();
        }
        return new CompilationUnit(firstToken, scriptTag, directives,
            new List<CompilationUnitMember>(), _currentToken);
      }
    }
    return new CompilationUnit(firstToken, scriptTag, directives,
        new List<CompilationUnitMember>(), _currentToken);
  }

  /**
   * Parse a documentation comment. Return the documentation comment that was
   * parsed, or `null` if there was no comment.
   *
   *     documentationComment ::=
   *         multiLineComment?
   *       | singleLineComment*
   */
  Comment _parseDocumentationComment() {
    List<DocumentationCommentToken> documentationTokens =
        <DocumentationCommentToken>[];
    CommentToken commentToken = _currentToken.precedingComments;
    while (commentToken != null) {
      if (commentToken is DocumentationCommentToken) {
        if (documentationTokens.isNotEmpty) {
          if (commentToken.type == TokenType.SINGLE_LINE_COMMENT) {
            if (documentationTokens[0].type != TokenType.SINGLE_LINE_COMMENT) {
              documentationTokens.clear();
            }
          } else {
            documentationTokens.clear();
          }
        }
        documentationTokens.add(commentToken);
      }
      commentToken = commentToken.next;
    }
    if (documentationTokens.isEmpty) {
      return null;
    }
    List<CommentReference> references =
        _parseCommentReferences(documentationTokens);
    return Comment.createDocumentationCommentWithReferences(
        documentationTokens, references);
  }

  /**
   * Parse a do statement. Return the do statement that was parsed.
   *
   *     doStatement ::=
   *         'do' statement 'while' '(' expression ')' ';'
   */
  Statement _parseDoStatement() {
    bool wasInLoop = _inLoop;
    _inLoop = true;
    try {
      Token doKeyword = _expectKeyword(Keyword.DO);
      Statement body = parseStatement2();
      Token whileKeyword = _expectKeyword(Keyword.WHILE);
      Token leftParenthesis = _expect(TokenType.OPEN_PAREN);
      Expression condition = parseExpression2();
      Token rightParenthesis = _expect(TokenType.CLOSE_PAREN);
      Token semicolon = _expect(TokenType.SEMICOLON);
      return new DoStatement(doKeyword, body, whileKeyword, leftParenthesis,
          condition, rightParenthesis, semicolon);
    } finally {
      _inLoop = wasInLoop;
    }
  }

  /**
   * Parse an empty statement. Return the empty statement that was parsed.
   *
   *     emptyStatement ::=
   *         ';'
   */
  Statement _parseEmptyStatement() => new EmptyStatement(getAndAdvance());

  EnumConstantDeclaration _parseEnumConstantDeclaration() {
    CommentAndMetadata commentAndMetadata = _parseCommentAndMetadata();
    SimpleIdentifier name;
    if (_matchesIdentifier()) {
      name = parseSimpleIdentifier();
    } else {
      name = _createSyntheticIdentifier();
    }
    if (commentAndMetadata.metadata.isNotEmpty) {
      _reportErrorForNode(ParserErrorCode.ANNOTATION_ON_ENUM_CONSTANT,
          commentAndMetadata.metadata[0]);
    }
    return new EnumConstantDeclaration(
        commentAndMetadata.comment, commentAndMetadata.metadata, name);
  }

  /**
   * Parse an enum declaration. The [commentAndMetadata] is the metadata to be
   * associated with the member. Return the enum declaration that was parsed.
   *
   *     enumType ::=
   *         metadata 'enum' id '{' id (',' id)* (',')? '}'
   */
  EnumDeclaration _parseEnumDeclaration(CommentAndMetadata commentAndMetadata) {
    Token keyword = _expectKeyword(Keyword.ENUM);
    SimpleIdentifier name = parseSimpleIdentifier();
    Token leftBracket = null;
    List<EnumConstantDeclaration> constants =
        new List<EnumConstantDeclaration>();
    Token rightBracket = null;
    if (_matches(TokenType.OPEN_CURLY_BRACKET)) {
      leftBracket = _expect(TokenType.OPEN_CURLY_BRACKET);
      if (_matchesIdentifier() || _matches(TokenType.AT)) {
        constants.add(_parseEnumConstantDeclaration());
      } else if (_matches(TokenType.COMMA) &&
          _tokenMatchesIdentifier(_peek())) {
        constants.add(_parseEnumConstantDeclaration());
        _reportErrorForCurrentToken(ParserErrorCode.MISSING_IDENTIFIER);
      } else {
        constants.add(_parseEnumConstantDeclaration());
        _reportErrorForCurrentToken(ParserErrorCode.EMPTY_ENUM_BODY);
      }
      while (_optional(TokenType.COMMA)) {
        if (_matches(TokenType.CLOSE_CURLY_BRACKET)) {
          break;
        }
        constants.add(_parseEnumConstantDeclaration());
      }
      rightBracket = _expect(TokenType.CLOSE_CURLY_BRACKET);
    } else {
      leftBracket = _createSyntheticToken(TokenType.OPEN_CURLY_BRACKET);
      rightBracket = _createSyntheticToken(TokenType.CLOSE_CURLY_BRACKET);
      _reportErrorForCurrentToken(ParserErrorCode.MISSING_ENUM_BODY);
    }
    return new EnumDeclaration(commentAndMetadata.comment,
        commentAndMetadata.metadata, keyword, name, leftBracket, constants,
        rightBracket);
  }

  /**
   * Parse an equality expression. Return the equality expression that was
   * parsed.
   *
   *     equalityExpression ::=
   *         relationalExpression (equalityOperator relationalExpression)?
   *       | 'super' equalityOperator relationalExpression
   */
  Expression _parseEqualityExpression() {
    Expression expression;
    if (_matchesKeyword(Keyword.SUPER) &&
        _currentToken.next.type.isEqualityOperator) {
      expression = new SuperExpression(getAndAdvance());
    } else {
      expression = _parseRelationalExpression();
    }
    bool leftEqualityExpression = false;
    while (_currentToken.type.isEqualityOperator) {
      Token operator = getAndAdvance();
      if (leftEqualityExpression) {
        _reportErrorForNode(
            ParserErrorCode.EQUALITY_CANNOT_BE_EQUALITY_OPERAND, expression);
      }
      expression = new BinaryExpression(
          expression, operator, _parseRelationalExpression());
      leftEqualityExpression = true;
    }
    return expression;
  }

  /**
   * Parse an export directive. The [commentAndMetadata] is the metadata to be
   * associated with the directive. Return the export directive that was parsed.
   *
   *     exportDirective ::=
   *         metadata 'export' stringLiteral combinator*';'
   */
  ExportDirective _parseExportDirective(CommentAndMetadata commentAndMetadata) {
    Token exportKeyword = _expectKeyword(Keyword.EXPORT);
    StringLiteral libraryUri = _parseUri();
    List<Combinator> combinators = _parseCombinators();
    Token semicolon = _expectSemicolon();
    return new ExportDirective(commentAndMetadata.comment,
        commentAndMetadata.metadata, exportKeyword, libraryUri, combinators,
        semicolon);
  }

  /**
   * Parse a list of expressions. Return the expression that was parsed.
   *
   *     expressionList ::=
   *         expression (',' expression)*
   */
  List<Expression> _parseExpressionList() {
    List<Expression> expressions = new List<Expression>();
    expressions.add(parseExpression2());
    while (_optional(TokenType.COMMA)) {
      expressions.add(parseExpression2());
    }
    return expressions;
  }

  /**
   * Parse the 'final', 'const', 'var' or type preceding a variable declaration.
   * The [optional] is `true` if the keyword and type are optional. Return the
   * 'final', 'const', 'var' or type that was parsed.
   *
   *     finalConstVarOrType ::=
   *         'final' type?
   *       | 'const' type?
   *       | 'var'
   *       | type
   */
  FinalConstVarOrType _parseFinalConstVarOrType(bool optional) {
    Token keyword = null;
    TypeName type = null;
    if (_matchesKeyword(Keyword.FINAL) || _matchesKeyword(Keyword.CONST)) {
      keyword = getAndAdvance();
      if (_isTypedIdentifier(_currentToken)) {
        type = parseTypeName();
      }
    } else if (_matchesKeyword(Keyword.VAR)) {
      keyword = getAndAdvance();
    } else {
      if (_isTypedIdentifier(_currentToken)) {
        type = parseReturnType();
      } else if (!optional) {
        _reportErrorForCurrentToken(
            ParserErrorCode.MISSING_CONST_FINAL_VAR_OR_TYPE);
      }
    }
    return new FinalConstVarOrType(keyword, type);
  }

  /**
   * Parse a formal parameter. At most one of `isOptional` and `isNamed` can be
   * `true`. The [kind] is the kind of parameter being expected based on the
   * presence or absence of group delimiters. Return the formal parameter that
   * was parsed.
   *
   *     defaultFormalParameter ::=
   *         normalFormalParameter ('=' expression)?
   *
   *     defaultNamedParameter ::=
   *         normalFormalParameter (':' expression)?
   */
  FormalParameter _parseFormalParameter(ParameterKind kind) {
    NormalFormalParameter parameter = parseNormalFormalParameter();
    if (_matches(TokenType.EQ)) {
      Token seperator = getAndAdvance();
      Expression defaultValue = parseExpression2();
      if (kind == ParameterKind.NAMED) {
        _reportErrorForToken(
            ParserErrorCode.WRONG_SEPARATOR_FOR_NAMED_PARAMETER, seperator);
      } else if (kind == ParameterKind.REQUIRED) {
        _reportErrorForNode(
            ParserErrorCode.POSITIONAL_PARAMETER_OUTSIDE_GROUP, parameter);
      }
      return new DefaultFormalParameter(
          parameter, kind, seperator, defaultValue);
    } else if (_matches(TokenType.COLON)) {
      Token seperator = getAndAdvance();
      Expression defaultValue = parseExpression2();
      if (kind == ParameterKind.POSITIONAL) {
        _reportErrorForToken(
            ParserErrorCode.WRONG_SEPARATOR_FOR_POSITIONAL_PARAMETER,
            seperator);
      } else if (kind == ParameterKind.REQUIRED) {
        _reportErrorForNode(
            ParserErrorCode.NAMED_PARAMETER_OUTSIDE_GROUP, parameter);
      }
      return new DefaultFormalParameter(
          parameter, kind, seperator, defaultValue);
    } else if (kind != ParameterKind.REQUIRED) {
      return new DefaultFormalParameter(parameter, kind, null, null);
    }
    return parameter;
  }

  /**
   * Parse a for statement. Return the for statement that was parsed.
   *
   *     forStatement ::=
   *         'for' '(' forLoopParts ')' statement
   *
   *     forLoopParts ::=
   *         forInitializerStatement expression? ';' expressionList?
   *       | declaredIdentifier 'in' expression
   *       | identifier 'in' expression
   *
   *     forInitializerStatement ::=
   *         localVariableDeclaration ';'
   *       | expression? ';'
   */
  Statement _parseForStatement() {
    bool wasInLoop = _inLoop;
    _inLoop = true;
    try {
      Token awaitKeyword = null;
      if (_matchesString(_AWAIT)) {
        awaitKeyword = getAndAdvance();
      }
      Token forKeyword = _expectKeyword(Keyword.FOR);
      Token leftParenthesis = _expect(TokenType.OPEN_PAREN);
      VariableDeclarationList variableList = null;
      Expression initialization = null;
      if (!_matches(TokenType.SEMICOLON)) {
        CommentAndMetadata commentAndMetadata = _parseCommentAndMetadata();
        if (_matchesIdentifier() &&
            (_tokenMatchesKeyword(_peek(), Keyword.IN) ||
                _tokenMatches(_peek(), TokenType.COLON))) {
          List<VariableDeclaration> variables = new List<VariableDeclaration>();
          SimpleIdentifier variableName = parseSimpleIdentifier();
          variables.add(
              new VariableDeclaration(null, null, variableName, null, null));
          variableList = new VariableDeclarationList(commentAndMetadata.comment,
              commentAndMetadata.metadata, null, null, variables);
        } else if (_isInitializedVariableDeclaration()) {
          variableList =
              _parseVariableDeclarationListAfterMetadata(commentAndMetadata);
        } else {
          initialization = parseExpression2();
        }
        if (_matchesKeyword(Keyword.IN) || _matches(TokenType.COLON)) {
          if (_matches(TokenType.COLON)) {
            _reportErrorForCurrentToken(ParserErrorCode.COLON_IN_PLACE_OF_IN);
          }
          DeclaredIdentifier loopVariable = null;
          SimpleIdentifier identifier = null;
          if (variableList == null) {
            // We found: <expression> 'in'
            _reportErrorForCurrentToken(
                ParserErrorCode.MISSING_VARIABLE_IN_FOR_EACH);
          } else {
            NodeList<VariableDeclaration> variables = variableList.variables;
            if (variables.length > 1) {
              _reportErrorForCurrentToken(
                  ParserErrorCode.MULTIPLE_VARIABLES_IN_FOR_EACH,
                  [variables.length.toString()]);
            }
            VariableDeclaration variable = variables[0];
            if (variable.initializer != null) {
              _reportErrorForCurrentToken(
                  ParserErrorCode.INITIALIZED_VARIABLE_IN_FOR_EACH);
            }
            Token keyword = variableList.keyword;
            TypeName type = variableList.type;
            if (keyword != null || type != null) {
              loopVariable = new DeclaredIdentifier(commentAndMetadata.comment,
                  commentAndMetadata.metadata, keyword, type, variable.name);
            } else {
              if (!commentAndMetadata.metadata.isEmpty) {
                // TODO(jwren) metadata isn't allowed before the identifier in
                // "identifier in expression", add warning if commentAndMetadata
                // has content
              }
              identifier = variable.name;
            }
          }
          Token inKeyword = getAndAdvance();
          Expression iterator = parseExpression2();
          Token rightParenthesis = _expect(TokenType.CLOSE_PAREN);
          Statement body = parseStatement2();
          if (loopVariable == null) {
            return new ForEachStatement.con2(awaitKeyword, forKeyword,
                leftParenthesis, identifier, inKeyword, iterator,
                rightParenthesis, body);
          }
          return new ForEachStatement.con1(awaitKeyword, forKeyword,
              leftParenthesis, loopVariable, inKeyword, iterator,
              rightParenthesis, body);
        }
      }
      if (awaitKeyword != null) {
        _reportErrorForToken(
            ParserErrorCode.INVALID_AWAIT_IN_FOR, awaitKeyword);
      }
      Token leftSeparator = _expect(TokenType.SEMICOLON);
      Expression condition = null;
      if (!_matches(TokenType.SEMICOLON)) {
        condition = parseExpression2();
      }
      Token rightSeparator = _expect(TokenType.SEMICOLON);
      List<Expression> updaters = null;
      if (!_matches(TokenType.CLOSE_PAREN)) {
        updaters = _parseExpressionList();
      }
      Token rightParenthesis = _expect(TokenType.CLOSE_PAREN);
      Statement body = parseStatement2();
      return new ForStatement(forKeyword, leftParenthesis, variableList,
          initialization, leftSeparator, condition, rightSeparator, updaters,
          rightParenthesis, body);
    } finally {
      _inLoop = wasInLoop;
    }
  }

  /**
   * Parse a function body. The [mayBeEmpty] is `true` if the function body is
   * allowed to be empty. The [emptyErrorCode] is the error code to report if
   * function body expected, but not found. The [inExpression] is `true` if the
   * function body is being parsed as part of an expression and therefore does
   * not have a terminating semicolon. Return the function body that was parsed.
   *
   *     functionBody ::=
   *         '=>' expression ';'
   *       | block
   *
   *     functionExpressionBody ::=
   *         '=>' expression
   *       | block
   */
  FunctionBody _parseFunctionBody(
      bool mayBeEmpty, ParserErrorCode emptyErrorCode, bool inExpression) {
    bool wasInAsync = _inAsync;
    bool wasInGenerator = _inGenerator;
    bool wasInLoop = _inLoop;
    bool wasInSwitch = _inSwitch;
    _inAsync = false;
    _inGenerator = false;
    _inLoop = false;
    _inSwitch = false;
    try {
      if (_matches(TokenType.SEMICOLON)) {
        if (!mayBeEmpty) {
          _reportErrorForCurrentToken(emptyErrorCode);
        }
        return new EmptyFunctionBody(getAndAdvance());
      } else if (_matchesString(_NATIVE)) {
        Token nativeToken = getAndAdvance();
        StringLiteral stringLiteral = null;
        if (_matches(TokenType.STRING)) {
          stringLiteral = parseStringLiteral();
        }
        return new NativeFunctionBody(
            nativeToken, stringLiteral, _expect(TokenType.SEMICOLON));
      }
      Token keyword = null;
      Token star = null;
      if (_matchesString(ASYNC)) {
        keyword = getAndAdvance();
        if (_matches(TokenType.STAR)) {
          star = getAndAdvance();
          _inGenerator = true;
        }
        _inAsync = true;
      } else if (_matchesString(SYNC)) {
        keyword = getAndAdvance();
        if (_matches(TokenType.STAR)) {
          star = getAndAdvance();
          _inGenerator = true;
        }
      }
      if (_matches(TokenType.FUNCTION)) {
        if (keyword != null) {
          if (!_tokenMatchesString(keyword, ASYNC)) {
            _reportErrorForToken(ParserErrorCode.INVALID_SYNC, keyword);
            keyword = null;
          } else if (star != null) {
            _reportErrorForToken(
                ParserErrorCode.INVALID_STAR_AFTER_ASYNC, star);
          }
        }
        Token functionDefinition = getAndAdvance();
        if (_matchesKeyword(Keyword.RETURN)) {
          _reportErrorForToken(
              ParserErrorCode.UNEXPECTED_TOKEN, getAndAdvance());
        }
        Expression expression = parseExpression2();
        Token semicolon = null;
        if (!inExpression) {
          semicolon = _expect(TokenType.SEMICOLON);
        }
        if (!_parseFunctionBodies) {
          return new EmptyFunctionBody(
              _createSyntheticToken(TokenType.SEMICOLON));
        }
        return new ExpressionFunctionBody(
            keyword, functionDefinition, expression, semicolon);
      } else if (_matches(TokenType.OPEN_CURLY_BRACKET)) {
        if (keyword != null) {
          if (_tokenMatchesString(keyword, SYNC) && star == null) {
            _reportErrorForToken(
                ParserErrorCode.MISSING_STAR_AFTER_SYNC, keyword);
          }
        }
        if (!_parseFunctionBodies) {
          _skipBlock();
          return new EmptyFunctionBody(
              _createSyntheticToken(TokenType.SEMICOLON));
        }
        return new BlockFunctionBody(keyword, star, parseBlock());
      } else {
        // Invalid function body
        _reportErrorForCurrentToken(emptyErrorCode);
        return new EmptyFunctionBody(
            _createSyntheticToken(TokenType.SEMICOLON));
      }
    } finally {
      _inAsync = wasInAsync;
      _inGenerator = wasInGenerator;
      _inLoop = wasInLoop;
      _inSwitch = wasInSwitch;
    }
  }

  /**
   * Parse a function declaration. The [commentAndMetadata] is the documentation
   * comment and metadata to be associated with the declaration. The
   * [externalKeyword] is the 'external' keyword, or `null` if the function is
   * not external. The [returnType] is the return type, or `null` if there is no
   * return type. The [isStatement] is `true` if the function declaration is
   * being parsed as a statement. Return the function declaration that was
   * parsed.
   *
   *     functionDeclaration ::=
   *         functionSignature functionBody
   *       | returnType? getOrSet identifier formalParameterList functionBody
   */
  FunctionDeclaration _parseFunctionDeclaration(
      CommentAndMetadata commentAndMetadata, Token externalKeyword,
      TypeName returnType) {
    Token keyword = null;
    bool isGetter = false;
    if (_matchesKeyword(Keyword.GET) &&
        !_tokenMatches(_peek(), TokenType.OPEN_PAREN)) {
      keyword = getAndAdvance();
      isGetter = true;
    } else if (_matchesKeyword(Keyword.SET) &&
        !_tokenMatches(_peek(), TokenType.OPEN_PAREN)) {
      keyword = getAndAdvance();
    }
    SimpleIdentifier name = parseSimpleIdentifier();
    FormalParameterList parameters = null;
    if (!isGetter) {
      if (_matches(TokenType.OPEN_PAREN)) {
        parameters = parseFormalParameterList();
        _validateFormalParameterList(parameters);
      } else {
        _reportErrorForCurrentToken(
            ParserErrorCode.MISSING_FUNCTION_PARAMETERS);
      }
    } else if (_matches(TokenType.OPEN_PAREN)) {
      _reportErrorForCurrentToken(ParserErrorCode.GETTER_WITH_PARAMETERS);
      parseFormalParameterList();
    }
    FunctionBody body;
    if (externalKeyword == null) {
      body = _parseFunctionBody(
          false, ParserErrorCode.MISSING_FUNCTION_BODY, false);
    } else {
      body = new EmptyFunctionBody(_expect(TokenType.SEMICOLON));
    }
//        if (!isStatement && matches(TokenType.SEMICOLON)) {
//          // TODO(brianwilkerson) Improve this error message.
//          reportError(ParserErrorCode.UNEXPECTED_TOKEN, currentToken.getLexeme());
//          advance();
//        }
    return new FunctionDeclaration(commentAndMetadata.comment,
        commentAndMetadata.metadata, externalKeyword, returnType, keyword, name,
        new FunctionExpression(parameters, body));
  }

  /**
   * Parse a function declaration statement. Return the function declaration
   * statement that was parsed.
   *
   *     functionDeclarationStatement ::=
   *         functionSignature functionBody
   */
  Statement _parseFunctionDeclarationStatement() {
    Modifiers modifiers = _parseModifiers();
    _validateModifiersForFunctionDeclarationStatement(modifiers);
    return _parseFunctionDeclarationStatementAfterReturnType(
        _parseCommentAndMetadata(), _parseOptionalReturnType());
  }

  /**
   * Parse a function declaration statement. The [commentAndMetadata] is the
   * documentation comment and metadata to be associated with the declaration.
   * The [returnType] is the return type, or `null` if there is no return type.
   * Return the function declaration statement that was parsed.
   *
   *     functionDeclarationStatement ::=
   *         functionSignature functionBody
   */
  Statement _parseFunctionDeclarationStatementAfterReturnType(
      CommentAndMetadata commentAndMetadata, TypeName returnType) {
    FunctionDeclaration declaration =
        _parseFunctionDeclaration(commentAndMetadata, null, returnType);
    Token propertyKeyword = declaration.propertyKeyword;
    if (propertyKeyword != null) {
      if ((propertyKeyword as KeywordToken).keyword == Keyword.GET) {
        _reportErrorForToken(
            ParserErrorCode.GETTER_IN_FUNCTION, propertyKeyword);
      } else {
        _reportErrorForToken(
            ParserErrorCode.SETTER_IN_FUNCTION, propertyKeyword);
      }
    }
    return new FunctionDeclarationStatement(declaration);
  }

  /**
   * Parse a function type alias. The [commentAndMetadata] is the metadata to be
   * associated with the member. The [keyword] is the token representing the
   * 'typedef' keyword. Return the function type alias that was parsed.
   *
   *     functionTypeAlias ::=
   *         functionPrefix typeParameterList? formalParameterList ';'
   *
   *     functionPrefix ::=
   *         returnType? name
   */
  FunctionTypeAlias _parseFunctionTypeAlias(
      CommentAndMetadata commentAndMetadata, Token keyword) {
    TypeName returnType = null;
    if (hasReturnTypeInTypeAlias) {
      returnType = parseReturnType();
    }
    SimpleIdentifier name = parseSimpleIdentifier();
    TypeParameterList typeParameters = null;
    if (_matches(TokenType.LT)) {
      typeParameters = parseTypeParameterList();
    }
    if (_matches(TokenType.SEMICOLON) || _matches(TokenType.EOF)) {
      _reportErrorForCurrentToken(ParserErrorCode.MISSING_TYPEDEF_PARAMETERS);
      FormalParameterList parameters = new FormalParameterList(
          _createSyntheticToken(TokenType.OPEN_PAREN), null, null, null,
          _createSyntheticToken(TokenType.CLOSE_PAREN));
      Token semicolon = _expect(TokenType.SEMICOLON);
      return new FunctionTypeAlias(commentAndMetadata.comment,
          commentAndMetadata.metadata, keyword, returnType, name,
          typeParameters, parameters, semicolon);
    } else if (!_matches(TokenType.OPEN_PAREN)) {
      _reportErrorForCurrentToken(ParserErrorCode.MISSING_TYPEDEF_PARAMETERS);
      // TODO(brianwilkerson) Recover from this error. At the very least we
      // should skip to the start of the next valid compilation unit member,
      // allowing for the possibility of finding the typedef parameters before
      // that point.
      return new FunctionTypeAlias(commentAndMetadata.comment,
          commentAndMetadata.metadata, keyword, returnType, name,
          typeParameters, new FormalParameterList(
              _createSyntheticToken(TokenType.OPEN_PAREN), null, null, null,
              _createSyntheticToken(TokenType.CLOSE_PAREN)),
          _createSyntheticToken(TokenType.SEMICOLON));
    }
    FormalParameterList parameters = parseFormalParameterList();
    _validateFormalParameterList(parameters);
    Token semicolon = _expect(TokenType.SEMICOLON);
    return new FunctionTypeAlias(commentAndMetadata.comment,
        commentAndMetadata.metadata, keyword, returnType, name, typeParameters,
        parameters, semicolon);
  }

  /**
   * Parse a getter. The [commentAndMetadata] is the documentation comment and
   * metadata to be associated with the declaration. The externalKeyword] is the
   * 'external' token. The staticKeyword] is the static keyword, or `null` if
   * the getter is not static. The [returnType] the return type that has already
   * been parsed, or `null` if there was no return type. Return the getter that
   * was parsed.
   *
   *     getter ::=
   *         getterSignature functionBody?
   *
   *     getterSignature ::=
   *         'external'? 'static'? returnType? 'get' identifier
   */
  MethodDeclaration _parseGetter(CommentAndMetadata commentAndMetadata,
      Token externalKeyword, Token staticKeyword, TypeName returnType) {
    Token propertyKeyword = _expectKeyword(Keyword.GET);
    SimpleIdentifier name = parseSimpleIdentifier();
    if (_matches(TokenType.OPEN_PAREN) &&
        _tokenMatches(_peek(), TokenType.CLOSE_PAREN)) {
      _reportErrorForCurrentToken(ParserErrorCode.GETTER_WITH_PARAMETERS);
      _advance();
      _advance();
    }
    FunctionBody body = _parseFunctionBody(
        externalKeyword != null || staticKeyword == null,
        ParserErrorCode.STATIC_GETTER_WITHOUT_BODY, false);
    if (externalKeyword != null && body is! EmptyFunctionBody) {
      _reportErrorForCurrentToken(ParserErrorCode.EXTERNAL_GETTER_WITH_BODY);
    }
    return new MethodDeclaration(commentAndMetadata.comment,
        commentAndMetadata.metadata, externalKeyword, staticKeyword, returnType,
        propertyKeyword, null, name, null, body);
  }

  /**
   * Parse a list of identifiers. Return the list of identifiers that were
   * parsed.
   *
   *     identifierList ::=
   *         identifier (',' identifier)*
   */
  List<SimpleIdentifier> _parseIdentifierList() {
    List<SimpleIdentifier> identifiers = new List<SimpleIdentifier>();
    identifiers.add(parseSimpleIdentifier());
    while (_matches(TokenType.COMMA)) {
      _advance();
      identifiers.add(parseSimpleIdentifier());
    }
    return identifiers;
  }

  /**
   * Parse an if statement. Return the if statement that was parsed.
   *
   *     ifStatement ::=
   *         'if' '(' expression ')' statement ('else' statement)?
   */
  Statement _parseIfStatement() {
    Token ifKeyword = _expectKeyword(Keyword.IF);
    Token leftParenthesis = _expect(TokenType.OPEN_PAREN);
    Expression condition = parseExpression2();
    Token rightParenthesis = _expect(TokenType.CLOSE_PAREN);
    Statement thenStatement = parseStatement2();
    Token elseKeyword = null;
    Statement elseStatement = null;
    if (_matchesKeyword(Keyword.ELSE)) {
      elseKeyword = getAndAdvance();
      elseStatement = parseStatement2();
    }
    return new IfStatement(ifKeyword, leftParenthesis, condition,
        rightParenthesis, thenStatement, elseKeyword, elseStatement);
  }

  /**
   * Parse an import directive. The [commentAndMetadata] is the metadata to be
   * associated with the directive. Return the import directive that was parsed.
   *
   *     importDirective ::=
   *         metadata 'import' stringLiteral ('as' identifier)? combinator*';'
   */
  ImportDirective _parseImportDirective(CommentAndMetadata commentAndMetadata) {
    Token importKeyword = _expectKeyword(Keyword.IMPORT);
    StringLiteral libraryUri = _parseUri();
    Token deferredToken = null;
    Token asToken = null;
    SimpleIdentifier prefix = null;
    if (_matchesKeyword(Keyword.DEFERRED)) {
      deferredToken = getAndAdvance();
    }
    if (_matchesKeyword(Keyword.AS)) {
      asToken = getAndAdvance();
      prefix = parseSimpleIdentifier();
    } else if (deferredToken != null) {
      _reportErrorForCurrentToken(
          ParserErrorCode.MISSING_PREFIX_IN_DEFERRED_IMPORT);
    }
    List<Combinator> combinators = _parseCombinators();
    Token semicolon = _expectSemicolon();
    return new ImportDirective(commentAndMetadata.comment,
        commentAndMetadata.metadata, importKeyword, libraryUri, deferredToken,
        asToken, prefix, combinators, semicolon);
  }

  /**
   * Parse a list of initialized identifiers. The [commentAndMetadata] is the
   * documentation comment and metadata to be associated with the declaration.
   * The [staticKeyword] is the static keyword, or `null` if the getter is not
   * static. The [keyword] is the token representing the 'final', 'const' or
   * 'var' keyword, or `null` if there is no keyword. The [type] is the type
   * that has already been parsed, or `null` if 'var' was provided. Return the
   * getter that was parsed.
   *
   *     ?? ::=
   *         'static'? ('var' | type) initializedIdentifierList ';'
   *       | 'final' type? initializedIdentifierList ';'
   *
   *     initializedIdentifierList ::=
   *         initializedIdentifier (',' initializedIdentifier)*
   *
   *     initializedIdentifier ::=
   *         identifier ('=' expression)?
   */
  FieldDeclaration _parseInitializedIdentifierList(
      CommentAndMetadata commentAndMetadata, Token staticKeyword, Token keyword,
      TypeName type) {
    VariableDeclarationList fieldList =
        _parseVariableDeclarationListAfterType(null, keyword, type);
    return new FieldDeclaration(commentAndMetadata.comment,
        commentAndMetadata.metadata, staticKeyword, fieldList,
        _expect(TokenType.SEMICOLON));
  }

  /**
   * Parse an instance creation expression. The [keyword] is the 'new' or
   * 'const' keyword that introduces the expression. Return the instance
   * creation expression that was parsed.
   *
   *     instanceCreationExpression ::=
   *         ('new' | 'const') type ('.' identifier)? argumentList
   */
  InstanceCreationExpression _parseInstanceCreationExpression(Token keyword) {
    ConstructorName constructorName = parseConstructorName();
    ArgumentList argumentList = parseArgumentList();
    return new InstanceCreationExpression(
        keyword, constructorName, argumentList);
  }

  /**
   * Parse a library directive. The [commentAndMetadata] is the metadata to be
   * associated with the directive. Return the library directive that was
   * parsed.
   *
   *     libraryDirective ::=
   *         metadata 'library' identifier ';'
   */
  LibraryDirective _parseLibraryDirective(
      CommentAndMetadata commentAndMetadata) {
    Token keyword = _expectKeyword(Keyword.LIBRARY);
    LibraryIdentifier libraryName = _parseLibraryName(
        ParserErrorCode.MISSING_NAME_IN_LIBRARY_DIRECTIVE, keyword);
    Token semicolon = _expect(TokenType.SEMICOLON);
    return new LibraryDirective(commentAndMetadata.comment,
        commentAndMetadata.metadata, keyword, libraryName, semicolon);
  }

  /**
   * Parse a library name. The [missingNameError] is the error code to be used
   * if the library name is missing. The [missingNameToken] is the token
   * associated with the error produced if the library name is missing. Return
   * the library name that was parsed.
   *
   *     libraryName ::=
   *         libraryIdentifier
   */
  LibraryIdentifier _parseLibraryName(
      ParserErrorCode missingNameError, Token missingNameToken) {
    if (_matchesIdentifier()) {
      return parseLibraryIdentifier();
    } else if (_matches(TokenType.STRING)) {
      // TODO(brianwilkerson) Recovery: This should be extended to handle
      // arbitrary tokens until we can find a token that can start a compilation
      // unit member.
      StringLiteral string = parseStringLiteral();
      _reportErrorForNode(ParserErrorCode.NON_IDENTIFIER_LIBRARY_NAME, string);
    } else {
      _reportErrorForToken(missingNameError, missingNameToken);
    }
    List<SimpleIdentifier> components = new List<SimpleIdentifier>();
    components.add(_createSyntheticIdentifier());
    return new LibraryIdentifier(components);
  }

  /**
   * Parse a list literal. The [modifier] is the 'const' modifier appearing
   * before the literal, or `null` if there is no modifier. The [typeArguments]
   * is the type arguments appearing before the literal, or `null` if there are
   * no type arguments. Return the list literal that was parsed.
   *
   *     listLiteral ::=
   *         'const'? typeArguments? '[' (expressionList ','?)? ']'
   */
  ListLiteral _parseListLiteral(
      Token modifier, TypeArgumentList typeArguments) {
    // may be empty list literal
    if (_matches(TokenType.INDEX)) {
      BeginToken leftBracket = _createToken(
          _currentToken, TokenType.OPEN_SQUARE_BRACKET, isBegin: true);
      Token rightBracket =
          new Token(TokenType.CLOSE_SQUARE_BRACKET, _currentToken.offset + 1);
      leftBracket.endToken = rightBracket;
      rightBracket.setNext(_currentToken.next);
      leftBracket.setNext(rightBracket);
      _currentToken.previous.setNext(leftBracket);
      _currentToken = _currentToken.next;
      return new ListLiteral(
          modifier, typeArguments, leftBracket, null, rightBracket);
    }
    // open
    Token leftBracket = _expect(TokenType.OPEN_SQUARE_BRACKET);
    if (_matches(TokenType.CLOSE_SQUARE_BRACKET)) {
      return new ListLiteral(
          modifier, typeArguments, leftBracket, null, getAndAdvance());
    }
    bool wasInInitializer = _inInitializer;
    _inInitializer = false;
    try {
      List<Expression> elements = new List<Expression>();
      elements.add(parseExpression2());
      while (_optional(TokenType.COMMA)) {
        if (_matches(TokenType.CLOSE_SQUARE_BRACKET)) {
          return new ListLiteral(
              modifier, typeArguments, leftBracket, elements, getAndAdvance());
        }
        elements.add(parseExpression2());
      }
      Token rightBracket = _expect(TokenType.CLOSE_SQUARE_BRACKET);
      return new ListLiteral(
          modifier, typeArguments, leftBracket, elements, rightBracket);
    } finally {
      _inInitializer = wasInInitializer;
    }
  }

  /**
   * Parse a list or map literal. The [modifier] is the 'const' modifier
   * appearing before the literal, or `null` if there is no modifier. Return the
   * list or map literal that was parsed.
   *
   *     listOrMapLiteral ::=
   *         listLiteral
   *       | mapLiteral
   */
  TypedLiteral _parseListOrMapLiteral(Token modifier) {
    TypeArgumentList typeArguments = null;
    if (_matches(TokenType.LT)) {
      typeArguments = parseTypeArgumentList();
    }
    if (_matches(TokenType.OPEN_CURLY_BRACKET)) {
      return _parseMapLiteral(modifier, typeArguments);
    } else if (_matches(TokenType.OPEN_SQUARE_BRACKET) ||
        _matches(TokenType.INDEX)) {
      return _parseListLiteral(modifier, typeArguments);
    }
    _reportErrorForCurrentToken(ParserErrorCode.EXPECTED_LIST_OR_MAP_LITERAL);
    return new ListLiteral(modifier, typeArguments,
        _createSyntheticToken(TokenType.OPEN_SQUARE_BRACKET), null,
        _createSyntheticToken(TokenType.CLOSE_SQUARE_BRACKET));
  }

  /**
   * Parse a logical and expression. Return the logical and expression that was
   * parsed.
   *
   *     logicalAndExpression ::=
   *         equalityExpression ('&&' equalityExpression)*
   */
  Expression _parseLogicalAndExpression() {
    Expression expression = _parseEqualityExpression();
    while (_matches(TokenType.AMPERSAND_AMPERSAND)) {
      Token operator = getAndAdvance();
      expression = new BinaryExpression(
          expression, operator, _parseEqualityExpression());
    }
    return expression;
  }

  /**
   * Parse a map literal. The [modifier] is the 'const' modifier appearing
   * before the literal, or `null` if there is no modifier. The [typeArguments]
   * is the type arguments that were declared, or `null` if there are no type
   * arguments. Return the map literal that was parsed.
   *
   *     mapLiteral ::=
   *         'const'? typeArguments? '{' (mapLiteralEntry (',' mapLiteralEntry)* ','?)? '}'
   */
  MapLiteral _parseMapLiteral(Token modifier, TypeArgumentList typeArguments) {
    Token leftBracket = _expect(TokenType.OPEN_CURLY_BRACKET);
    List<MapLiteralEntry> entries = new List<MapLiteralEntry>();
    if (_matches(TokenType.CLOSE_CURLY_BRACKET)) {
      return new MapLiteral(
          modifier, typeArguments, leftBracket, entries, getAndAdvance());
    }
    bool wasInInitializer = _inInitializer;
    _inInitializer = false;
    try {
      entries.add(parseMapLiteralEntry());
      while (_optional(TokenType.COMMA)) {
        if (_matches(TokenType.CLOSE_CURLY_BRACKET)) {
          return new MapLiteral(
              modifier, typeArguments, leftBracket, entries, getAndAdvance());
        }
        entries.add(parseMapLiteralEntry());
      }
      Token rightBracket = _expect(TokenType.CLOSE_CURLY_BRACKET);
      return new MapLiteral(
          modifier, typeArguments, leftBracket, entries, rightBracket);
    } finally {
      _inInitializer = wasInInitializer;
    }
  }

  /**
   * Parse a method declaration. The [commentAndMetadata] is the documentation
   * comment and metadata to be associated with the declaration. The
   * [externalKeyword] is the 'external' token. The [staticKeyword] is the
   * static keyword, or `null` if the getter is not static. The [returnType] is
   * the return type of the method. The [name] is the name of the method. The
   * [parameters] is the parameters to the method. Return the method declaration
   * that was parsed.
   *
   *     functionDeclaration ::=
   *         ('external' 'static'?)? functionSignature functionBody
   *       | 'external'? functionSignature ';'
   */
  MethodDeclaration _parseMethodDeclarationAfterParameters(
      CommentAndMetadata commentAndMetadata, Token externalKeyword,
      Token staticKeyword, TypeName returnType, SimpleIdentifier name,
      FormalParameterList parameters) {
    FunctionBody body = _parseFunctionBody(
        externalKeyword != null || staticKeyword == null,
        ParserErrorCode.MISSING_FUNCTION_BODY, false);
    if (externalKeyword != null) {
      if (body is! EmptyFunctionBody) {
        _reportErrorForNode(ParserErrorCode.EXTERNAL_METHOD_WITH_BODY, body);
      }
    } else if (staticKeyword != null) {
      if (body is EmptyFunctionBody) {
        _reportErrorForNode(ParserErrorCode.ABSTRACT_STATIC_METHOD, body);
      }
    }
    return new MethodDeclaration(commentAndMetadata.comment,
        commentAndMetadata.metadata, externalKeyword, staticKeyword, returnType,
        null, null, name, parameters, body);
  }

  /**
   * Parse a method declaration. The [commentAndMetadata] is the documentation
   * comment and metadata to be associated with the declaration. The
   * [externalKeyword] is the 'external' token. The [staticKeyword] is the
   * static keyword, or `null` if the getter is not static. The [returnType] is
   * the return type of the method. Return the method declaration that was
   * parsed.
   *
   *     functionDeclaration ::=
   *         'external'? 'static'? functionSignature functionBody
   *       | 'external'? functionSignature ';'
   */
  MethodDeclaration _parseMethodDeclarationAfterReturnType(
      CommentAndMetadata commentAndMetadata, Token externalKeyword,
      Token staticKeyword, TypeName returnType) {
    SimpleIdentifier methodName = parseSimpleIdentifier();
    FormalParameterList parameters;
    if (!_matches(TokenType.OPEN_PAREN) &&
        (_matches(TokenType.OPEN_CURLY_BRACKET) ||
            _matches(TokenType.FUNCTION))) {
      _reportErrorForToken(
          ParserErrorCode.MISSING_METHOD_PARAMETERS, _currentToken.previous);
      parameters = new FormalParameterList(
          _createSyntheticToken(TokenType.OPEN_PAREN), null, null, null,
          _createSyntheticToken(TokenType.CLOSE_PAREN));
    } else {
      parameters = parseFormalParameterList();
    }
    _validateFormalParameterList(parameters);
    return _parseMethodDeclarationAfterParameters(commentAndMetadata,
        externalKeyword, staticKeyword, returnType, methodName, parameters);
  }

  /**
   * Parse the modifiers preceding a declaration. This method allows the
   * modifiers to appear in any order but does generate errors for duplicated
   * modifiers. Checks for other problems, such as having the modifiers appear
   * in the wrong order or specifying both 'const' and 'final', are reported in
   * one of the methods whose name is prefixed with `validateModifiersFor`.
   * Return the modifiers that were parsed.
   *
   *     modifiers ::=
   *         ('abstract' | 'const' | 'external' | 'factory' | 'final' | 'static' | 'var')*
   */
  Modifiers _parseModifiers() {
    Modifiers modifiers = new Modifiers();
    bool progress = true;
    while (progress) {
      if (_tokenMatches(_peek(), TokenType.PERIOD) ||
          _tokenMatches(_peek(), TokenType.LT) ||
          _tokenMatches(_peek(), TokenType.OPEN_PAREN)) {
        return modifiers;
      }
      if (_matchesKeyword(Keyword.ABSTRACT)) {
        if (modifiers.abstractKeyword != null) {
          _reportErrorForCurrentToken(
              ParserErrorCode.DUPLICATED_MODIFIER, [_currentToken.lexeme]);
          _advance();
        } else {
          modifiers.abstractKeyword = getAndAdvance();
        }
      } else if (_matchesKeyword(Keyword.CONST)) {
        if (modifiers.constKeyword != null) {
          _reportErrorForCurrentToken(
              ParserErrorCode.DUPLICATED_MODIFIER, [_currentToken.lexeme]);
          _advance();
        } else {
          modifiers.constKeyword = getAndAdvance();
        }
      } else if (_matchesKeyword(Keyword.EXTERNAL) &&
          !_tokenMatches(_peek(), TokenType.PERIOD) &&
          !_tokenMatches(_peek(), TokenType.LT)) {
        if (modifiers.externalKeyword != null) {
          _reportErrorForCurrentToken(
              ParserErrorCode.DUPLICATED_MODIFIER, [_currentToken.lexeme]);
          _advance();
        } else {
          modifiers.externalKeyword = getAndAdvance();
        }
      } else if (_matchesKeyword(Keyword.FACTORY) &&
          !_tokenMatches(_peek(), TokenType.PERIOD) &&
          !_tokenMatches(_peek(), TokenType.LT)) {
        if (modifiers.factoryKeyword != null) {
          _reportErrorForCurrentToken(
              ParserErrorCode.DUPLICATED_MODIFIER, [_currentToken.lexeme]);
          _advance();
        } else {
          modifiers.factoryKeyword = getAndAdvance();
        }
      } else if (_matchesKeyword(Keyword.FINAL)) {
        if (modifiers.finalKeyword != null) {
          _reportErrorForCurrentToken(
              ParserErrorCode.DUPLICATED_MODIFIER, [_currentToken.lexeme]);
          _advance();
        } else {
          modifiers.finalKeyword = getAndAdvance();
        }
      } else if (_matchesKeyword(Keyword.STATIC) &&
          !_tokenMatches(_peek(), TokenType.PERIOD) &&
          !_tokenMatches(_peek(), TokenType.LT)) {
        if (modifiers.staticKeyword != null) {
          _reportErrorForCurrentToken(
              ParserErrorCode.DUPLICATED_MODIFIER, [_currentToken.lexeme]);
          _advance();
        } else {
          modifiers.staticKeyword = getAndAdvance();
        }
      } else if (_matchesKeyword(Keyword.VAR)) {
        if (modifiers.varKeyword != null) {
          _reportErrorForCurrentToken(
              ParserErrorCode.DUPLICATED_MODIFIER, [_currentToken.lexeme]);
          _advance();
        } else {
          modifiers.varKeyword = getAndAdvance();
        }
      } else {
        progress = false;
      }
    }
    return modifiers;
  }

  /**
   * Parse a multiplicative expression. Return the multiplicative expression
   * that was parsed.
   *
   *     multiplicativeExpression ::=
   *         unaryExpression (multiplicativeOperator unaryExpression)*
   *       | 'super' (multiplicativeOperator unaryExpression)+
   */
  Expression _parseMultiplicativeExpression() {
    Expression expression;
    if (_matchesKeyword(Keyword.SUPER) &&
        _currentToken.next.type.isMultiplicativeOperator) {
      expression = new SuperExpression(getAndAdvance());
    } else {
      expression = _parseUnaryExpression();
    }
    while (_currentToken.type.isMultiplicativeOperator) {
      Token operator = getAndAdvance();
      expression =
          new BinaryExpression(expression, operator, _parseUnaryExpression());
    }
    return expression;
  }

  /**
   * Parse a class native clause. Return the native clause that was parsed.
   *
   *     classNativeClause ::=
   *         'native' name
   */
  NativeClause _parseNativeClause() {
    Token keyword = getAndAdvance();
    StringLiteral name = parseStringLiteral();
    return new NativeClause(keyword, name);
  }

  /**
   * Parse a new expression. Return the new expression that was parsed.
   *
   *     newExpression ::=
   *         instanceCreationExpression
   */
  InstanceCreationExpression _parseNewExpression() =>
      _parseInstanceCreationExpression(_expectKeyword(Keyword.NEW));

  /**
   * Parse a non-labeled statement. Return the non-labeled statement that was
   * parsed.
   *
   *     nonLabeledStatement ::=
   *         block
   *       | assertStatement
   *       | breakStatement
   *       | continueStatement
   *       | doStatement
   *       | forStatement
   *       | ifStatement
   *       | returnStatement
   *       | switchStatement
   *       | tryStatement
   *       | whileStatement
   *       | variableDeclarationList ';'
   *       | expressionStatement
   *       | functionSignature functionBody
   */
  Statement _parseNonLabeledStatement() {
    // TODO(brianwilkerson) Pass the comment and metadata on where appropriate.
    CommentAndMetadata commentAndMetadata = _parseCommentAndMetadata();
    if (_matches(TokenType.OPEN_CURLY_BRACKET)) {
      if (_tokenMatches(_peek(), TokenType.STRING)) {
        Token afterString = _skipStringLiteral(_currentToken.next);
        if (afterString != null && afterString.type == TokenType.COLON) {
          return new ExpressionStatement(
              parseExpression2(), _expect(TokenType.SEMICOLON));
        }
      }
      return parseBlock();
    } else if (_matches(TokenType.KEYWORD) &&
        !(_currentToken as KeywordToken).keyword.isPseudoKeyword) {
      Keyword keyword = (_currentToken as KeywordToken).keyword;
      // TODO(jwren) compute some metrics to figure out a better order for this
      // if-then sequence to optimize performance
      if (keyword == Keyword.ASSERT) {
        return _parseAssertStatement();
      } else if (keyword == Keyword.BREAK) {
        return _parseBreakStatement();
      } else if (keyword == Keyword.CONTINUE) {
        return _parseContinueStatement();
      } else if (keyword == Keyword.DO) {
        return _parseDoStatement();
      } else if (keyword == Keyword.FOR) {
        return _parseForStatement();
      } else if (keyword == Keyword.IF) {
        return _parseIfStatement();
      } else if (keyword == Keyword.RETHROW) {
        return new ExpressionStatement(
            _parseRethrowExpression(), _expect(TokenType.SEMICOLON));
      } else if (keyword == Keyword.RETURN) {
        return _parseReturnStatement();
      } else if (keyword == Keyword.SWITCH) {
        return _parseSwitchStatement();
      } else if (keyword == Keyword.THROW) {
        return new ExpressionStatement(
            _parseThrowExpression(), _expect(TokenType.SEMICOLON));
      } else if (keyword == Keyword.TRY) {
        return _parseTryStatement();
      } else if (keyword == Keyword.WHILE) {
        return _parseWhileStatement();
      } else if (keyword == Keyword.VAR || keyword == Keyword.FINAL) {
        return _parseVariableDeclarationStatementAfterMetadata(
            commentAndMetadata);
      } else if (keyword == Keyword.VOID) {
        TypeName returnType = parseReturnType();
        if (_matchesIdentifier() &&
            _peek().matchesAny([
          TokenType.OPEN_PAREN,
          TokenType.OPEN_CURLY_BRACKET,
          TokenType.FUNCTION
        ])) {
          return _parseFunctionDeclarationStatementAfterReturnType(
              commentAndMetadata, returnType);
        } else {
          //
          // We have found an error of some kind. Try to recover.
          //
          if (_matchesIdentifier()) {
            if (_peek().matchesAny(
                [TokenType.EQ, TokenType.COMMA, TokenType.SEMICOLON])) {
              //
              // We appear to have a variable declaration with a type of "void".
              //
              _reportErrorForNode(ParserErrorCode.VOID_VARIABLE, returnType);
              return _parseVariableDeclarationStatementAfterMetadata(
                  commentAndMetadata);
            }
          } else if (_matches(TokenType.CLOSE_CURLY_BRACKET)) {
            //
            // We appear to have found an incomplete statement at the end of a
            // block. Parse it as a variable declaration.
            //
            return _parseVariableDeclarationStatementAfterType(
                commentAndMetadata, null, returnType);
          }
          _reportErrorForCurrentToken(ParserErrorCode.MISSING_STATEMENT);
          // TODO(brianwilkerson) Recover from this error.
          return new EmptyStatement(_createSyntheticToken(TokenType.SEMICOLON));
        }
      } else if (keyword == Keyword.CONST) {
        if (_peek().matchesAny([
          TokenType.LT,
          TokenType.OPEN_CURLY_BRACKET,
          TokenType.OPEN_SQUARE_BRACKET,
          TokenType.INDEX
        ])) {
          return new ExpressionStatement(
              parseExpression2(), _expect(TokenType.SEMICOLON));
        } else if (_tokenMatches(_peek(), TokenType.IDENTIFIER)) {
          Token afterType = _skipTypeName(_peek());
          if (afterType != null) {
            if (_tokenMatches(afterType, TokenType.OPEN_PAREN) ||
                (_tokenMatches(afterType, TokenType.PERIOD) &&
                    _tokenMatches(afterType.next, TokenType.IDENTIFIER) &&
                    _tokenMatches(afterType.next.next, TokenType.OPEN_PAREN))) {
              return new ExpressionStatement(
                  parseExpression2(), _expect(TokenType.SEMICOLON));
            }
          }
        }
        return _parseVariableDeclarationStatementAfterMetadata(
            commentAndMetadata);
      } else if (keyword == Keyword.NEW ||
          keyword == Keyword.TRUE ||
          keyword == Keyword.FALSE ||
          keyword == Keyword.NULL ||
          keyword == Keyword.SUPER ||
          keyword == Keyword.THIS) {
        return new ExpressionStatement(
            parseExpression2(), _expect(TokenType.SEMICOLON));
      } else {
        //
        // We have found an error of some kind. Try to recover.
        //
        _reportErrorForCurrentToken(ParserErrorCode.MISSING_STATEMENT);
        return new EmptyStatement(_createSyntheticToken(TokenType.SEMICOLON));
      }
    } else if (_inGenerator && _matchesString(_YIELD)) {
      return _parseYieldStatement();
    } else if (_inAsync && _matchesString(_AWAIT)) {
      if (_tokenMatchesKeyword(_peek(), Keyword.FOR)) {
        return _parseForStatement();
      }
      return new ExpressionStatement(
          parseExpression2(), _expect(TokenType.SEMICOLON));
    } else if (_matchesString(_AWAIT) &&
        _tokenMatchesKeyword(_peek(), Keyword.FOR)) {
      Token awaitToken = _currentToken;
      Statement statement = _parseForStatement();
      if (statement is! ForStatement) {
        _reportErrorForToken(
            CompileTimeErrorCode.ASYNC_FOR_IN_WRONG_CONTEXT, awaitToken);
      }
      return statement;
    } else if (_matches(TokenType.SEMICOLON)) {
      return _parseEmptyStatement();
    } else if (_isInitializedVariableDeclaration()) {
      return _parseVariableDeclarationStatementAfterMetadata(
          commentAndMetadata);
    } else if (_isFunctionDeclaration()) {
      return _parseFunctionDeclarationStatement();
    } else if (_matches(TokenType.CLOSE_CURLY_BRACKET)) {
      _reportErrorForCurrentToken(ParserErrorCode.MISSING_STATEMENT);
      return new EmptyStatement(_createSyntheticToken(TokenType.SEMICOLON));
    } else {
      return new ExpressionStatement(
          parseExpression2(), _expect(TokenType.SEMICOLON));
    }
  }

  /**
   * Parse an operator declaration. The [commentAndMetadata] is the
   * documentation comment and metadata to be associated with the declaration.
   * The [externalKeyword] is the 'external' token. The [returnType] is the
   * return type that has already been parsed, or `null` if there was no return
   * type. Return the operator declaration that was parsed.
   *
   *     operatorDeclaration ::=
   *         operatorSignature (';' | functionBody)
   *
   *     operatorSignature ::=
   *         'external'? returnType? 'operator' operator formalParameterList
   */
  MethodDeclaration _parseOperator(CommentAndMetadata commentAndMetadata,
      Token externalKeyword, TypeName returnType) {
    Token operatorKeyword;
    if (_matchesKeyword(Keyword.OPERATOR)) {
      operatorKeyword = getAndAdvance();
    } else {
      _reportErrorForToken(
          ParserErrorCode.MISSING_KEYWORD_OPERATOR, _currentToken);
      operatorKeyword = _createSyntheticKeyword(Keyword.OPERATOR);
    }
    if (!_currentToken.isUserDefinableOperator) {
      _reportErrorForCurrentToken(
          ParserErrorCode.NON_USER_DEFINABLE_OPERATOR, [_currentToken.lexeme]);
    }
    SimpleIdentifier name = new SimpleIdentifier(getAndAdvance());
    if (_matches(TokenType.EQ)) {
      Token previous = _currentToken.previous;
      if ((_tokenMatches(previous, TokenType.EQ_EQ) ||
              _tokenMatches(previous, TokenType.BANG_EQ)) &&
          _currentToken.offset == previous.offset + 2) {
        _reportErrorForCurrentToken(ParserErrorCode.INVALID_OPERATOR,
            ["${previous.lexeme}${_currentToken.lexeme}"]);
        _advance();
      }
    }
    FormalParameterList parameters = parseFormalParameterList();
    _validateFormalParameterList(parameters);
    FunctionBody body =
        _parseFunctionBody(true, ParserErrorCode.MISSING_FUNCTION_BODY, false);
    if (externalKeyword != null && body is! EmptyFunctionBody) {
      _reportErrorForCurrentToken(ParserErrorCode.EXTERNAL_OPERATOR_WITH_BODY);
    }
    return new MethodDeclaration(commentAndMetadata.comment,
        commentAndMetadata.metadata, externalKeyword, null, returnType, null,
        operatorKeyword, name, parameters, body);
  }

  /**
   * Parse a return type if one is given, otherwise return `null` without
   * advancing. Return the return type that was parsed.
   */
  TypeName _parseOptionalReturnType() {
    if (_matchesKeyword(Keyword.VOID)) {
      return parseReturnType();
    } else if (_matchesIdentifier() &&
        !_matchesKeyword(Keyword.GET) &&
        !_matchesKeyword(Keyword.SET) &&
        !_matchesKeyword(Keyword.OPERATOR) &&
        (_tokenMatchesIdentifier(_peek()) ||
            _tokenMatches(_peek(), TokenType.LT))) {
      return parseReturnType();
    } else if (_matchesIdentifier() &&
        _tokenMatches(_peek(), TokenType.PERIOD) &&
        _tokenMatchesIdentifier(_peekAt(2)) &&
        (_tokenMatchesIdentifier(_peekAt(3)) ||
            _tokenMatches(_peekAt(3), TokenType.LT))) {
      return parseReturnType();
    }
    return null;
  }

  /**
   * Parse a part or part-of directive. The [commentAndMetadata] is the metadata
   * to be associated with the directive. Return the part or part-of directive
   * that was parsed.
   *
   *     partDirective ::=
   *         metadata 'part' stringLiteral ';'
   *
   *     partOfDirective ::=
   *         metadata 'part' 'of' identifier ';'
   */
  Directive _parsePartDirective(CommentAndMetadata commentAndMetadata) {
    Token partKeyword = _expectKeyword(Keyword.PART);
    if (_matchesString(_OF)) {
      Token ofKeyword = getAndAdvance();
      LibraryIdentifier libraryName = _parseLibraryName(
          ParserErrorCode.MISSING_NAME_IN_PART_OF_DIRECTIVE, ofKeyword);
      Token semicolon = _expect(TokenType.SEMICOLON);
      return new PartOfDirective(commentAndMetadata.comment,
          commentAndMetadata.metadata, partKeyword, ofKeyword, libraryName,
          semicolon);
    }
    StringLiteral partUri = _parseUri();
    Token semicolon = _expect(TokenType.SEMICOLON);
    return new PartDirective(commentAndMetadata.comment,
        commentAndMetadata.metadata, partKeyword, partUri, semicolon);
  }

  /**
   * Parse a postfix expression. Return the postfix expression that was parsed.
   *
   *     postfixExpression ::=
   *         assignableExpression postfixOperator
   *       | primary selector*
   *
   *     selector ::=
   *         assignableSelector
   *       | argumentList
   */
  Expression _parsePostfixExpression() {
    Expression operand = _parseAssignableExpression(true);
    if (_matches(TokenType.OPEN_SQUARE_BRACKET) ||
        _matches(TokenType.PERIOD) ||
        _matches(TokenType.OPEN_PAREN)) {
      do {
        if (_matches(TokenType.OPEN_PAREN)) {
          ArgumentList argumentList = parseArgumentList();
          if (operand is PropertyAccess) {
            PropertyAccess access = operand as PropertyAccess;
            operand = new MethodInvocation(access.target, access.operator,
                access.propertyName, argumentList);
          } else {
            operand = new FunctionExpressionInvocation(operand, argumentList);
          }
        } else {
          operand = _parseAssignableSelector(operand, true);
        }
      } while (_matches(TokenType.OPEN_SQUARE_BRACKET) ||
          _matches(TokenType.PERIOD) ||
          _matches(TokenType.OPEN_PAREN));
      return operand;
    }
    if (!_currentToken.type.isIncrementOperator) {
      return operand;
    }
    _ensureAssignable(operand);
    Token operator = getAndAdvance();
    return new PostfixExpression(operand, operator);
  }

  /**
   * Parse a primary expression. Return the primary expression that was parsed.
   *
   *     primary ::=
   *         thisExpression
   *       | 'super' assignableSelector
   *       | functionExpression
   *       | literal
   *       | identifier
   *       | newExpression
   *       | constObjectExpression
   *       | '(' expression ')'
   *       | argumentDefinitionTest
   *
   *     literal ::=
   *         nullLiteral
   *       | booleanLiteral
   *       | numericLiteral
   *       | stringLiteral
   *       | symbolLiteral
   *       | mapLiteral
   *       | listLiteral
   */
  Expression _parsePrimaryExpression() {
    if (_matchesKeyword(Keyword.THIS)) {
      return new ThisExpression(getAndAdvance());
    } else if (_matchesKeyword(Keyword.SUPER)) {
      return _parseAssignableSelector(
          new SuperExpression(getAndAdvance()), false);
    } else if (_matchesKeyword(Keyword.NULL)) {
      return new NullLiteral(getAndAdvance());
    } else if (_matchesKeyword(Keyword.FALSE)) {
      return new BooleanLiteral(getAndAdvance(), false);
    } else if (_matchesKeyword(Keyword.TRUE)) {
      return new BooleanLiteral(getAndAdvance(), true);
    } else if (_matches(TokenType.DOUBLE)) {
      Token token = getAndAdvance();
      double value = 0.0;
      try {
        value = double.parse(token.lexeme);
      } on FormatException {
        // The invalid format should have been reported by the scanner.
      }
      return new DoubleLiteral(token, value);
    } else if (_matches(TokenType.HEXADECIMAL)) {
      Token token = getAndAdvance();
      int value = null;
      try {
        value = int.parse(token.lexeme.substring(2), radix: 16);
      } on FormatException {
        // The invalid format should have been reported by the scanner.
      }
      return new IntegerLiteral(token, value);
    } else if (_matches(TokenType.INT)) {
      Token token = getAndAdvance();
      int value = null;
      try {
        value = int.parse(token.lexeme);
      } on FormatException {
        // The invalid format should have been reported by the scanner.
      }
      return new IntegerLiteral(token, value);
    } else if (_matches(TokenType.STRING)) {
      return parseStringLiteral();
    } else if (_matches(TokenType.OPEN_CURLY_BRACKET)) {
      return _parseMapLiteral(null, null);
    } else if (_matches(TokenType.OPEN_SQUARE_BRACKET) ||
        _matches(TokenType.INDEX)) {
      return _parseListLiteral(null, null);
    } else if (_matchesIdentifier()) {
      // TODO(brianwilkerson) The code below was an attempt to recover from an
      // error case, but it needs to be applied as a recovery only after we
      // know that parsing it as an identifier doesn't work. Leaving the code as
      // a reminder of how to recover.
//            if (isFunctionExpression(peek())) {
//              //
//              // Function expressions were allowed to have names at one point, but this is now illegal.
//              //
//              reportError(ParserErrorCode.NAMED_FUNCTION_EXPRESSION, getAndAdvance());
//              return parseFunctionExpression();
//            }
      return parsePrefixedIdentifier();
    } else if (_matchesKeyword(Keyword.NEW)) {
      return _parseNewExpression();
    } else if (_matchesKeyword(Keyword.CONST)) {
      return _parseConstExpression();
    } else if (_matches(TokenType.OPEN_PAREN)) {
      if (_isFunctionExpression(_currentToken)) {
        return parseFunctionExpression();
      }
      Token leftParenthesis = getAndAdvance();
      bool wasInInitializer = _inInitializer;
      _inInitializer = false;
      try {
        Expression expression = parseExpression2();
        Token rightParenthesis = _expect(TokenType.CLOSE_PAREN);
        return new ParenthesizedExpression(
            leftParenthesis, expression, rightParenthesis);
      } finally {
        _inInitializer = wasInInitializer;
      }
    } else if (_matches(TokenType.LT)) {
      return _parseListOrMapLiteral(null);
    } else if (_matches(TokenType.QUESTION) &&
        _tokenMatches(_peek(), TokenType.IDENTIFIER)) {
      _reportErrorForCurrentToken(
          ParserErrorCode.UNEXPECTED_TOKEN, [_currentToken.lexeme]);
      _advance();
      return _parsePrimaryExpression();
    } else if (_matchesKeyword(Keyword.VOID)) {
      //
      // Recover from having a return type of "void" where a return type is not
      // expected.
      //
      // TODO(brianwilkerson) Improve this error message.
      _reportErrorForCurrentToken(
          ParserErrorCode.UNEXPECTED_TOKEN, [_currentToken.lexeme]);
      _advance();
      return _parsePrimaryExpression();
    } else if (_matches(TokenType.HASH)) {
      return _parseSymbolLiteral();
    } else {
      _reportErrorForCurrentToken(ParserErrorCode.MISSING_IDENTIFIER);
      return _createSyntheticIdentifier();
    }
  }

  /**
   * Parse a redirecting constructor invocation. Return the redirecting
   * constructor invocation that was parsed.
   *
   *     redirectingConstructorInvocation ::=
   *         'this' ('.' identifier)? arguments
   */
  RedirectingConstructorInvocation _parseRedirectingConstructorInvocation() {
    Token keyword = _expectKeyword(Keyword.THIS);
    Token period = null;
    SimpleIdentifier constructorName = null;
    if (_matches(TokenType.PERIOD)) {
      period = getAndAdvance();
      constructorName = parseSimpleIdentifier();
    }
    ArgumentList argumentList = parseArgumentList();
    return new RedirectingConstructorInvocation(
        keyword, period, constructorName, argumentList);
  }

  /**
   * Parse a relational expression. Return the relational expression that was
   * parsed.
   *
   *     relationalExpression ::=
   *         bitwiseOrExpression ('is' '!'? type | 'as' type | relationalOperator bitwiseOrExpression)?
   *       | 'super' relationalOperator bitwiseOrExpression
   */
  Expression _parseRelationalExpression() {
    if (_matchesKeyword(Keyword.SUPER) &&
        _currentToken.next.type.isRelationalOperator) {
      Expression expression = new SuperExpression(getAndAdvance());
      Token operator = getAndAdvance();
      expression = new BinaryExpression(
          expression, operator, parseBitwiseOrExpression());
      return expression;
    }
    Expression expression = parseBitwiseOrExpression();
    if (_matchesKeyword(Keyword.AS)) {
      Token asOperator = getAndAdvance();
      expression = new AsExpression(expression, asOperator, parseTypeName());
    } else if (_matchesKeyword(Keyword.IS)) {
      Token isOperator = getAndAdvance();
      Token notOperator = null;
      if (_matches(TokenType.BANG)) {
        notOperator = getAndAdvance();
      }
      expression = new IsExpression(
          expression, isOperator, notOperator, parseTypeName());
    } else if (_currentToken.type.isRelationalOperator) {
      Token operator = getAndAdvance();
      expression = new BinaryExpression(
          expression, operator, parseBitwiseOrExpression());
    }
    return expression;
  }

  /**
   * Parse a rethrow expression. Return the rethrow expression that was parsed.
   *
   *     rethrowExpression ::=
   *         'rethrow'
   */
  Expression _parseRethrowExpression() =>
      new RethrowExpression(_expectKeyword(Keyword.RETHROW));

  /**
   * Parse a return statement. Return the return statement that was parsed.
   *
   *     returnStatement ::=
   *         'return' expression? ';'
   */
  Statement _parseReturnStatement() {
    Token returnKeyword = _expectKeyword(Keyword.RETURN);
    if (_matches(TokenType.SEMICOLON)) {
      return new ReturnStatement(returnKeyword, null, getAndAdvance());
    }
    Expression expression = parseExpression2();
    Token semicolon = _expect(TokenType.SEMICOLON);
    return new ReturnStatement(returnKeyword, expression, semicolon);
  }

  /**
   * Parse a setter. The [commentAndMetadata] is the documentation comment and
   * metadata to be associated with the declaration. The [externalKeyword] is
   * the 'external' token. The [staticKeyword] is the static keyword, or `null`
   * if the setter is not static. The [returnType] is the return type that has
   * already been parsed, or `null` if there was no return type. Return the
   * setter that was parsed.
   *
   *     setter ::=
   *         setterSignature functionBody?
   *
   *     setterSignature ::=
   *         'external'? 'static'? returnType? 'set' identifier formalParameterList
   */
  MethodDeclaration _parseSetter(CommentAndMetadata commentAndMetadata,
      Token externalKeyword, Token staticKeyword, TypeName returnType) {
    Token propertyKeyword = _expectKeyword(Keyword.SET);
    SimpleIdentifier name = parseSimpleIdentifier();
    FormalParameterList parameters = parseFormalParameterList();
    _validateFormalParameterList(parameters);
    FunctionBody body = _parseFunctionBody(
        externalKeyword != null || staticKeyword == null,
        ParserErrorCode.STATIC_SETTER_WITHOUT_BODY, false);
    if (externalKeyword != null && body is! EmptyFunctionBody) {
      _reportErrorForCurrentToken(ParserErrorCode.EXTERNAL_SETTER_WITH_BODY);
    }
    return new MethodDeclaration(commentAndMetadata.comment,
        commentAndMetadata.metadata, externalKeyword, staticKeyword, returnType,
        propertyKeyword, null, name, parameters, body);
  }

  /**
   * Parse a shift expression. Return the shift expression that was parsed.
   *
   *     shiftExpression ::=
   *         additiveExpression (shiftOperator additiveExpression)*
   *       | 'super' (shiftOperator additiveExpression)+
   */
  Expression _parseShiftExpression() {
    Expression expression;
    if (_matchesKeyword(Keyword.SUPER) &&
        _currentToken.next.type.isShiftOperator) {
      expression = new SuperExpression(getAndAdvance());
    } else {
      expression = _parseAdditiveExpression();
    }
    while (_currentToken.type.isShiftOperator) {
      Token operator = getAndAdvance();
      expression = new BinaryExpression(
          expression, operator, _parseAdditiveExpression());
    }
    return expression;
  }

  /**
   * Parse a list of statements within a switch statement. Return the statements
   * that were parsed.
   *
   *     statements ::=
   *         statement*
   */
  List<Statement> _parseStatementList() {
    List<Statement> statements = new List<Statement>();
    Token statementStart = _currentToken;
    while (!_matches(TokenType.EOF) &&
        !_matches(TokenType.CLOSE_CURLY_BRACKET) &&
        !_isSwitchMember()) {
      statements.add(parseStatement2());
      if (identical(_currentToken, statementStart)) {
        _reportErrorForToken(ParserErrorCode.UNEXPECTED_TOKEN, _currentToken,
            [_currentToken.lexeme]);
        _advance();
      }
      statementStart = _currentToken;
    }
    return statements;
  }

  /**
   * Parse a string literal that contains interpolations. Return the string
   * literal that was parsed.
   */
  StringInterpolation _parseStringInterpolation(Token string) {
    List<InterpolationElement> elements = new List<InterpolationElement>();
    bool hasMore = _matches(TokenType.STRING_INTERPOLATION_EXPRESSION) ||
        _matches(TokenType.STRING_INTERPOLATION_IDENTIFIER);
    elements.add(new InterpolationString(
        string, _computeStringValue(string.lexeme, true, !hasMore)));
    while (hasMore) {
      if (_matches(TokenType.STRING_INTERPOLATION_EXPRESSION)) {
        Token openToken = getAndAdvance();
        bool wasInInitializer = _inInitializer;
        _inInitializer = false;
        try {
          Expression expression = parseExpression2();
          Token rightBracket = _expect(TokenType.CLOSE_CURLY_BRACKET);
          elements.add(
              new InterpolationExpression(openToken, expression, rightBracket));
        } finally {
          _inInitializer = wasInInitializer;
        }
      } else {
        Token openToken = getAndAdvance();
        Expression expression = null;
        if (_matchesKeyword(Keyword.THIS)) {
          expression = new ThisExpression(getAndAdvance());
        } else {
          expression = parseSimpleIdentifier();
        }
        elements.add(new InterpolationExpression(openToken, expression, null));
      }
      if (_matches(TokenType.STRING)) {
        string = getAndAdvance();
        hasMore = _matches(TokenType.STRING_INTERPOLATION_EXPRESSION) ||
            _matches(TokenType.STRING_INTERPOLATION_IDENTIFIER);
        elements.add(new InterpolationString(
            string, _computeStringValue(string.lexeme, false, !hasMore)));
      } else {
        hasMore = false;
      }
    }
    return new StringInterpolation(elements);
  }

  /**
   * Parse a super constructor invocation. Return the super constructor
   * invocation that was parsed.
   *
   *     superConstructorInvocation ::=
   *         'super' ('.' identifier)? arguments
   */
  SuperConstructorInvocation _parseSuperConstructorInvocation() {
    Token keyword = _expectKeyword(Keyword.SUPER);
    Token period = null;
    SimpleIdentifier constructorName = null;
    if (_matches(TokenType.PERIOD)) {
      period = getAndAdvance();
      constructorName = parseSimpleIdentifier();
    }
    ArgumentList argumentList = parseArgumentList();
    return new SuperConstructorInvocation(
        keyword, period, constructorName, argumentList);
  }

  /**
   * Parse a switch statement. Return the switch statement that was parsed.
   *
   *     switchStatement ::=
   *         'switch' '(' expression ')' '{' switchCase* defaultCase? '}'
   *
   *     switchCase ::=
   *         label* ('case' expression ':') statements
   *
   *     defaultCase ::=
   *         label* 'default' ':' statements
   */
  SwitchStatement _parseSwitchStatement() {
    bool wasInSwitch = _inSwitch;
    _inSwitch = true;
    try {
      HashSet<String> definedLabels = new HashSet<String>();
      Token keyword = _expectKeyword(Keyword.SWITCH);
      Token leftParenthesis = _expect(TokenType.OPEN_PAREN);
      Expression expression = parseExpression2();
      Token rightParenthesis = _expect(TokenType.CLOSE_PAREN);
      Token leftBracket = _expect(TokenType.OPEN_CURLY_BRACKET);
      Token defaultKeyword = null;
      List<SwitchMember> members = new List<SwitchMember>();
      while (!_matches(TokenType.EOF) &&
          !_matches(TokenType.CLOSE_CURLY_BRACKET)) {
        List<Label> labels = new List<Label>();
        while (
            _matchesIdentifier() && _tokenMatches(_peek(), TokenType.COLON)) {
          SimpleIdentifier identifier = parseSimpleIdentifier();
          String label = identifier.token.lexeme;
          if (definedLabels.contains(label)) {
            _reportErrorForToken(
                ParserErrorCode.DUPLICATE_LABEL_IN_SWITCH_STATEMENT,
                identifier.token, [label]);
          } else {
            definedLabels.add(label);
          }
          Token colon = _expect(TokenType.COLON);
          labels.add(new Label(identifier, colon));
        }
        if (_matchesKeyword(Keyword.CASE)) {
          Token caseKeyword = getAndAdvance();
          Expression caseExpression = parseExpression2();
          Token colon = _expect(TokenType.COLON);
          members.add(new SwitchCase(labels, caseKeyword, caseExpression, colon,
              _parseStatementList()));
          if (defaultKeyword != null) {
            _reportErrorForToken(
                ParserErrorCode.SWITCH_HAS_CASE_AFTER_DEFAULT_CASE,
                caseKeyword);
          }
        } else if (_matchesKeyword(Keyword.DEFAULT)) {
          if (defaultKeyword != null) {
            _reportErrorForToken(
                ParserErrorCode.SWITCH_HAS_MULTIPLE_DEFAULT_CASES, _peek());
          }
          defaultKeyword = getAndAdvance();
          Token colon = _expect(TokenType.COLON);
          members.add(new SwitchDefault(
              labels, defaultKeyword, colon, _parseStatementList()));
        } else {
          // We need to advance, otherwise we could end up in an infinite loop,
          // but this could be a lot smarter about recovering from the error.
          _reportErrorForCurrentToken(ParserErrorCode.EXPECTED_CASE_OR_DEFAULT);
          while (!_matches(TokenType.EOF) &&
              !_matches(TokenType.CLOSE_CURLY_BRACKET) &&
              !_matchesKeyword(Keyword.CASE) &&
              !_matchesKeyword(Keyword.DEFAULT)) {
            _advance();
          }
        }
      }
      Token rightBracket = _expect(TokenType.CLOSE_CURLY_BRACKET);
      return new SwitchStatement(keyword, leftParenthesis, expression,
          rightParenthesis, leftBracket, members, rightBracket);
    } finally {
      _inSwitch = wasInSwitch;
    }
  }

  /**
   * Parse a symbol literal. Return the symbol literal that was parsed.
   *
   *     symbolLiteral ::=
   *         '#' identifier ('.' identifier)*
   */
  SymbolLiteral _parseSymbolLiteral() {
    Token poundSign = getAndAdvance();
    List<Token> components = new List<Token>();
    if (_matchesIdentifier()) {
      components.add(getAndAdvance());
      while (_matches(TokenType.PERIOD)) {
        _advance();
        if (_matchesIdentifier()) {
          components.add(getAndAdvance());
        } else {
          _reportErrorForCurrentToken(ParserErrorCode.MISSING_IDENTIFIER);
          components.add(_createSyntheticToken(TokenType.IDENTIFIER));
          break;
        }
      }
    } else if (_currentToken.isOperator) {
      components.add(getAndAdvance());
    } else if (_tokenMatchesKeyword(_currentToken, Keyword.VOID)) {
      components.add(getAndAdvance());
    } else {
      _reportErrorForCurrentToken(ParserErrorCode.MISSING_IDENTIFIER);
      components.add(_createSyntheticToken(TokenType.IDENTIFIER));
    }
    return new SymbolLiteral(poundSign, components);
  }

  /**
   * Parse a throw expression. Return the throw expression that was parsed.
   *
   *     throwExpression ::=
   *         'throw' expression
   */
  Expression _parseThrowExpression() {
    Token keyword = _expectKeyword(Keyword.THROW);
    if (_matches(TokenType.SEMICOLON) || _matches(TokenType.CLOSE_PAREN)) {
      _reportErrorForToken(
          ParserErrorCode.MISSING_EXPRESSION_IN_THROW, _currentToken);
      return new ThrowExpression(keyword, _createSyntheticIdentifier());
    }
    Expression expression = parseExpression2();
    return new ThrowExpression(keyword, expression);
  }

  /**
   * Parse a throw expression. Return the throw expression that was parsed.
   *
   *     throwExpressionWithoutCascade ::=
   *         'throw' expressionWithoutCascade
   */
  Expression _parseThrowExpressionWithoutCascade() {
    Token keyword = _expectKeyword(Keyword.THROW);
    if (_matches(TokenType.SEMICOLON) || _matches(TokenType.CLOSE_PAREN)) {
      _reportErrorForToken(
          ParserErrorCode.MISSING_EXPRESSION_IN_THROW, _currentToken);
      return new ThrowExpression(keyword, _createSyntheticIdentifier());
    }
    Expression expression = parseExpressionWithoutCascade();
    return new ThrowExpression(keyword, expression);
  }

  /**
   * Parse a try statement. Return the try statement that was parsed.
   *
   *     tryStatement ::=
   *         'try' block (onPart+ finallyPart? | finallyPart)
   *
   *     onPart ::=
   *         catchPart block
   *       | 'on' type catchPart? block
   *
   *     catchPart ::=
   *         'catch' '(' identifier (',' identifier)? ')'
   *
   *     finallyPart ::=
   *         'finally' block
   */
  Statement _parseTryStatement() {
    Token tryKeyword = _expectKeyword(Keyword.TRY);
    Block body = parseBlock();
    List<CatchClause> catchClauses = new List<CatchClause>();
    Block finallyClause = null;
    while (_matchesString(_ON) || _matchesKeyword(Keyword.CATCH)) {
      Token onKeyword = null;
      TypeName exceptionType = null;
      if (_matchesString(_ON)) {
        onKeyword = getAndAdvance();
        exceptionType = parseTypeName();
      }
      Token catchKeyword = null;
      Token leftParenthesis = null;
      SimpleIdentifier exceptionParameter = null;
      Token comma = null;
      SimpleIdentifier stackTraceParameter = null;
      Token rightParenthesis = null;
      if (_matchesKeyword(Keyword.CATCH)) {
        catchKeyword = getAndAdvance();
        leftParenthesis = _expect(TokenType.OPEN_PAREN);
        exceptionParameter = parseSimpleIdentifier();
        if (_matches(TokenType.COMMA)) {
          comma = getAndAdvance();
          stackTraceParameter = parseSimpleIdentifier();
        }
        rightParenthesis = _expect(TokenType.CLOSE_PAREN);
      }
      Block catchBody = parseBlock();
      catchClauses.add(new CatchClause(onKeyword, exceptionType, catchKeyword,
          leftParenthesis, exceptionParameter, comma, stackTraceParameter,
          rightParenthesis, catchBody));
    }
    Token finallyKeyword = null;
    if (_matchesKeyword(Keyword.FINALLY)) {
      finallyKeyword = getAndAdvance();
      finallyClause = parseBlock();
    } else {
      if (catchClauses.isEmpty) {
        _reportErrorForCurrentToken(ParserErrorCode.MISSING_CATCH_OR_FINALLY);
      }
    }
    return new TryStatement(
        tryKeyword, body, catchClauses, finallyKeyword, finallyClause);
  }

  /**
   * Parse a type alias. The [commentAndMetadata] is the metadata to be
   * associated with the member. Return the type alias that was parsed.
   *
   *     typeAlias ::=
   *         'typedef' typeAliasBody
   *
   *     typeAliasBody ::=
   *         classTypeAlias
   *       | functionTypeAlias
   *
   *     classTypeAlias ::=
   *         identifier typeParameters? '=' 'abstract'? mixinApplication
   *
   *     mixinApplication ::=
   *         qualified withClause implementsClause? ';'
   *
   *     functionTypeAlias ::=
   *         functionPrefix typeParameterList? formalParameterList ';'
   *
   *     functionPrefix ::=
   *         returnType? name
   */
  TypeAlias _parseTypeAlias(CommentAndMetadata commentAndMetadata) {
    Token keyword = _expectKeyword(Keyword.TYPEDEF);
    if (_matchesIdentifier()) {
      Token next = _peek();
      if (_tokenMatches(next, TokenType.LT)) {
        next = _skipTypeParameterList(next);
        if (next != null && _tokenMatches(next, TokenType.EQ)) {
          TypeAlias typeAlias =
              _parseClassTypeAlias(commentAndMetadata, null, keyword);
          _reportErrorForToken(
              ParserErrorCode.DEPRECATED_CLASS_TYPE_ALIAS, keyword);
          return typeAlias;
        }
      } else if (_tokenMatches(next, TokenType.EQ)) {
        TypeAlias typeAlias =
            _parseClassTypeAlias(commentAndMetadata, null, keyword);
        _reportErrorForToken(
            ParserErrorCode.DEPRECATED_CLASS_TYPE_ALIAS, keyword);
        return typeAlias;
      }
    }
    return _parseFunctionTypeAlias(commentAndMetadata, keyword);
  }

  /**
   * Parse a unary expression. Return the unary expression that was parsed.
   *
   *     unaryExpression ::=
   *         prefixOperator unaryExpression
   *       | awaitExpression
   *       | postfixExpression
   *       | unaryOperator 'super'
   *       | '-' 'super'
   *       | incrementOperator assignableExpression
   */
  Expression _parseUnaryExpression() {
    if (_matches(TokenType.MINUS) ||
        _matches(TokenType.BANG) ||
        _matches(TokenType.TILDE)) {
      Token operator = getAndAdvance();
      if (_matchesKeyword(Keyword.SUPER)) {
        if (_tokenMatches(_peek(), TokenType.OPEN_SQUARE_BRACKET) ||
            _tokenMatches(_peek(), TokenType.PERIOD)) {
          //     "prefixOperator unaryExpression"
          // --> "prefixOperator postfixExpression"
          // --> "prefixOperator primary                    selector*"
          // --> "prefixOperator 'super' assignableSelector selector*"
          return new PrefixExpression(operator, _parseUnaryExpression());
        }
        return new PrefixExpression(
            operator, new SuperExpression(getAndAdvance()));
      }
      return new PrefixExpression(operator, _parseUnaryExpression());
    } else if (_currentToken.type.isIncrementOperator) {
      Token operator = getAndAdvance();
      if (_matchesKeyword(Keyword.SUPER)) {
        if (_tokenMatches(_peek(), TokenType.OPEN_SQUARE_BRACKET) ||
            _tokenMatches(_peek(), TokenType.PERIOD)) {
          // --> "prefixOperator 'super' assignableSelector selector*"
          return new PrefixExpression(operator, _parseUnaryExpression());
        }
        //
        // Even though it is not valid to use an incrementing operator
        // ('++' or '--') before 'super', we can (and therefore must) interpret
        // "--super" as semantically equivalent to "-(-super)". Unfortunately,
        // we cannot do the same for "++super" because "+super" is also not
        // valid.
        //
        if (operator.type == TokenType.MINUS_MINUS) {
          Token firstOperator = _createToken(operator, TokenType.MINUS);
          Token secondOperator =
              new Token(TokenType.MINUS, operator.offset + 1);
          secondOperator.setNext(_currentToken);
          firstOperator.setNext(secondOperator);
          operator.previous.setNext(firstOperator);
          return new PrefixExpression(firstOperator, new PrefixExpression(
              secondOperator, new SuperExpression(getAndAdvance())));
        } else {
          // Invalid operator before 'super'
          _reportErrorForCurrentToken(
              ParserErrorCode.INVALID_OPERATOR_FOR_SUPER, [operator.lexeme]);
          return new PrefixExpression(
              operator, new SuperExpression(getAndAdvance()));
        }
      }
      return new PrefixExpression(operator, _parseAssignableExpression(false));
    } else if (_matches(TokenType.PLUS)) {
      _reportErrorForCurrentToken(ParserErrorCode.MISSING_IDENTIFIER);
      return _createSyntheticIdentifier();
    } else if (_inAsync && _matchesString(_AWAIT)) {
      return _parseAwaitExpression();
    }
    return _parsePostfixExpression();
  }

  /**
   * Parse a string literal representing a URI. Return the string literal that
   * was parsed.
   */
  StringLiteral _parseUri() {
    bool iskeywordAfterUri(Token token) => token.lexeme == Keyword.AS.syntax ||
        token.lexeme == _HIDE ||
        token.lexeme == _SHOW;
    if (!_matches(TokenType.STRING) &&
        !_matches(TokenType.SEMICOLON) &&
        !iskeywordAfterUri(_currentToken)) {
      // Attempt to recover in the case where the URI was not enclosed in
      // quotes.
      Token token = _currentToken;
      while ((_tokenMatchesIdentifier(token) && !iskeywordAfterUri(token)) ||
          _tokenMatches(token, TokenType.COLON) ||
          _tokenMatches(token, TokenType.SLASH) ||
          _tokenMatches(token, TokenType.PERIOD) ||
          _tokenMatches(token, TokenType.PERIOD_PERIOD) ||
          _tokenMatches(token, TokenType.PERIOD_PERIOD_PERIOD) ||
          _tokenMatches(token, TokenType.INT) ||
          _tokenMatches(token, TokenType.DOUBLE)) {
        token = token.next;
      }
      if (_tokenMatches(token, TokenType.SEMICOLON) ||
          iskeywordAfterUri(token)) {
        Token endToken = token.previous;
        token = _currentToken;
        int endOffset = token.end;
        StringBuffer buffer = new StringBuffer();
        buffer.write(token.lexeme);
        while (token != endToken) {
          token = token.next;
          if (token.offset != endOffset || token.precedingComments != null) {
            return parseStringLiteral();
          }
          buffer.write(token.lexeme);
          endOffset = token.end;
        }
        String value = buffer.toString();
        Token newToken =
            new StringToken(TokenType.STRING, "'$value'", _currentToken.offset);
        _reportErrorForToken(
            ParserErrorCode.NON_STRING_LITERAL_AS_URI, newToken);
        _currentToken = endToken.next;
        return new SimpleStringLiteral(newToken, value);
      }
    }
    return parseStringLiteral();
  }

  /**
   * Parse a variable declaration. Return the variable declaration that was
   * parsed.
   *
   *     variableDeclaration ::=
   *         identifier ('=' expression)?
   */
  VariableDeclaration _parseVariableDeclaration() {
    CommentAndMetadata commentAndMetadata = _parseCommentAndMetadata();
    SimpleIdentifier name = parseSimpleIdentifier();
    Token equals = null;
    Expression initializer = null;
    if (_matches(TokenType.EQ)) {
      equals = getAndAdvance();
      initializer = parseExpression2();
    }
    return new VariableDeclaration(commentAndMetadata.comment,
        commentAndMetadata.metadata, name, equals, initializer);
  }

  /**
   * Parse a variable declaration list. The [commentAndMetadata] is the metadata
   * to be associated with the variable declaration list. Return the variable
   * declaration list that was parsed.
   *
   *     variableDeclarationList ::=
   *         finalConstVarOrType variableDeclaration (',' variableDeclaration)*
   */
  VariableDeclarationList _parseVariableDeclarationListAfterMetadata(
      CommentAndMetadata commentAndMetadata) {
    FinalConstVarOrType holder = _parseFinalConstVarOrType(false);
    return _parseVariableDeclarationListAfterType(
        commentAndMetadata, holder.keyword, holder.type);
  }

  /**
   * Parse a variable declaration list. The [commentAndMetadata] is the metadata
   * to be associated with the variable declaration list, or `null` if there is
   * no attempt at parsing the comment and metadata. The [keyword] is the token
   * representing the 'final', 'const' or 'var' keyword, or `null` if there is
   * no keyword. The [type] is the type of the variables in the list. Return the
   * variable declaration list that was parsed.
   *
   *     variableDeclarationList ::=
   *         finalConstVarOrType variableDeclaration (',' variableDeclaration)*
   */
  VariableDeclarationList _parseVariableDeclarationListAfterType(
      CommentAndMetadata commentAndMetadata, Token keyword, TypeName type) {
    if (type != null &&
        keyword != null &&
        _tokenMatchesKeyword(keyword, Keyword.VAR)) {
      _reportErrorForToken(ParserErrorCode.VAR_AND_TYPE, keyword);
    }
    List<VariableDeclaration> variables = new List<VariableDeclaration>();
    variables.add(_parseVariableDeclaration());
    while (_matches(TokenType.COMMA)) {
      _advance();
      variables.add(_parseVariableDeclaration());
    }
    return new VariableDeclarationList(
        commentAndMetadata != null ? commentAndMetadata.comment : null,
        commentAndMetadata != null ? commentAndMetadata.metadata : null,
        keyword, type, variables);
  }

  /**
   * Parse a variable declaration statement. The [commentAndMetadata] is the
   * metadata to be associated with the variable declaration statement, or
   * `null` if there is no attempt at parsing the comment and metadata. Return
   * the variable declaration statement that was parsed.
   *
   *     variableDeclarationStatement ::=
   *         variableDeclarationList ';'
   */
  VariableDeclarationStatement _parseVariableDeclarationStatementAfterMetadata(
      CommentAndMetadata commentAndMetadata) {
    //    Token startToken = currentToken;
    VariableDeclarationList variableList =
        _parseVariableDeclarationListAfterMetadata(commentAndMetadata);
//        if (!matches(TokenType.SEMICOLON)) {
//          if (matches(startToken, Keyword.VAR) && isTypedIdentifier(startToken.getNext())) {
//            // TODO(brianwilkerson) This appears to be of the form "var type variable". We should do
//            // a better job of recovering in this case.
//          }
//        }
    Token semicolon = _expect(TokenType.SEMICOLON);
    return new VariableDeclarationStatement(variableList, semicolon);
  }

  /**
   * Parse a variable declaration statement. The [commentAndMetadata] is the
   * metadata to be associated with the variable declaration statement, or
   * `null` if there is no attempt at parsing the comment and metadata. The
   * [keyword] is the token representing the 'final', 'const' or 'var' keyword,
   * or `null` if there is no keyword. The [type] is the type of the variables
   * in the list. Return the variable declaration statement that was parsed.
   *
   *     variableDeclarationStatement ::=
   *         variableDeclarationList ';'
   */
  VariableDeclarationStatement _parseVariableDeclarationStatementAfterType(
      CommentAndMetadata commentAndMetadata, Token keyword, TypeName type) {
    VariableDeclarationList variableList =
        _parseVariableDeclarationListAfterType(
            commentAndMetadata, keyword, type);
    Token semicolon = _expect(TokenType.SEMICOLON);
    return new VariableDeclarationStatement(variableList, semicolon);
  }

  /**
   * Parse a while statement. Return the while statement that was parsed.
   *
   *     whileStatement ::=
   *         'while' '(' expression ')' statement
   */
  Statement _parseWhileStatement() {
    bool wasInLoop = _inLoop;
    _inLoop = true;
    try {
      Token keyword = _expectKeyword(Keyword.WHILE);
      Token leftParenthesis = _expect(TokenType.OPEN_PAREN);
      Expression condition = parseExpression2();
      Token rightParenthesis = _expect(TokenType.CLOSE_PAREN);
      Statement body = parseStatement2();
      return new WhileStatement(
          keyword, leftParenthesis, condition, rightParenthesis, body);
    } finally {
      _inLoop = wasInLoop;
    }
  }

  /**
   * Parse a yield statement. Return the yield statement that was parsed.
   *
   *     yieldStatement ::=
   *         'yield' '*'? expression ';'
   */
  YieldStatement _parseYieldStatement() {
    Token yieldToken = getAndAdvance();
    Token star = null;
    if (_matches(TokenType.STAR)) {
      star = getAndAdvance();
    }
    Expression expression = parseExpression2();
    Token semicolon = _expect(TokenType.SEMICOLON);
    return new YieldStatement(yieldToken, star, expression, semicolon);
  }

  /**
   * Return the token that is immediately after the current token. This is
   * equivalent to [_peekAt](1).
   */
  Token _peek() => _currentToken.next;

  /**
   * Return the token that is the given [distance] after the current token,
   * where the distance is the number of tokens to look ahead. A distance of `0`
   * is the current token, `1` is the next token, etc.
   */
  Token _peekAt(int distance) {
    Token token = _currentToken;
    for (int i = 0; i < distance; i++) {
      token = token.next;
    }
    return token;
  }

  /**
   * Report the given [error].
   */
  void _reportError(AnalysisError error) {
    if (_errorListenerLock != 0) {
      return;
    }
    _errorListener.onError(error);
  }

  /**
   * Report an error with the given [errorCode] and [arguments] associated with
   * the current token.
   */
  void _reportErrorForCurrentToken(ParserErrorCode errorCode,
      [List<Object> arguments]) {
    _reportErrorForToken(errorCode, _currentToken, arguments);
  }

  /**
   * Report an error with the given [errorCode] and [arguments] associated with
   * the given [node].
   */
  void _reportErrorForNode(ParserErrorCode errorCode, AstNode node,
      [List<Object> arguments]) {
    _reportError(new AnalysisError.con2(
        _source, node.offset, node.length, errorCode, arguments));
  }

  /**
   * Report an error with the given [errorCode] and [arguments] associated with
   * the given [token].
   */
  void _reportErrorForToken(ErrorCode errorCode, Token token,
      [List<Object> arguments]) {
    if (token.type == TokenType.EOF) {
      token = token.previous;
    }
    _reportError(new AnalysisError.con2(_source, token.offset,
        math.max(token.length, 1), errorCode, arguments));
  }

  /**
   * Skips a block with all containing blocks.
   */
  void _skipBlock() {
    Token endToken = (_currentToken as BeginToken).endToken;
    if (endToken == null) {
      endToken = _currentToken.next;
      while (!identical(endToken, _currentToken)) {
        _currentToken = endToken;
        endToken = _currentToken.next;
      }
      _reportErrorForToken(
          ParserErrorCode.EXPECTED_TOKEN, _currentToken.previous, ["}"]);
    } else {
      _currentToken = endToken.next;
    }
  }

  /**
   * Parse the 'final', 'const', 'var' or type preceding a variable declaration,
   * starting at the given token, without actually creating a type or changing
   * the current token. Return the token following the type that was parsed, or
   * `null` if the given token is not the first token in a valid type. The
   * [startToken] is the token at which parsing is to begin. Return the token
   * following the type that was parsed.
   *
   * finalConstVarOrType ::=
   *   | 'final' type?
   *   | 'const' type?
   *   | 'var'
   *   | type
   */
  Token _skipFinalConstVarOrType(Token startToken) {
    if (_tokenMatchesKeyword(startToken, Keyword.FINAL) ||
        _tokenMatchesKeyword(startToken, Keyword.CONST)) {
      Token next = startToken.next;
      if (_tokenMatchesIdentifier(next)) {
        Token next2 = next.next;
        // "Type parameter" or "Type<" or "prefix.Type"
        if (_tokenMatchesIdentifier(next2) ||
            _tokenMatches(next2, TokenType.LT) ||
            _tokenMatches(next2, TokenType.PERIOD)) {
          return _skipTypeName(next);
        }
        // "parameter"
        return next;
      }
    } else if (_tokenMatchesKeyword(startToken, Keyword.VAR)) {
      return startToken.next;
    } else if (_tokenMatchesIdentifier(startToken)) {
      Token next = startToken.next;
      if (_tokenMatchesIdentifier(next) ||
          _tokenMatches(next, TokenType.LT) ||
          _tokenMatchesKeyword(next, Keyword.THIS) ||
          (_tokenMatches(next, TokenType.PERIOD) &&
              _tokenMatchesIdentifier(next.next) &&
              (_tokenMatchesIdentifier(next.next.next) ||
                  _tokenMatches(next.next.next, TokenType.LT) ||
                  _tokenMatchesKeyword(next.next.next, Keyword.THIS)))) {
        return _skipReturnType(startToken);
      }
    }
    return null;
  }

  /**
   * Parse a list of formal parameters, starting at the [startToken], without
   * actually creating a formal parameter list or changing the current token.
   * Return the token following the formal parameter list that was parsed, or
   * `null` if the given token is not the first token in a valid list of formal
   * parameter.
   *
   * Note that unlike other skip methods, this method uses a heuristic. In the
   * worst case, the parameters could be prefixed by metadata, which would
   * require us to be able to skip arbitrary expressions. Rather than duplicate
   * the logic of most of the parse methods we simply look for something that is
   * likely to be a list of parameters and then skip to returning the token
   * after the closing parenthesis.
   *
   * This method must be kept in sync with [parseFormalParameterList].
   *
   *     formalParameterList ::=
   *         '(' ')'
   *       | '(' normalFormalParameters (',' optionalFormalParameters)? ')'
   *       | '(' optionalFormalParameters ')'
   *
   *     normalFormalParameters ::=
   *         normalFormalParameter (',' normalFormalParameter)*
   *
   *     optionalFormalParameters ::=
   *         optionalPositionalFormalParameters
   *       | namedFormalParameters
   *
   *     optionalPositionalFormalParameters ::=
   *         '[' defaultFormalParameter (',' defaultFormalParameter)* ']'
   *
   *     namedFormalParameters ::=
   *         '{' defaultNamedParameter (',' defaultNamedParameter)* '}'
   */
  Token _skipFormalParameterList(Token startToken) {
    if (!_tokenMatches(startToken, TokenType.OPEN_PAREN)) {
      return null;
    }
    Token next = startToken.next;
    if (_tokenMatches(next, TokenType.CLOSE_PAREN)) {
      return next.next;
    }
    //
    // Look to see whether the token after the open parenthesis is something
    // that should only occur at the beginning of a parameter list.
    //
    if (next.matchesAny([
      TokenType.AT,
      TokenType.OPEN_SQUARE_BRACKET,
      TokenType.OPEN_CURLY_BRACKET
    ]) ||
        _tokenMatchesKeyword(next, Keyword.VOID) ||
        (_tokenMatchesIdentifier(next) &&
            (next.next.matchesAny([TokenType.COMMA, TokenType.CLOSE_PAREN])))) {
      return _skipPastMatchingToken(startToken);
    }
    //
    // Look to see whether the first parameter is a function typed parameter
    // without a return type.
    //
    if (_tokenMatchesIdentifier(next) &&
        _tokenMatches(next.next, TokenType.OPEN_PAREN)) {
      Token afterParameters = _skipFormalParameterList(next.next);
      if (afterParameters != null &&
          (afterParameters
              .matchesAny([TokenType.COMMA, TokenType.CLOSE_PAREN]))) {
        return _skipPastMatchingToken(startToken);
      }
    }
    //
    // Look to see whether the first parameter has a type or is a function typed
    // parameter with a return type.
    //
    Token afterType = _skipFinalConstVarOrType(next);
    if (afterType == null) {
      return null;
    }
    if (_skipSimpleIdentifier(afterType) == null) {
      return null;
    }
    return _skipPastMatchingToken(startToken);
  }

  /**
   * If the [startToken] is a begin token with an associated end token, then
   * return the token following the end token. Otherwise, return `null`.
   */
  Token _skipPastMatchingToken(Token startToken) {
    if (startToken is! BeginToken) {
      return null;
    }
    Token closeParen = (startToken as BeginToken).endToken;
    if (closeParen == null) {
      return null;
    }
    return closeParen.next;
  }

  /**
   * Parse a prefixed identifier, starting at the [startToken], without actually
   * creating a prefixed identifier or changing the current token. Return the
   * token following the prefixed identifier that was parsed, or `null` if the
   * given token is not the first token in a valid prefixed identifier.
   *
   * This method must be kept in sync with [parsePrefixedIdentifier].
   *
   *     prefixedIdentifier ::=
   *         identifier ('.' identifier)?
   */
  Token _skipPrefixedIdentifier(Token startToken) {
    Token token = _skipSimpleIdentifier(startToken);
    if (token == null) {
      return null;
    } else if (!_tokenMatches(token, TokenType.PERIOD)) {
      return token;
    }
    return _skipSimpleIdentifier(token.next);
  }

  /**
   * Parse a return type, starting at the [startToken], without actually
   * creating a return type or changing the current token. Return the token
   * following the return type that was parsed, or `null` if the given token is
   * not the first token in a valid return type.
   *
   * This method must be kept in sync with [parseReturnType].
   *
   *     returnType ::=
   *         'void'
   *       | type
   */
  Token _skipReturnType(Token startToken) {
    if (_tokenMatchesKeyword(startToken, Keyword.VOID)) {
      return startToken.next;
    } else {
      return _skipTypeName(startToken);
    }
  }

  /**
   * Parse a simple identifier, starting at the [startToken], without actually
   * creating a simple identifier or changing the current token. Return the
   * token following the simple identifier that was parsed, or `null` if the
   * given token is not the first token in a valid simple identifier.
   *
   * This method must be kept in sync with [parseSimpleIdentifier].
   *
   *     identifier ::=
   *         IDENTIFIER
   */
  Token _skipSimpleIdentifier(Token startToken) {
    if (_tokenMatches(startToken, TokenType.IDENTIFIER) ||
        (_tokenMatches(startToken, TokenType.KEYWORD) &&
            (startToken as KeywordToken).keyword.isPseudoKeyword)) {
      return startToken.next;
    }
    return null;
  }

  /**
   * Parse a string literal that contains interpolations, starting at the
   * [startToken], without actually creating a string literal or changing the
   * current token. Return the token following the string literal that was
   * parsed, or `null` if the given token is not the first token in a valid
   * string literal.
   *
   * This method must be kept in sync with [parseStringInterpolation].
   */
  Token _skipStringInterpolation(Token startToken) {
    Token token = startToken;
    TokenType type = token.type;
    while (type == TokenType.STRING_INTERPOLATION_EXPRESSION ||
        type == TokenType.STRING_INTERPOLATION_IDENTIFIER) {
      if (type == TokenType.STRING_INTERPOLATION_EXPRESSION) {
        token = token.next;
        type = token.type;
        //
        // Rather than verify that the following tokens represent a valid
        // expression, we simply skip tokens until we reach the end of the
        // interpolation, being careful to handle nested string literals.
        //
        int bracketNestingLevel = 1;
        while (bracketNestingLevel > 0) {
          if (type == TokenType.EOF) {
            return null;
          } else if (type == TokenType.OPEN_CURLY_BRACKET) {
            bracketNestingLevel++;
          } else if (type == TokenType.CLOSE_CURLY_BRACKET) {
            bracketNestingLevel--;
          } else if (type == TokenType.STRING) {
            token = _skipStringLiteral(token);
            if (token == null) {
              return null;
            }
          } else {
            token = token.next;
          }
          type = token.type;
        }
        token = token.next;
        type = token.type;
      } else {
        token = token.next;
        if (token.type != TokenType.IDENTIFIER) {
          return null;
        }
        token = token.next;
      }
      type = token.type;
      if (type == TokenType.STRING) {
        token = token.next;
        type = token.type;
      }
    }
    return token;
  }

  /**
   * Parse a string literal, starting at the [startToken], without actually
   * creating a string literal or changing the current token. Return the token
   * following the string literal that was parsed, or `null` if the given token
   * is not the first token in a valid string literal.
   *
   * This method must be kept in sync with [parseStringLiteral].
   *
   *     stringLiteral ::=
   *         MULTI_LINE_STRING+
   *       | SINGLE_LINE_STRING+
   */
  Token _skipStringLiteral(Token startToken) {
    Token token = startToken;
    while (token != null && _tokenMatches(token, TokenType.STRING)) {
      token = token.next;
      TokenType type = token.type;
      if (type == TokenType.STRING_INTERPOLATION_EXPRESSION ||
          type == TokenType.STRING_INTERPOLATION_IDENTIFIER) {
        token = _skipStringInterpolation(token);
      }
    }
    if (identical(token, startToken)) {
      return null;
    }
    return token;
  }

  /**
   * Parse a list of type arguments, starting at the [startToken], without
   * actually creating a type argument list or changing the current token.
   * Return the token following the type argument list that was parsed, or
   * `null` if the given token is not the first token in a valid type argument
   * list.
   *
   * This method must be kept in sync with [parseTypeArgumentList].
   *
   *     typeArguments ::=
   *         '<' typeList '>'
   *
   *     typeList ::=
   *         type (',' type)*
   */
  Token _skipTypeArgumentList(Token startToken) {
    Token token = startToken;
    if (!_tokenMatches(token, TokenType.LT)) {
      return null;
    }
    token = _skipTypeName(token.next);
    if (token == null) {
      // If the start token '<' is followed by '>'
      // then assume this should be type argument list but is missing a type
      token = startToken.next;
      if (_tokenMatches(token, TokenType.GT)) {
        return token.next;
      }
      return null;
    }
    while (_tokenMatches(token, TokenType.COMMA)) {
      token = _skipTypeName(token.next);
      if (token == null) {
        return null;
      }
    }
    if (token.type == TokenType.GT) {
      return token.next;
    } else if (token.type == TokenType.GT_GT) {
      Token second = new Token(TokenType.GT, token.offset + 1);
      second.setNextWithoutSettingPrevious(token.next);
      return second;
    }
    return null;
  }

  /**
   * Parse a type name, starting at the [startToken], without actually creating
   * a type name or changing the current token. Return the token following the
   * type name that was parsed, or `null` if the given token is not the first
   * token in a valid type name.
   *
   * This method must be kept in sync with [parseTypeName].
   *
   *     type ::=
   *         qualified typeArguments?
   */
  Token _skipTypeName(Token startToken) {
    Token token = _skipPrefixedIdentifier(startToken);
    if (token == null) {
      return null;
    }
    if (_tokenMatches(token, TokenType.LT)) {
      token = _skipTypeArgumentList(token);
    }
    return token;
  }

  /**
   * Parse a list of type parameters, starting at the [startToken], without
   * actually creating a type parameter list or changing the current token.
   * Return the token following the type parameter list that was parsed, or
   * `null` if the given token is not the first token in a valid type parameter
   * list.
   *
   * This method must be kept in sync with [parseTypeParameterList].
   *
   *     typeParameterList ::=
   *         '<' typeParameter (',' typeParameter)* '>'
   */
  Token _skipTypeParameterList(Token startToken) {
    if (!_tokenMatches(startToken, TokenType.LT)) {
      return null;
    }
    //
    // We can't skip a type parameter because it can be preceeded by metadata,
    // so we just assume that everything before the matching end token is valid.
    //
    int depth = 1;
    Token next = startToken.next;
    while (depth > 0) {
      if (_tokenMatches(next, TokenType.EOF)) {
        return null;
      } else if (_tokenMatches(next, TokenType.LT)) {
        depth++;
      } else if (_tokenMatches(next, TokenType.GT)) {
        depth--;
      } else if (_tokenMatches(next, TokenType.GT_EQ)) {
        if (depth == 1) {
          Token fakeEquals = new Token(TokenType.EQ, next.offset + 2);
          fakeEquals.setNextWithoutSettingPrevious(next.next);
          return fakeEquals;
        }
        depth--;
      } else if (_tokenMatches(next, TokenType.GT_GT)) {
        depth -= 2;
      } else if (_tokenMatches(next, TokenType.GT_GT_EQ)) {
        if (depth < 2) {
          return null;
        } else if (depth == 2) {
          Token fakeEquals = new Token(TokenType.EQ, next.offset + 2);
          fakeEquals.setNextWithoutSettingPrevious(next.next);
          return fakeEquals;
        }
        depth -= 2;
      }
      next = next.next;
    }
    return next;
  }

  /**
   * Return `true` if the given [token] has the given [type].
   */
  bool _tokenMatches(Token token, TokenType type) => token.type == type;

  /**
   * Return `true` if the given [token] is a valid identifier. Valid identifiers
   * include built-in identifiers (pseudo-keywords).
   */
  bool _tokenMatchesIdentifier(Token token) =>
      _tokenMatches(token, TokenType.IDENTIFIER) ||
          (_tokenMatches(token, TokenType.KEYWORD) &&
              (token as KeywordToken).keyword.isPseudoKeyword);

  /**
   * Return `true` if the given [token] matches the given [keyword].
   */
  bool _tokenMatchesKeyword(Token token, Keyword keyword) =>
      token.type == TokenType.KEYWORD &&
          (token as KeywordToken).keyword == keyword;

  /**
   * Return `true` if the given [token] matches the given [identifier].
   */
  bool _tokenMatchesString(Token token, String identifier) =>
      token.type == TokenType.IDENTIFIER && token.lexeme == identifier;

  /**
   * Translate the characters at the given [index] in the given [lexeme],
   * appending the translated character to the given [buffer]. The index is
   * assumed to be valid.
   */
  int _translateCharacter(StringBuffer buffer, String lexeme, int index) {
    int currentChar = lexeme.codeUnitAt(index);
    if (currentChar != 0x5C) {
      buffer.writeCharCode(currentChar);
      return index + 1;
    }
    //
    // We have found an escape sequence, so we parse the string to determine
    // what kind of escape sequence and what character to add to the builder.
    //
    int length = lexeme.length;
    int currentIndex = index + 1;
    if (currentIndex >= length) {
      // Illegal escape sequence: no char after escape.
      // This cannot actually happen because it would require the escape
      // character to be the last character in the string, but if it were it
      // would escape the closing quote, leaving the string unclosed.
      // reportError(ParserErrorCode.MISSING_CHAR_IN_ESCAPE_SEQUENCE);
      return length;
    }
    currentChar = lexeme.codeUnitAt(currentIndex);
    if (currentChar == 0x6E) {
      buffer.writeCharCode(0xA);
      // newline
    } else if (currentChar == 0x72) {
      buffer.writeCharCode(0xD);
      // carriage return
    } else if (currentChar == 0x66) {
      buffer.writeCharCode(0xC);
      // form feed
    } else if (currentChar == 0x62) {
      buffer.writeCharCode(0x8);
      // backspace
    } else if (currentChar == 0x74) {
      buffer.writeCharCode(0x9);
      // tab
    } else if (currentChar == 0x76) {
      buffer.writeCharCode(0xB);
      // vertical tab
    } else if (currentChar == 0x78) {
      if (currentIndex + 2 >= length) {
        // Illegal escape sequence: not enough hex digits
        _reportErrorForCurrentToken(ParserErrorCode.INVALID_HEX_ESCAPE);
        return length;
      }
      int firstDigit = lexeme.codeUnitAt(currentIndex + 1);
      int secondDigit = lexeme.codeUnitAt(currentIndex + 2);
      if (!_isHexDigit(firstDigit) || !_isHexDigit(secondDigit)) {
        // Illegal escape sequence: invalid hex digit
        _reportErrorForCurrentToken(ParserErrorCode.INVALID_HEX_ESCAPE);
      } else {
        int charCode = (Character.digit(firstDigit, 16) << 4) +
            Character.digit(secondDigit, 16);
        buffer.writeCharCode(charCode);
      }
      return currentIndex + 3;
    } else if (currentChar == 0x75) {
      currentIndex++;
      if (currentIndex >= length) {
        // Illegal escape sequence: not enough hex digits
        _reportErrorForCurrentToken(ParserErrorCode.INVALID_UNICODE_ESCAPE);
        return length;
      }
      currentChar = lexeme.codeUnitAt(currentIndex);
      if (currentChar == 0x7B) {
        currentIndex++;
        if (currentIndex >= length) {
          // Illegal escape sequence: incomplete escape
          _reportErrorForCurrentToken(ParserErrorCode.INVALID_UNICODE_ESCAPE);
          return length;
        }
        currentChar = lexeme.codeUnitAt(currentIndex);
        int digitCount = 0;
        int value = 0;
        while (currentChar != 0x7D) {
          if (!_isHexDigit(currentChar)) {
            // Illegal escape sequence: invalid hex digit
            _reportErrorForCurrentToken(ParserErrorCode.INVALID_UNICODE_ESCAPE);
            currentIndex++;
            while (currentIndex < length &&
                lexeme.codeUnitAt(currentIndex) != 0x7D) {
              currentIndex++;
            }
            return currentIndex + 1;
          }
          digitCount++;
          value = (value << 4) + Character.digit(currentChar, 16);
          currentIndex++;
          if (currentIndex >= length) {
            // Illegal escape sequence: incomplete escape
            _reportErrorForCurrentToken(ParserErrorCode.INVALID_UNICODE_ESCAPE);
            return length;
          }
          currentChar = lexeme.codeUnitAt(currentIndex);
        }
        if (digitCount < 1 || digitCount > 6) {
          // Illegal escape sequence: not enough or too many hex digits
          _reportErrorForCurrentToken(ParserErrorCode.INVALID_UNICODE_ESCAPE);
        }
        _appendScalarValue(buffer, lexeme.substring(index, currentIndex + 1),
            value, index, currentIndex);
        return currentIndex + 1;
      } else {
        if (currentIndex + 3 >= length) {
          // Illegal escape sequence: not enough hex digits
          _reportErrorForCurrentToken(ParserErrorCode.INVALID_UNICODE_ESCAPE);
          return length;
        }
        int firstDigit = currentChar;
        int secondDigit = lexeme.codeUnitAt(currentIndex + 1);
        int thirdDigit = lexeme.codeUnitAt(currentIndex + 2);
        int fourthDigit = lexeme.codeUnitAt(currentIndex + 3);
        if (!_isHexDigit(firstDigit) ||
            !_isHexDigit(secondDigit) ||
            !_isHexDigit(thirdDigit) ||
            !_isHexDigit(fourthDigit)) {
          // Illegal escape sequence: invalid hex digits
          _reportErrorForCurrentToken(ParserErrorCode.INVALID_UNICODE_ESCAPE);
        } else {
          _appendScalarValue(
              buffer,
              lexeme
                  .substring(
                      index,
                      currentIndex + 1),
              (((((Character.digit(firstDigit, 16) << 4) +
                                  Character.digit(secondDigit, 16)) <<
                              4) +
                          Character.digit(thirdDigit, 16)) <<
                      4) +
                  Character
                      .digit(fourthDigit, 16),
              index,
              currentIndex +
                  3);
        }
        return currentIndex + 4;
      }
    } else {
      buffer.writeCharCode(currentChar);
    }
    return currentIndex + 1;
  }

  /**
   * Decrements the error reporting lock level. If level is more than `0`, then
   * [reportError] wont report any error.
   */
  void _unlockErrorListener() {
    if (_errorListenerLock == 0) {
      throw new IllegalStateException(
          "Attempt to unlock not locked error listener.");
    }
    _errorListenerLock--;
  }

  /**
   * Validate that the given [parameterList] does not contain any field
   * initializers.
   */
  void _validateFormalParameterList(FormalParameterList parameterList) {
    for (FormalParameter parameter in parameterList.parameters) {
      if (parameter is FieldFormalParameter) {
        _reportErrorForNode(
            ParserErrorCode.FIELD_INITIALIZER_OUTSIDE_CONSTRUCTOR,
            parameter.identifier);
      }
    }
  }

  /**
   * Validate that the given set of [modifiers] is appropriate for a class and
   * return the 'abstract' keyword if there is one.
   */
  Token _validateModifiersForClass(Modifiers modifiers) {
    _validateModifiersForTopLevelDeclaration(modifiers);
    if (modifiers.constKeyword != null) {
      _reportErrorForToken(ParserErrorCode.CONST_CLASS, modifiers.constKeyword);
    }
    if (modifiers.externalKeyword != null) {
      _reportErrorForToken(
          ParserErrorCode.EXTERNAL_CLASS, modifiers.externalKeyword);
    }
    if (modifiers.finalKeyword != null) {
      _reportErrorForToken(ParserErrorCode.FINAL_CLASS, modifiers.finalKeyword);
    }
    if (modifiers.varKeyword != null) {
      _reportErrorForToken(ParserErrorCode.VAR_CLASS, modifiers.varKeyword);
    }
    return modifiers.abstractKeyword;
  }

  /**
   * Validate that the given set of [modifiers] is appropriate for a constructor
   * and return the 'const' keyword if there is one.
   */
  Token _validateModifiersForConstructor(Modifiers modifiers) {
    if (modifiers.abstractKeyword != null) {
      _reportErrorForToken(
          ParserErrorCode.ABSTRACT_CLASS_MEMBER, modifiers.abstractKeyword);
    }
    if (modifiers.finalKeyword != null) {
      _reportErrorForToken(
          ParserErrorCode.FINAL_CONSTRUCTOR, modifiers.finalKeyword);
    }
    if (modifiers.staticKeyword != null) {
      _reportErrorForToken(
          ParserErrorCode.STATIC_CONSTRUCTOR, modifiers.staticKeyword);
    }
    if (modifiers.varKeyword != null) {
      _reportErrorForToken(
          ParserErrorCode.CONSTRUCTOR_WITH_RETURN_TYPE, modifiers.varKeyword);
    }
    Token externalKeyword = modifiers.externalKeyword;
    Token constKeyword = modifiers.constKeyword;
    Token factoryKeyword = modifiers.factoryKeyword;
    if (externalKeyword != null &&
        constKeyword != null &&
        constKeyword.offset < externalKeyword.offset) {
      _reportErrorForToken(
          ParserErrorCode.EXTERNAL_AFTER_CONST, externalKeyword);
    }
    if (externalKeyword != null &&
        factoryKeyword != null &&
        factoryKeyword.offset < externalKeyword.offset) {
      _reportErrorForToken(
          ParserErrorCode.EXTERNAL_AFTER_FACTORY, externalKeyword);
    }
    return constKeyword;
  }

  /**
   * Validate that the given set of [modifiers] is appropriate for a class and
   * return the 'abstract' keyword if there is one.
   */
  void _validateModifiersForEnum(Modifiers modifiers) {
    _validateModifiersForTopLevelDeclaration(modifiers);
    if (modifiers.abstractKeyword != null) {
      _reportErrorForToken(
          ParserErrorCode.ABSTRACT_ENUM, modifiers.abstractKeyword);
    }
    if (modifiers.constKeyword != null) {
      _reportErrorForToken(ParserErrorCode.CONST_ENUM, modifiers.constKeyword);
    }
    if (modifiers.externalKeyword != null) {
      _reportErrorForToken(
          ParserErrorCode.EXTERNAL_ENUM, modifiers.externalKeyword);
    }
    if (modifiers.finalKeyword != null) {
      _reportErrorForToken(ParserErrorCode.FINAL_ENUM, modifiers.finalKeyword);
    }
    if (modifiers.varKeyword != null) {
      _reportErrorForToken(ParserErrorCode.VAR_ENUM, modifiers.varKeyword);
    }
  }

  /**
   * Validate that the given set of [modifiers] is appropriate for a field and
   * return the 'final', 'const' or 'var' keyword if there is one.
   */
  Token _validateModifiersForField(Modifiers modifiers) {
    if (modifiers.abstractKeyword != null) {
      _reportErrorForCurrentToken(ParserErrorCode.ABSTRACT_CLASS_MEMBER);
    }
    if (modifiers.externalKeyword != null) {
      _reportErrorForToken(
          ParserErrorCode.EXTERNAL_FIELD, modifiers.externalKeyword);
    }
    if (modifiers.factoryKeyword != null) {
      _reportErrorForToken(
          ParserErrorCode.NON_CONSTRUCTOR_FACTORY, modifiers.factoryKeyword);
    }
    Token staticKeyword = modifiers.staticKeyword;
    Token constKeyword = modifiers.constKeyword;
    Token finalKeyword = modifiers.finalKeyword;
    Token varKeyword = modifiers.varKeyword;
    if (constKeyword != null) {
      if (finalKeyword != null) {
        _reportErrorForToken(ParserErrorCode.CONST_AND_FINAL, finalKeyword);
      }
      if (varKeyword != null) {
        _reportErrorForToken(ParserErrorCode.CONST_AND_VAR, varKeyword);
      }
      if (staticKeyword != null && constKeyword.offset < staticKeyword.offset) {
        _reportErrorForToken(ParserErrorCode.STATIC_AFTER_CONST, staticKeyword);
      }
    } else if (finalKeyword != null) {
      if (varKeyword != null) {
        _reportErrorForToken(ParserErrorCode.FINAL_AND_VAR, varKeyword);
      }
      if (staticKeyword != null && finalKeyword.offset < staticKeyword.offset) {
        _reportErrorForToken(ParserErrorCode.STATIC_AFTER_FINAL, staticKeyword);
      }
    } else if (varKeyword != null &&
        staticKeyword != null &&
        varKeyword.offset < staticKeyword.offset) {
      _reportErrorForToken(ParserErrorCode.STATIC_AFTER_VAR, staticKeyword);
    }
    return Token.lexicallyFirst([constKeyword, finalKeyword, varKeyword]);
  }

  /**
   * Validate that the given set of [modifiers] is appropriate for a local
   * function.
   */
  void _validateModifiersForFunctionDeclarationStatement(Modifiers modifiers) {
    if (modifiers.abstractKeyword != null ||
        modifiers.constKeyword != null ||
        modifiers.externalKeyword != null ||
        modifiers.factoryKeyword != null ||
        modifiers.finalKeyword != null ||
        modifiers.staticKeyword != null ||
        modifiers.varKeyword != null) {
      _reportErrorForCurrentToken(
          ParserErrorCode.LOCAL_FUNCTION_DECLARATION_MODIFIER);
    }
  }

  /**
   * Validate that the given set of [modifiers] is appropriate for a getter,
   * setter, or method.
   */
  void _validateModifiersForGetterOrSetterOrMethod(Modifiers modifiers) {
    if (modifiers.abstractKeyword != null) {
      _reportErrorForCurrentToken(ParserErrorCode.ABSTRACT_CLASS_MEMBER);
    }
    if (modifiers.constKeyword != null) {
      _reportErrorForToken(
          ParserErrorCode.CONST_METHOD, modifiers.constKeyword);
    }
    if (modifiers.factoryKeyword != null) {
      _reportErrorForToken(
          ParserErrorCode.NON_CONSTRUCTOR_FACTORY, modifiers.factoryKeyword);
    }
    if (modifiers.finalKeyword != null) {
      _reportErrorForToken(
          ParserErrorCode.FINAL_METHOD, modifiers.finalKeyword);
    }
    if (modifiers.varKeyword != null) {
      _reportErrorForToken(
          ParserErrorCode.VAR_RETURN_TYPE, modifiers.varKeyword);
    }
    Token externalKeyword = modifiers.externalKeyword;
    Token staticKeyword = modifiers.staticKeyword;
    if (externalKeyword != null &&
        staticKeyword != null &&
        staticKeyword.offset < externalKeyword.offset) {
      _reportErrorForToken(
          ParserErrorCode.EXTERNAL_AFTER_STATIC, externalKeyword);
    }
  }

  /**
   * Validate that the given set of [modifiers] is appropriate for a getter,
   * setter, or method.
   */
  void _validateModifiersForOperator(Modifiers modifiers) {
    if (modifiers.abstractKeyword != null) {
      _reportErrorForCurrentToken(ParserErrorCode.ABSTRACT_CLASS_MEMBER);
    }
    if (modifiers.constKeyword != null) {
      _reportErrorForToken(
          ParserErrorCode.CONST_METHOD, modifiers.constKeyword);
    }
    if (modifiers.factoryKeyword != null) {
      _reportErrorForToken(
          ParserErrorCode.NON_CONSTRUCTOR_FACTORY, modifiers.factoryKeyword);
    }
    if (modifiers.finalKeyword != null) {
      _reportErrorForToken(
          ParserErrorCode.FINAL_METHOD, modifiers.finalKeyword);
    }
    if (modifiers.staticKeyword != null) {
      _reportErrorForToken(
          ParserErrorCode.STATIC_OPERATOR, modifiers.staticKeyword);
    }
    if (modifiers.varKeyword != null) {
      _reportErrorForToken(
          ParserErrorCode.VAR_RETURN_TYPE, modifiers.varKeyword);
    }
  }

  /**
   * Validate that the given set of [modifiers] is appropriate for a top-level
   * declaration.
   */
  void _validateModifiersForTopLevelDeclaration(Modifiers modifiers) {
    if (modifiers.factoryKeyword != null) {
      _reportErrorForToken(ParserErrorCode.FACTORY_TOP_LEVEL_DECLARATION,
          modifiers.factoryKeyword);
    }
    if (modifiers.staticKeyword != null) {
      _reportErrorForToken(ParserErrorCode.STATIC_TOP_LEVEL_DECLARATION,
          modifiers.staticKeyword);
    }
  }

  /**
   * Validate that the given set of [modifiers] is appropriate for a top-level
   * function.
   */
  void _validateModifiersForTopLevelFunction(Modifiers modifiers) {
    _validateModifiersForTopLevelDeclaration(modifiers);
    if (modifiers.abstractKeyword != null) {
      _reportErrorForCurrentToken(ParserErrorCode.ABSTRACT_TOP_LEVEL_FUNCTION);
    }
    if (modifiers.constKeyword != null) {
      _reportErrorForToken(ParserErrorCode.CONST_CLASS, modifiers.constKeyword);
    }
    if (modifiers.finalKeyword != null) {
      _reportErrorForToken(ParserErrorCode.FINAL_CLASS, modifiers.finalKeyword);
    }
    if (modifiers.varKeyword != null) {
      _reportErrorForToken(
          ParserErrorCode.VAR_RETURN_TYPE, modifiers.varKeyword);
    }
  }

  /**
   * Validate that the given set of [modifiers] is appropriate for a field and
   * return the 'final', 'const' or 'var' keyword if there is one.
   */
  Token _validateModifiersForTopLevelVariable(Modifiers modifiers) {
    _validateModifiersForTopLevelDeclaration(modifiers);
    if (modifiers.abstractKeyword != null) {
      _reportErrorForCurrentToken(ParserErrorCode.ABSTRACT_TOP_LEVEL_VARIABLE);
    }
    if (modifiers.externalKeyword != null) {
      _reportErrorForToken(
          ParserErrorCode.EXTERNAL_FIELD, modifiers.externalKeyword);
    }
    Token constKeyword = modifiers.constKeyword;
    Token finalKeyword = modifiers.finalKeyword;
    Token varKeyword = modifiers.varKeyword;
    if (constKeyword != null) {
      if (finalKeyword != null) {
        _reportErrorForToken(ParserErrorCode.CONST_AND_FINAL, finalKeyword);
      }
      if (varKeyword != null) {
        _reportErrorForToken(ParserErrorCode.CONST_AND_VAR, varKeyword);
      }
    } else if (finalKeyword != null) {
      if (varKeyword != null) {
        _reportErrorForToken(ParserErrorCode.FINAL_AND_VAR, varKeyword);
      }
    }
    return Token.lexicallyFirst([constKeyword, finalKeyword, varKeyword]);
  }

  /**
   * Validate that the given set of [modifiers] is appropriate for a class and
   * return the 'abstract' keyword if there is one.
   */
  void _validateModifiersForTypedef(Modifiers modifiers) {
    _validateModifiersForTopLevelDeclaration(modifiers);
    if (modifiers.abstractKeyword != null) {
      _reportErrorForToken(
          ParserErrorCode.ABSTRACT_TYPEDEF, modifiers.abstractKeyword);
    }
    if (modifiers.constKeyword != null) {
      _reportErrorForToken(
          ParserErrorCode.CONST_TYPEDEF, modifiers.constKeyword);
    }
    if (modifiers.externalKeyword != null) {
      _reportErrorForToken(
          ParserErrorCode.EXTERNAL_TYPEDEF, modifiers.externalKeyword);
    }
    if (modifiers.finalKeyword != null) {
      _reportErrorForToken(
          ParserErrorCode.FINAL_TYPEDEF, modifiers.finalKeyword);
    }
    if (modifiers.varKeyword != null) {
      _reportErrorForToken(ParserErrorCode.VAR_TYPEDEF, modifiers.varKeyword);
    }
  }
}
/**
 * A synthetic keyword token.
 */
class Parser_SyntheticKeywordToken extends KeywordToken {
  /**
   * Initialize a newly created token to represent the given [keyword] at the
   * given [offset].
   */
  Parser_SyntheticKeywordToken(Keyword keyword, int offset)
      : super(keyword, offset);

  @override
  int get length => 0;

  @override
  Token copy() => new Parser_SyntheticKeywordToken(keyword, offset);
}

/**
 * The error codes used for errors detected by the parser. The convention for
 * this class is for the name of the error code to indicate the problem that
 * caused the error to be generated and for the error message to explain what
 * is wrong and, when appropriate, how the problem can be corrected.
 */
class ParserErrorCode extends ErrorCode {
  static const ParserErrorCode ABSTRACT_CLASS_MEMBER = const ParserErrorCode(
      'ABSTRACT_CLASS_MEMBER',
      "Members of classes cannot be declared to be 'abstract'");

  static const ParserErrorCode ABSTRACT_ENUM = const ParserErrorCode(
      'ABSTRACT_ENUM', "Enums cannot be declared to be 'abstract'");

  static const ParserErrorCode ABSTRACT_STATIC_METHOD = const ParserErrorCode(
      'ABSTRACT_STATIC_METHOD',
      "Static methods cannot be declared to be 'abstract'");

  static const ParserErrorCode ABSTRACT_TOP_LEVEL_FUNCTION =
      const ParserErrorCode('ABSTRACT_TOP_LEVEL_FUNCTION',
          "Top-level functions cannot be declared to be 'abstract'");

  static const ParserErrorCode ABSTRACT_TOP_LEVEL_VARIABLE =
      const ParserErrorCode('ABSTRACT_TOP_LEVEL_VARIABLE',
          "Top-level variables cannot be declared to be 'abstract'");

  static const ParserErrorCode ABSTRACT_TYPEDEF = const ParserErrorCode(
      'ABSTRACT_TYPEDEF', "Type aliases cannot be declared to be 'abstract'");

  static const ParserErrorCode ANNOTATION_ON_ENUM_CONSTANT =
      const ParserErrorCode('ANNOTATION_ON_ENUM_CONSTANT',
          "Enum constants cannot have annotations");

  static const ParserErrorCode ASSERT_DOES_NOT_TAKE_ASSIGNMENT =
      const ParserErrorCode('ASSERT_DOES_NOT_TAKE_ASSIGNMENT',
          "Assert cannot be called on an assignment");

  static const ParserErrorCode ASSERT_DOES_NOT_TAKE_CASCADE =
      const ParserErrorCode(
          'ASSERT_DOES_NOT_TAKE_CASCADE', "Assert cannot be called on cascade");

  static const ParserErrorCode ASSERT_DOES_NOT_TAKE_THROW =
      const ParserErrorCode(
          'ASSERT_DOES_NOT_TAKE_THROW', "Assert cannot be called on throws");

  static const ParserErrorCode ASSERT_DOES_NOT_TAKE_RETHROW =
      const ParserErrorCode('ASSERT_DOES_NOT_TAKE_RETHROW',
          "Assert cannot be called on rethrows");

  /**
   * 16.32 Identifier Reference: It is a compile-time error if any of the
   * identifiers async, await, or yield is used as an identifier in a function
   * body marked with either async, async*, or sync*.
   */
  static const ParserErrorCode ASYNC_KEYWORD_USED_AS_IDENTIFIER =
      const ParserErrorCode('ASYNC_KEYWORD_USED_AS_IDENTIFIER',
          "The keywords 'async', 'await', and 'yield' may not be used as identifiers in an asynchronous or generator function.");

  static const ParserErrorCode BREAK_OUTSIDE_OF_LOOP = const ParserErrorCode(
      'BREAK_OUTSIDE_OF_LOOP',
      "A break statement cannot be used outside of a loop or switch statement");

  static const ParserErrorCode CLASS_IN_CLASS = const ParserErrorCode(
      'CLASS_IN_CLASS', "Classes cannot be declared inside other classes");

  static const ParserErrorCode COLON_IN_PLACE_OF_IN = const ParserErrorCode(
      'COLON_IN_PLACE_OF_IN', "For-in loops use 'in' rather than a colon");

  static const ParserErrorCode CONST_AND_FINAL = const ParserErrorCode(
      'CONST_AND_FINAL',
      "Members cannot be declared to be both 'const' and 'final'");

  static const ParserErrorCode CONST_AND_VAR = const ParserErrorCode(
      'CONST_AND_VAR',
      "Members cannot be declared to be both 'const' and 'var'");

  static const ParserErrorCode CONST_CLASS = const ParserErrorCode(
      'CONST_CLASS', "Classes cannot be declared to be 'const'");

  static const ParserErrorCode CONST_CONSTRUCTOR_WITH_BODY =
      const ParserErrorCode('CONST_CONSTRUCTOR_WITH_BODY',
          "'const' constructors cannot have a body");

  static const ParserErrorCode CONST_ENUM = const ParserErrorCode(
      'CONST_ENUM', "Enums cannot be declared to be 'const'");

  static const ParserErrorCode CONST_FACTORY = const ParserErrorCode(
      'CONST_FACTORY',
      "Only redirecting factory constructors can be declared to be 'const'");

  static const ParserErrorCode CONST_METHOD = const ParserErrorCode(
      'CONST_METHOD',
      "Getters, setters and methods cannot be declared to be 'const'");

  static const ParserErrorCode CONST_TYPEDEF = const ParserErrorCode(
      'CONST_TYPEDEF', "Type aliases cannot be declared to be 'const'");

  static const ParserErrorCode CONSTRUCTOR_WITH_RETURN_TYPE =
      const ParserErrorCode('CONSTRUCTOR_WITH_RETURN_TYPE',
          "Constructors cannot have a return type");

  static const ParserErrorCode CONTINUE_OUTSIDE_OF_LOOP = const ParserErrorCode(
      'CONTINUE_OUTSIDE_OF_LOOP',
      "A continue statement cannot be used outside of a loop or switch statement");

  static const ParserErrorCode CONTINUE_WITHOUT_LABEL_IN_CASE =
      const ParserErrorCode('CONTINUE_WITHOUT_LABEL_IN_CASE',
          "A continue statement in a switch statement must have a label as a target");

  static const ParserErrorCode DEPRECATED_CLASS_TYPE_ALIAS =
      const ParserErrorCode('DEPRECATED_CLASS_TYPE_ALIAS',
          "The 'typedef' mixin application was replaced with 'class'");

  static const ParserErrorCode DIRECTIVE_AFTER_DECLARATION =
      const ParserErrorCode('DIRECTIVE_AFTER_DECLARATION',
          "Directives must appear before any declarations");

  static const ParserErrorCode DUPLICATE_LABEL_IN_SWITCH_STATEMENT =
      const ParserErrorCode('DUPLICATE_LABEL_IN_SWITCH_STATEMENT',
          "The label {0} was already used in this switch statement");

  static const ParserErrorCode DUPLICATED_MODIFIER = const ParserErrorCode(
      'DUPLICATED_MODIFIER', "The modifier '{0}' was already specified.");

  static const ParserErrorCode EMPTY_ENUM_BODY = const ParserErrorCode(
      'EMPTY_ENUM_BODY', "An enum must declare at least one constant name");

  static const ParserErrorCode ENUM_IN_CLASS = const ParserErrorCode(
      'ENUM_IN_CLASS', "Enums cannot be declared inside classes");

  static const ParserErrorCode EQUALITY_CANNOT_BE_EQUALITY_OPERAND =
      const ParserErrorCode('EQUALITY_CANNOT_BE_EQUALITY_OPERAND',
          "Equality expression cannot be operand of another equality expression.");

  static const ParserErrorCode EXPECTED_CASE_OR_DEFAULT = const ParserErrorCode(
      'EXPECTED_CASE_OR_DEFAULT', "Expected 'case' or 'default'");

  static const ParserErrorCode EXPECTED_CLASS_MEMBER =
      const ParserErrorCode('EXPECTED_CLASS_MEMBER', "Expected a class member");

  static const ParserErrorCode EXPECTED_EXECUTABLE = const ParserErrorCode(
      'EXPECTED_EXECUTABLE',
      "Expected a method, getter, setter or operator declaration");

  static const ParserErrorCode EXPECTED_LIST_OR_MAP_LITERAL =
      const ParserErrorCode(
          'EXPECTED_LIST_OR_MAP_LITERAL', "Expected a list or map literal");

  static const ParserErrorCode EXPECTED_STRING_LITERAL = const ParserErrorCode(
      'EXPECTED_STRING_LITERAL', "Expected a string literal");

  static const ParserErrorCode EXPECTED_TOKEN =
      const ParserErrorCode('EXPECTED_TOKEN', "Expected to find '{0}'");

  static const ParserErrorCode EXPECTED_TYPE_NAME =
      const ParserErrorCode('EXPECTED_TYPE_NAME', "Expected a type name");

  static const ParserErrorCode EXPORT_DIRECTIVE_AFTER_PART_DIRECTIVE =
      const ParserErrorCode('EXPORT_DIRECTIVE_AFTER_PART_DIRECTIVE',
          "Export directives must preceed part directives");

  static const ParserErrorCode EXTERNAL_AFTER_CONST = const ParserErrorCode(
      'EXTERNAL_AFTER_CONST',
      "The modifier 'external' should be before the modifier 'const'");

  static const ParserErrorCode EXTERNAL_AFTER_FACTORY = const ParserErrorCode(
      'EXTERNAL_AFTER_FACTORY',
      "The modifier 'external' should be before the modifier 'factory'");

  static const ParserErrorCode EXTERNAL_AFTER_STATIC = const ParserErrorCode(
      'EXTERNAL_AFTER_STATIC',
      "The modifier 'external' should be before the modifier 'static'");

  static const ParserErrorCode EXTERNAL_CLASS = const ParserErrorCode(
      'EXTERNAL_CLASS', "Classes cannot be declared to be 'external'");

  static const ParserErrorCode EXTERNAL_CONSTRUCTOR_WITH_BODY =
      const ParserErrorCode('EXTERNAL_CONSTRUCTOR_WITH_BODY',
          "External constructors cannot have a body");

  static const ParserErrorCode EXTERNAL_ENUM = const ParserErrorCode(
      'EXTERNAL_ENUM', "Enums cannot be declared to be 'external'");

  static const ParserErrorCode EXTERNAL_FIELD = const ParserErrorCode(
      'EXTERNAL_FIELD', "Fields cannot be declared to be 'external'");

  static const ParserErrorCode EXTERNAL_GETTER_WITH_BODY =
      const ParserErrorCode(
          'EXTERNAL_GETTER_WITH_BODY', "External getters cannot have a body");

  static const ParserErrorCode EXTERNAL_METHOD_WITH_BODY =
      const ParserErrorCode(
          'EXTERNAL_METHOD_WITH_BODY', "External methods cannot have a body");

  static const ParserErrorCode EXTERNAL_OPERATOR_WITH_BODY =
      const ParserErrorCode('EXTERNAL_OPERATOR_WITH_BODY',
          "External operators cannot have a body");

  static const ParserErrorCode EXTERNAL_SETTER_WITH_BODY =
      const ParserErrorCode(
          'EXTERNAL_SETTER_WITH_BODY', "External setters cannot have a body");

  static const ParserErrorCode EXTERNAL_TYPEDEF = const ParserErrorCode(
      'EXTERNAL_TYPEDEF', "Type aliases cannot be declared to be 'external'");

  static const ParserErrorCode FACTORY_TOP_LEVEL_DECLARATION =
      const ParserErrorCode('FACTORY_TOP_LEVEL_DECLARATION',
          "Top-level declarations cannot be declared to be 'factory'");

  static const ParserErrorCode FACTORY_WITH_INITIALIZERS =
      const ParserErrorCode('FACTORY_WITH_INITIALIZERS',
          "A 'factory' constructor cannot have initializers",
          "Either remove the 'factory' keyword to make this a generative "
          "constructor or remove the initializers.");

  static const ParserErrorCode FACTORY_WITHOUT_BODY = const ParserErrorCode(
      'FACTORY_WITHOUT_BODY',
      "A non-redirecting 'factory' constructor must have a body");

  static const ParserErrorCode FIELD_INITIALIZER_OUTSIDE_CONSTRUCTOR =
      const ParserErrorCode('FIELD_INITIALIZER_OUTSIDE_CONSTRUCTOR',
          "Field initializers can only be used in a constructor");

  static const ParserErrorCode FINAL_AND_VAR = const ParserErrorCode(
      'FINAL_AND_VAR',
      "Members cannot be declared to be both 'final' and 'var'");

  static const ParserErrorCode FINAL_CLASS = const ParserErrorCode(
      'FINAL_CLASS', "Classes cannot be declared to be 'final'");

  static const ParserErrorCode FINAL_CONSTRUCTOR = const ParserErrorCode(
      'FINAL_CONSTRUCTOR', "A constructor cannot be declared to be 'final'");

  static const ParserErrorCode FINAL_ENUM = const ParserErrorCode(
      'FINAL_ENUM', "Enums cannot be declared to be 'final'");

  static const ParserErrorCode FINAL_METHOD = const ParserErrorCode(
      'FINAL_METHOD',
      "Getters, setters and methods cannot be declared to be 'final'");

  static const ParserErrorCode FINAL_TYPEDEF = const ParserErrorCode(
      'FINAL_TYPEDEF', "Type aliases cannot be declared to be 'final'");

  static const ParserErrorCode FUNCTION_TYPED_PARAMETER_VAR = const ParserErrorCode(
      'FUNCTION_TYPED_PARAMETER_VAR',
      "Function typed parameters cannot specify 'const', 'final' or 'var' instead of return type");

  static const ParserErrorCode GETTER_IN_FUNCTION = const ParserErrorCode(
      'GETTER_IN_FUNCTION',
      "Getters cannot be defined within methods or functions");

  static const ParserErrorCode GETTER_WITH_PARAMETERS = const ParserErrorCode(
      'GETTER_WITH_PARAMETERS',
      "Getter should be declared without a parameter list");

  static const ParserErrorCode ILLEGAL_ASSIGNMENT_TO_NON_ASSIGNABLE =
      const ParserErrorCode('ILLEGAL_ASSIGNMENT_TO_NON_ASSIGNABLE',
          "Illegal assignment to non-assignable expression");

  static const ParserErrorCode IMPLEMENTS_BEFORE_EXTENDS =
      const ParserErrorCode('IMPLEMENTS_BEFORE_EXTENDS',
          "The extends clause must be before the implements clause");

  static const ParserErrorCode IMPLEMENTS_BEFORE_WITH = const ParserErrorCode(
      'IMPLEMENTS_BEFORE_WITH',
      "The with clause must be before the implements clause");

  static const ParserErrorCode IMPORT_DIRECTIVE_AFTER_PART_DIRECTIVE =
      const ParserErrorCode('IMPORT_DIRECTIVE_AFTER_PART_DIRECTIVE',
          "Import directives must preceed part directives");

  static const ParserErrorCode INITIALIZED_VARIABLE_IN_FOR_EACH =
      const ParserErrorCode('INITIALIZED_VARIABLE_IN_FOR_EACH',
          "The loop variable in a for-each loop cannot be initialized");

  static const ParserErrorCode INVALID_AWAIT_IN_FOR = const ParserErrorCode(
      'INVALID_AWAIT_IN_FOR',
      "The modifier 'await' is not allowed for a normal 'for' statement",
      "Remove the keyword or use a for-each statement.");

  static const ParserErrorCode INVALID_CODE_POINT = const ParserErrorCode(
      'INVALID_CODE_POINT',
      "The escape sequence '{0}' is not a valid code point");

  static const ParserErrorCode INVALID_COMMENT_REFERENCE = const ParserErrorCode(
      'INVALID_COMMENT_REFERENCE',
      "Comment references should contain a possibly prefixed identifier and can start with 'new', but should not contain anything else");

  static const ParserErrorCode INVALID_HEX_ESCAPE = const ParserErrorCode(
      'INVALID_HEX_ESCAPE',
      "An escape sequence starting with '\\x' must be followed by 2 hexidecimal digits");

  static const ParserErrorCode INVALID_OPERATOR = const ParserErrorCode(
      'INVALID_OPERATOR', "The string '{0}' is not a valid operator");

  static const ParserErrorCode INVALID_OPERATOR_FOR_SUPER =
      const ParserErrorCode('INVALID_OPERATOR_FOR_SUPER',
          "The operator '{0}' cannot be used with 'super'");

  static const ParserErrorCode INVALID_STAR_AFTER_ASYNC = const ParserErrorCode(
      'INVALID_STAR_AFTER_ASYNC',
      "The modifier 'async*' is not allowed for an expression function body",
      "Convert the body to a block.");

  static const ParserErrorCode INVALID_SYNC = const ParserErrorCode(
      'INVALID_SYNC',
      "The modifier 'sync' is not allowed for an exrpression function body",
      "Convert the body to a block.");

  static const ParserErrorCode INVALID_UNICODE_ESCAPE = const ParserErrorCode(
      'INVALID_UNICODE_ESCAPE',
      "An escape sequence starting with '\\u' must be followed by 4 hexidecimal digits or from 1 to 6 digits between '{' and '}'");

  static const ParserErrorCode LIBRARY_DIRECTIVE_NOT_FIRST =
      const ParserErrorCode('LIBRARY_DIRECTIVE_NOT_FIRST',
          "The library directive must appear before all other directives");

  static const ParserErrorCode LOCAL_FUNCTION_DECLARATION_MODIFIER =
      const ParserErrorCode('LOCAL_FUNCTION_DECLARATION_MODIFIER',
          "Local function declarations cannot specify any modifier");

  static const ParserErrorCode MISSING_ASSIGNABLE_SELECTOR =
      const ParserErrorCode('MISSING_ASSIGNABLE_SELECTOR',
          "Missing selector such as \".<identifier>\" or \"[0]\"");

  static const ParserErrorCode MISSING_ASSIGNMENT_IN_INITIALIZER =
      const ParserErrorCode('MISSING_ASSIGNMENT_IN_INITIALIZER',
          "Expected an assignment after the field name");

  static const ParserErrorCode MISSING_CATCH_OR_FINALLY = const ParserErrorCode(
      'MISSING_CATCH_OR_FINALLY',
      "A try statement must have either a catch or finally clause");

  static const ParserErrorCode MISSING_CLASS_BODY = const ParserErrorCode(
      'MISSING_CLASS_BODY',
      "A class definition must have a body, even if it is empty");

  static const ParserErrorCode MISSING_CLOSING_PARENTHESIS =
      const ParserErrorCode(
          'MISSING_CLOSING_PARENTHESIS', "The closing parenthesis is missing");

  static const ParserErrorCode MISSING_CONST_FINAL_VAR_OR_TYPE =
      const ParserErrorCode('MISSING_CONST_FINAL_VAR_OR_TYPE',
          "Variables must be declared using the keywords 'const', 'final', 'var' or a type name");

  static const ParserErrorCode MISSING_ENUM_BODY = const ParserErrorCode(
      'MISSING_ENUM_BODY',
      "An enum definition must have a body with at least one constant name");

  static const ParserErrorCode MISSING_EXPRESSION_IN_INITIALIZER =
      const ParserErrorCode('MISSING_EXPRESSION_IN_INITIALIZER',
          "Expected an expression after the assignment operator");

  static const ParserErrorCode MISSING_EXPRESSION_IN_THROW =
      const ParserErrorCode('MISSING_EXPRESSION_IN_THROW',
          "Throw expressions must compute the object to be thrown");

  static const ParserErrorCode MISSING_FUNCTION_BODY = const ParserErrorCode(
      'MISSING_FUNCTION_BODY', "A function body must be provided");

  static const ParserErrorCode MISSING_FUNCTION_PARAMETERS =
      const ParserErrorCode('MISSING_FUNCTION_PARAMETERS',
          "Functions must have an explicit list of parameters");

  static const ParserErrorCode MISSING_METHOD_PARAMETERS =
      const ParserErrorCode('MISSING_METHOD_PARAMETERS',
          "Methods must have an explicit list of parameters");

  static const ParserErrorCode MISSING_GET = const ParserErrorCode(
      'MISSING_GET',
      "Getters must have the keyword 'get' before the getter name");

  static const ParserErrorCode MISSING_IDENTIFIER =
      const ParserErrorCode('MISSING_IDENTIFIER', "Expected an identifier");

  static const ParserErrorCode MISSING_INITIALIZER =
      const ParserErrorCode('MISSING_INITIALIZER', "Expected an initializer");

  static const ParserErrorCode MISSING_KEYWORD_OPERATOR = const ParserErrorCode(
      'MISSING_KEYWORD_OPERATOR',
      "Operator declarations must be preceeded by the keyword 'operator'");

  static const ParserErrorCode MISSING_NAME_IN_LIBRARY_DIRECTIVE =
      const ParserErrorCode('MISSING_NAME_IN_LIBRARY_DIRECTIVE',
          "Library directives must include a library name");

  static const ParserErrorCode MISSING_NAME_IN_PART_OF_DIRECTIVE =
      const ParserErrorCode('MISSING_NAME_IN_PART_OF_DIRECTIVE',
          "Library directives must include a library name");

  static const ParserErrorCode MISSING_PREFIX_IN_DEFERRED_IMPORT =
      const ParserErrorCode('MISSING_PREFIX_IN_DEFERRED_IMPORT',
          "Deferred imports must have a prefix");

  static const ParserErrorCode MISSING_STAR_AFTER_SYNC = const ParserErrorCode(
      'MISSING_STAR_AFTER_SYNC',
      "The modifier 'sync' must be followed by a star ('*')",
      "Remove the modifier or add a star.");

  static const ParserErrorCode MISSING_STATEMENT =
      const ParserErrorCode('MISSING_STATEMENT', "Expected a statement");

  static const ParserErrorCode MISSING_TERMINATOR_FOR_PARAMETER_GROUP =
      const ParserErrorCode('MISSING_TERMINATOR_FOR_PARAMETER_GROUP',
          "There is no '{0}' to close the parameter group");

  static const ParserErrorCode MISSING_TYPEDEF_PARAMETERS =
      const ParserErrorCode('MISSING_TYPEDEF_PARAMETERS',
          "Type aliases for functions must have an explicit list of parameters");

  static const ParserErrorCode MISSING_VARIABLE_IN_FOR_EACH = const ParserErrorCode(
      'MISSING_VARIABLE_IN_FOR_EACH',
      "A loop variable must be declared in a for-each loop before the 'in', but none were found");

  static const ParserErrorCode MIXED_PARAMETER_GROUPS = const ParserErrorCode(
      'MIXED_PARAMETER_GROUPS',
      "Cannot have both positional and named parameters in a single parameter list");

  static const ParserErrorCode MULTIPLE_EXTENDS_CLAUSES = const ParserErrorCode(
      'MULTIPLE_EXTENDS_CLAUSES',
      "Each class definition can have at most one extends clause");

  static const ParserErrorCode MULTIPLE_IMPLEMENTS_CLAUSES =
      const ParserErrorCode('MULTIPLE_IMPLEMENTS_CLAUSES',
          "Each class definition can have at most one implements clause");

  static const ParserErrorCode MULTIPLE_LIBRARY_DIRECTIVES =
      const ParserErrorCode('MULTIPLE_LIBRARY_DIRECTIVES',
          "Only one library directive may be declared in a file");

  static const ParserErrorCode MULTIPLE_NAMED_PARAMETER_GROUPS =
      const ParserErrorCode('MULTIPLE_NAMED_PARAMETER_GROUPS',
          "Cannot have multiple groups of named parameters in a single parameter list");

  static const ParserErrorCode MULTIPLE_PART_OF_DIRECTIVES =
      const ParserErrorCode('MULTIPLE_PART_OF_DIRECTIVES',
          "Only one part-of directive may be declared in a file");

  static const ParserErrorCode MULTIPLE_POSITIONAL_PARAMETER_GROUPS =
      const ParserErrorCode('MULTIPLE_POSITIONAL_PARAMETER_GROUPS',
          "Cannot have multiple groups of positional parameters in a single parameter list");

  static const ParserErrorCode MULTIPLE_VARIABLES_IN_FOR_EACH =
      const ParserErrorCode('MULTIPLE_VARIABLES_IN_FOR_EACH',
          "A single loop variable must be declared in a for-each loop before the 'in', but {0} were found");

  static const ParserErrorCode MULTIPLE_WITH_CLAUSES = const ParserErrorCode(
      'MULTIPLE_WITH_CLAUSES',
      "Each class definition can have at most one with clause");

  static const ParserErrorCode NAMED_FUNCTION_EXPRESSION =
      const ParserErrorCode(
          'NAMED_FUNCTION_EXPRESSION', "Function expressions cannot be named");

  static const ParserErrorCode NAMED_PARAMETER_OUTSIDE_GROUP =
      const ParserErrorCode('NAMED_PARAMETER_OUTSIDE_GROUP',
          "Named parameters must be enclosed in curly braces ('{' and '}')");

  static const ParserErrorCode NATIVE_CLAUSE_IN_NON_SDK_CODE =
      const ParserErrorCode('NATIVE_CLAUSE_IN_NON_SDK_CODE',
          "Native clause can only be used in the SDK and code that is loaded through native extensions");

  static const ParserErrorCode NATIVE_FUNCTION_BODY_IN_NON_SDK_CODE =
      const ParserErrorCode('NATIVE_FUNCTION_BODY_IN_NON_SDK_CODE',
          "Native functions can only be declared in the SDK and code that is loaded through native extensions");

  static const ParserErrorCode NON_CONSTRUCTOR_FACTORY = const ParserErrorCode(
      'NON_CONSTRUCTOR_FACTORY',
      "Only constructors can be declared to be a 'factory'");

  static const ParserErrorCode NON_IDENTIFIER_LIBRARY_NAME =
      const ParserErrorCode('NON_IDENTIFIER_LIBRARY_NAME',
          "The name of a library must be an identifier");

  static const ParserErrorCode NON_PART_OF_DIRECTIVE_IN_PART =
      const ParserErrorCode('NON_PART_OF_DIRECTIVE_IN_PART',
          "The part-of directive must be the only directive in a part");

  static const ParserErrorCode NON_STRING_LITERAL_AS_URI =
      const ParserErrorCode('NON_STRING_LITERAL_AS_URI',
          "The URI must be a string literal",
          "Enclose the URI in either single or double quotes.");

  static const ParserErrorCode NON_USER_DEFINABLE_OPERATOR =
      const ParserErrorCode('NON_USER_DEFINABLE_OPERATOR',
          "The operator '{0}' is not user definable");

  static const ParserErrorCode NORMAL_BEFORE_OPTIONAL_PARAMETERS =
      const ParserErrorCode('NORMAL_BEFORE_OPTIONAL_PARAMETERS',
          "Normal parameters must occur before optional parameters");

  static const ParserErrorCode POSITIONAL_AFTER_NAMED_ARGUMENT =
      const ParserErrorCode('POSITIONAL_AFTER_NAMED_ARGUMENT',
          "Positional arguments must occur before named arguments");

  static const ParserErrorCode POSITIONAL_PARAMETER_OUTSIDE_GROUP =
      const ParserErrorCode('POSITIONAL_PARAMETER_OUTSIDE_GROUP',
          "Positional parameters must be enclosed in square brackets ('[' and ']')");

  static const ParserErrorCode REDIRECTION_IN_NON_FACTORY_CONSTRUCTOR =
      const ParserErrorCode('REDIRECTION_IN_NON_FACTORY_CONSTRUCTOR',
          "Only factory constructor can specify '=' redirection.");

  static const ParserErrorCode SETTER_IN_FUNCTION = const ParserErrorCode(
      'SETTER_IN_FUNCTION',
      "Setters cannot be defined within methods or functions");

  static const ParserErrorCode STATIC_AFTER_CONST = const ParserErrorCode(
      'STATIC_AFTER_CONST',
      "The modifier 'static' should be before the modifier 'const'");

  static const ParserErrorCode STATIC_AFTER_FINAL = const ParserErrorCode(
      'STATIC_AFTER_FINAL',
      "The modifier 'static' should be before the modifier 'final'");

  static const ParserErrorCode STATIC_AFTER_VAR = const ParserErrorCode(
      'STATIC_AFTER_VAR',
      "The modifier 'static' should be before the modifier 'var'");

  static const ParserErrorCode STATIC_CONSTRUCTOR = const ParserErrorCode(
      'STATIC_CONSTRUCTOR', "Constructors cannot be static");

  static const ParserErrorCode STATIC_GETTER_WITHOUT_BODY =
      const ParserErrorCode(
          'STATIC_GETTER_WITHOUT_BODY', "A 'static' getter must have a body");

  static const ParserErrorCode STATIC_OPERATOR =
      const ParserErrorCode('STATIC_OPERATOR', "Operators cannot be static");

  static const ParserErrorCode STATIC_SETTER_WITHOUT_BODY =
      const ParserErrorCode(
          'STATIC_SETTER_WITHOUT_BODY', "A 'static' setter must have a body");

  static const ParserErrorCode STATIC_TOP_LEVEL_DECLARATION =
      const ParserErrorCode('STATIC_TOP_LEVEL_DECLARATION',
          "Top-level declarations cannot be declared to be 'static'");

  static const ParserErrorCode SWITCH_HAS_CASE_AFTER_DEFAULT_CASE =
      const ParserErrorCode('SWITCH_HAS_CASE_AFTER_DEFAULT_CASE',
          "The 'default' case should be the last case in a switch statement");

  static const ParserErrorCode SWITCH_HAS_MULTIPLE_DEFAULT_CASES =
      const ParserErrorCode('SWITCH_HAS_MULTIPLE_DEFAULT_CASES',
          "The 'default' case can only be declared once");

  static const ParserErrorCode TOP_LEVEL_OPERATOR = const ParserErrorCode(
      'TOP_LEVEL_OPERATOR', "Operators must be declared within a class");

  static const ParserErrorCode TYPEDEF_IN_CLASS = const ParserErrorCode(
      'TYPEDEF_IN_CLASS',
      "Function type aliases cannot be declared inside classes");

  static const ParserErrorCode UNEXPECTED_TERMINATOR_FOR_PARAMETER_GROUP =
      const ParserErrorCode('UNEXPECTED_TERMINATOR_FOR_PARAMETER_GROUP',
          "There is no '{0}' to open a parameter group");

  static const ParserErrorCode UNEXPECTED_TOKEN =
      const ParserErrorCode('UNEXPECTED_TOKEN', "Unexpected token '{0}'");

  static const ParserErrorCode WITH_BEFORE_EXTENDS = const ParserErrorCode(
      'WITH_BEFORE_EXTENDS',
      "The extends clause must be before the with clause");

  static const ParserErrorCode WITH_WITHOUT_EXTENDS = const ParserErrorCode(
      'WITH_WITHOUT_EXTENDS',
      "The with clause cannot be used without an extends clause");

  static const ParserErrorCode WRONG_SEPARATOR_FOR_NAMED_PARAMETER =
      const ParserErrorCode('WRONG_SEPARATOR_FOR_NAMED_PARAMETER',
          "The default value of a named parameter should be preceeded by ':'");

  static const ParserErrorCode WRONG_SEPARATOR_FOR_POSITIONAL_PARAMETER =
      const ParserErrorCode('WRONG_SEPARATOR_FOR_POSITIONAL_PARAMETER',
          "The default value of a positional parameter should be preceeded by '='");

  static const ParserErrorCode WRONG_TERMINATOR_FOR_PARAMETER_GROUP =
      const ParserErrorCode('WRONG_TERMINATOR_FOR_PARAMETER_GROUP',
          "Expected '{0}' to close parameter group");

  static const ParserErrorCode VAR_AND_TYPE = const ParserErrorCode(
      'VAR_AND_TYPE',
      "Variables cannot be declared using both 'var' and a type name; remove the 'var'");

  static const ParserErrorCode VAR_AS_TYPE_NAME = const ParserErrorCode(
      'VAR_AS_TYPE_NAME', "The keyword 'var' cannot be used as a type name");

  static const ParserErrorCode VAR_CLASS = const ParserErrorCode(
      'VAR_CLASS', "Classes cannot be declared to be 'var'");

  static const ParserErrorCode VAR_ENUM =
      const ParserErrorCode('VAR_ENUM', "Enums cannot be declared to be 'var'");

  static const ParserErrorCode VAR_RETURN_TYPE = const ParserErrorCode(
      'VAR_RETURN_TYPE', "The return type cannot be 'var'");

  static const ParserErrorCode VAR_TYPEDEF = const ParserErrorCode(
      'VAR_TYPEDEF', "Type aliases cannot be declared to be 'var'");

  static const ParserErrorCode VOID_PARAMETER = const ParserErrorCode(
      'VOID_PARAMETER', "Parameters cannot have a type of 'void'");

  static const ParserErrorCode VOID_VARIABLE = const ParserErrorCode(
      'VOID_VARIABLE', "Variables cannot have a type of 'void'");

  /**
   * Initialize a newly created error code to have the given [name]. The message
   * associated with the error will be created from the given [message]
   * template. The correction associated with the error will be created from the
   * given [correction] template.
   */
  const ParserErrorCode(String name, String message, [String correction])
      : super(name, message, correction);

  @override
  ErrorSeverity get errorSeverity => ErrorSeverity.ERROR;

  @override
  ErrorType get type => ErrorType.SYNTACTIC_ERROR;
}

/**
 * An object that copies resolution information from one AST structure to
 * another as long as the structures of the corresponding children of a pair of
 * nodes are the same.
 */
class ResolutionCopier implements AstVisitor<bool> {
  /**
   * The AST node with which the node being visited is to be compared. This is
   * only valid at the beginning of each visit method (until [isEqualNodes] is
   * invoked).
   */
  AstNode _toNode;

  @override
  bool visitAdjacentStrings(AdjacentStrings node) {
    AdjacentStrings toNode = this._toNode as AdjacentStrings;
    return _isEqualNodeLists(node.strings, toNode.strings);
  }

  @override
  bool visitAnnotation(Annotation node) {
    Annotation toNode = this._toNode as Annotation;
    if (_and(_isEqualTokens(node.atSign, toNode.atSign),
        _isEqualNodes(node.name, toNode.name),
        _isEqualTokens(node.period, toNode.period),
        _isEqualNodes(node.constructorName, toNode.constructorName),
        _isEqualNodes(node.arguments, toNode.arguments))) {
      toNode.element = node.element;
      return true;
    }
    return false;
  }

  @override
  bool visitArgumentList(ArgumentList node) {
    ArgumentList toNode = this._toNode as ArgumentList;
    return _and(_isEqualTokens(node.leftParenthesis, toNode.leftParenthesis),
        _isEqualNodeLists(node.arguments, toNode.arguments),
        _isEqualTokens(node.rightParenthesis, toNode.rightParenthesis));
  }

  @override
  bool visitAsExpression(AsExpression node) {
    AsExpression toNode = this._toNode as AsExpression;
    if (_and(_isEqualNodes(node.expression, toNode.expression),
        _isEqualTokens(node.asOperator, toNode.asOperator),
        _isEqualNodes(node.type, toNode.type))) {
      toNode.propagatedType = node.propagatedType;
      toNode.staticType = node.staticType;
      return true;
    }
    return false;
  }

  @override
  bool visitAssertStatement(AssertStatement node) {
    AssertStatement toNode = this._toNode as AssertStatement;
    return _and(_isEqualTokens(node.assertKeyword, toNode.assertKeyword),
        _isEqualTokens(node.leftParenthesis, toNode.leftParenthesis),
        _isEqualNodes(node.condition, toNode.condition),
        _isEqualTokens(node.rightParenthesis, toNode.rightParenthesis),
        _isEqualTokens(node.semicolon, toNode.semicolon));
  }

  @override
  bool visitAssignmentExpression(AssignmentExpression node) {
    AssignmentExpression toNode = this._toNode as AssignmentExpression;
    if (_and(_isEqualNodes(node.leftHandSide, toNode.leftHandSide),
        _isEqualTokens(node.operator, toNode.operator),
        _isEqualNodes(node.rightHandSide, toNode.rightHandSide))) {
      toNode.propagatedElement = node.propagatedElement;
      toNode.propagatedType = node.propagatedType;
      toNode.staticElement = node.staticElement;
      toNode.staticType = node.staticType;
      return true;
    }
    return false;
  }

  @override
  bool visitAwaitExpression(AwaitExpression node) {
    AwaitExpression toNode = this._toNode as AwaitExpression;
    return _and(_isEqualTokens(node.awaitKeyword, toNode.awaitKeyword),
        _isEqualNodes(node.expression, toNode.expression));
  }

  @override
  bool visitBinaryExpression(BinaryExpression node) {
    BinaryExpression toNode = this._toNode as BinaryExpression;
    if (_and(_isEqualNodes(node.leftOperand, toNode.leftOperand),
        _isEqualTokens(node.operator, toNode.operator),
        _isEqualNodes(node.rightOperand, toNode.rightOperand))) {
      toNode.propagatedElement = node.propagatedElement;
      toNode.propagatedType = node.propagatedType;
      toNode.staticElement = node.staticElement;
      toNode.staticType = node.staticType;
      return true;
    }
    return false;
  }

  @override
  bool visitBlock(Block node) {
    Block toNode = this._toNode as Block;
    return _and(_isEqualTokens(node.leftBracket, toNode.leftBracket),
        _isEqualNodeLists(node.statements, toNode.statements),
        _isEqualTokens(node.rightBracket, toNode.rightBracket));
  }

  @override
  bool visitBlockFunctionBody(BlockFunctionBody node) {
    BlockFunctionBody toNode = this._toNode as BlockFunctionBody;
    return _isEqualNodes(node.block, toNode.block);
  }

  @override
  bool visitBooleanLiteral(BooleanLiteral node) {
    BooleanLiteral toNode = this._toNode as BooleanLiteral;
    if (_and(_isEqualTokens(node.literal, toNode.literal),
        node.value == toNode.value)) {
      toNode.propagatedType = node.propagatedType;
      toNode.staticType = node.staticType;
      return true;
    }
    return false;
  }

  @override
  bool visitBreakStatement(BreakStatement node) {
    BreakStatement toNode = this._toNode as BreakStatement;
    if (_and(_isEqualTokens(node.breakKeyword, toNode.breakKeyword),
        _isEqualNodes(node.label, toNode.label),
        _isEqualTokens(node.semicolon, toNode.semicolon))) {
      // TODO(paulberry): map node.target to toNode.target.
      return true;
    }
    return false;
  }

  @override
  bool visitCascadeExpression(CascadeExpression node) {
    CascadeExpression toNode = this._toNode as CascadeExpression;
    if (_and(_isEqualNodes(node.target, toNode.target),
        _isEqualNodeLists(node.cascadeSections, toNode.cascadeSections))) {
      toNode.propagatedType = node.propagatedType;
      toNode.staticType = node.staticType;
      return true;
    }
    return false;
  }

  @override
  bool visitCatchClause(CatchClause node) {
    CatchClause toNode = this._toNode as CatchClause;
    return _and(_isEqualTokens(node.onKeyword, toNode.onKeyword),
        _isEqualNodes(node.exceptionType, toNode.exceptionType),
        _isEqualTokens(node.catchKeyword, toNode.catchKeyword),
        _isEqualTokens(node.leftParenthesis, toNode.leftParenthesis),
        _isEqualNodes(node.exceptionParameter, toNode.exceptionParameter),
        _isEqualTokens(node.comma, toNode.comma),
        _isEqualNodes(node.stackTraceParameter, toNode.stackTraceParameter),
        _isEqualTokens(node.rightParenthesis, toNode.rightParenthesis),
        _isEqualNodes(node.body, toNode.body));
  }

  @override
  bool visitClassDeclaration(ClassDeclaration node) {
    ClassDeclaration toNode = this._toNode as ClassDeclaration;
    return _and(
        _isEqualNodes(node.documentationComment, toNode.documentationComment),
        _isEqualNodeLists(node.metadata, toNode.metadata),
        _isEqualTokens(node.abstractKeyword, toNode.abstractKeyword),
        _isEqualTokens(node.classKeyword, toNode.classKeyword),
        _isEqualNodes(node.name, toNode.name),
        _isEqualNodes(node.typeParameters, toNode.typeParameters),
        _isEqualNodes(node.extendsClause, toNode.extendsClause),
        _isEqualNodes(node.withClause, toNode.withClause),
        _isEqualNodes(node.implementsClause, toNode.implementsClause),
        _isEqualTokens(node.leftBracket, toNode.leftBracket),
        _isEqualNodeLists(node.members, toNode.members),
        _isEqualTokens(node.rightBracket, toNode.rightBracket));
  }

  @override
  bool visitClassTypeAlias(ClassTypeAlias node) {
    ClassTypeAlias toNode = this._toNode as ClassTypeAlias;
    return _and(
        _isEqualNodes(node.documentationComment, toNode.documentationComment),
        _isEqualNodeLists(node.metadata, toNode.metadata),
        _isEqualTokens(node.typedefKeyword, toNode.typedefKeyword),
        _isEqualNodes(node.name, toNode.name),
        _isEqualNodes(node.typeParameters, toNode.typeParameters),
        _isEqualTokens(node.equals, toNode.equals),
        _isEqualTokens(node.abstractKeyword, toNode.abstractKeyword),
        _isEqualNodes(node.superclass, toNode.superclass),
        _isEqualNodes(node.withClause, toNode.withClause),
        _isEqualNodes(node.implementsClause, toNode.implementsClause),
        _isEqualTokens(node.semicolon, toNode.semicolon));
  }

  @override
  bool visitComment(Comment node) {
    Comment toNode = this._toNode as Comment;
    return _isEqualNodeLists(node.references, toNode.references);
  }

  @override
  bool visitCommentReference(CommentReference node) {
    CommentReference toNode = this._toNode as CommentReference;
    return _and(_isEqualTokens(node.newKeyword, toNode.newKeyword),
        _isEqualNodes(node.identifier, toNode.identifier));
  }

  @override
  bool visitCompilationUnit(CompilationUnit node) {
    CompilationUnit toNode = this._toNode as CompilationUnit;
    if (_and(_isEqualTokens(node.beginToken, toNode.beginToken),
        _isEqualNodes(node.scriptTag, toNode.scriptTag),
        _isEqualNodeLists(node.directives, toNode.directives),
        _isEqualNodeLists(node.declarations, toNode.declarations),
        _isEqualTokens(node.endToken, toNode.endToken))) {
      toNode.element = node.element;
      return true;
    }
    return false;
  }

  @override
  bool visitConditionalExpression(ConditionalExpression node) {
    ConditionalExpression toNode = this._toNode as ConditionalExpression;
    if (_and(_isEqualNodes(node.condition, toNode.condition),
        _isEqualTokens(node.question, toNode.question),
        _isEqualNodes(node.thenExpression, toNode.thenExpression),
        _isEqualTokens(node.colon, toNode.colon),
        _isEqualNodes(node.elseExpression, toNode.elseExpression))) {
      toNode.propagatedType = node.propagatedType;
      toNode.staticType = node.staticType;
      return true;
    }
    return false;
  }

  @override
  bool visitConstructorDeclaration(ConstructorDeclaration node) {
    ConstructorDeclaration toNode = this._toNode as ConstructorDeclaration;
    if (_and(
        _isEqualNodes(node.documentationComment, toNode.documentationComment),
        _isEqualNodeLists(node.metadata, toNode.metadata),
        _isEqualTokens(node.externalKeyword, toNode.externalKeyword),
        _isEqualTokens(node.constKeyword, toNode.constKeyword),
        _isEqualTokens(node.factoryKeyword, toNode.factoryKeyword),
        _isEqualNodes(node.returnType, toNode.returnType),
        _isEqualTokens(node.period, toNode.period),
        _isEqualNodes(node.name, toNode.name),
        _isEqualNodes(node.parameters, toNode.parameters),
        _isEqualTokens(node.separator, toNode.separator),
        _isEqualNodeLists(node.initializers, toNode.initializers),
        _isEqualNodes(node.redirectedConstructor, toNode.redirectedConstructor),
        _isEqualNodes(node.body, toNode.body))) {
      toNode.element = node.element;
      return true;
    }
    return false;
  }

  @override
  bool visitConstructorFieldInitializer(ConstructorFieldInitializer node) {
    ConstructorFieldInitializer toNode =
        this._toNode as ConstructorFieldInitializer;
    return _and(_isEqualTokens(node.thisKeyword, toNode.thisKeyword),
        _isEqualTokens(node.period, toNode.period),
        _isEqualNodes(node.fieldName, toNode.fieldName),
        _isEqualTokens(node.equals, toNode.equals),
        _isEqualNodes(node.expression, toNode.expression));
  }

  @override
  bool visitConstructorName(ConstructorName node) {
    ConstructorName toNode = this._toNode as ConstructorName;
    if (_and(_isEqualNodes(node.type, toNode.type),
        _isEqualTokens(node.period, toNode.period),
        _isEqualNodes(node.name, toNode.name))) {
      toNode.staticElement = node.staticElement;
      return true;
    }
    return false;
  }

  @override
  bool visitContinueStatement(ContinueStatement node) {
    ContinueStatement toNode = this._toNode as ContinueStatement;
    if (_and(_isEqualTokens(node.continueKeyword, toNode.continueKeyword),
        _isEqualNodes(node.label, toNode.label),
        _isEqualTokens(node.semicolon, toNode.semicolon))) {
      // TODO(paulberry): map node.target to toNode.target.
      return true;
    }
    return false;
  }

  @override
  bool visitDeclaredIdentifier(DeclaredIdentifier node) {
    DeclaredIdentifier toNode = this._toNode as DeclaredIdentifier;
    return _and(
        _isEqualNodes(node.documentationComment, toNode.documentationComment),
        _isEqualNodeLists(node.metadata, toNode.metadata),
        _isEqualTokens(node.keyword, toNode.keyword),
        _isEqualNodes(node.type, toNode.type),
        _isEqualNodes(node.identifier, toNode.identifier));
  }

  @override
  bool visitDefaultFormalParameter(DefaultFormalParameter node) {
    DefaultFormalParameter toNode = this._toNode as DefaultFormalParameter;
    return _and(_isEqualNodes(node.parameter, toNode.parameter),
        node.kind == toNode.kind,
        _isEqualTokens(node.separator, toNode.separator),
        _isEqualNodes(node.defaultValue, toNode.defaultValue));
  }

  @override
  bool visitDoStatement(DoStatement node) {
    DoStatement toNode = this._toNode as DoStatement;
    return _and(_isEqualTokens(node.doKeyword, toNode.doKeyword),
        _isEqualNodes(node.body, toNode.body),
        _isEqualTokens(node.whileKeyword, toNode.whileKeyword),
        _isEqualTokens(node.leftParenthesis, toNode.leftParenthesis),
        _isEqualNodes(node.condition, toNode.condition),
        _isEqualTokens(node.rightParenthesis, toNode.rightParenthesis),
        _isEqualTokens(node.semicolon, toNode.semicolon));
  }

  @override
  bool visitDoubleLiteral(DoubleLiteral node) {
    DoubleLiteral toNode = this._toNode as DoubleLiteral;
    if (_and(_isEqualTokens(node.literal, toNode.literal),
        node.value == toNode.value)) {
      toNode.propagatedType = node.propagatedType;
      toNode.staticType = node.staticType;
      return true;
    }
    return false;
  }

  @override
  bool visitEmptyFunctionBody(EmptyFunctionBody node) {
    EmptyFunctionBody toNode = this._toNode as EmptyFunctionBody;
    return _isEqualTokens(node.semicolon, toNode.semicolon);
  }

  @override
  bool visitEmptyStatement(EmptyStatement node) {
    EmptyStatement toNode = this._toNode as EmptyStatement;
    return _isEqualTokens(node.semicolon, toNode.semicolon);
  }

  @override
  bool visitEnumConstantDeclaration(EnumConstantDeclaration node) {
    EnumConstantDeclaration toNode = this._toNode as EnumConstantDeclaration;
    return _and(
        _isEqualNodes(node.documentationComment, toNode.documentationComment),
        _isEqualNodeLists(node.metadata, toNode.metadata),
        _isEqualNodes(node.name, toNode.name));
  }

  @override
  bool visitEnumDeclaration(EnumDeclaration node) {
    EnumDeclaration toNode = this._toNode as EnumDeclaration;
    return _and(
        _isEqualNodes(node.documentationComment, toNode.documentationComment),
        _isEqualNodeLists(node.metadata, toNode.metadata),
        _isEqualTokens(node.enumKeyword, toNode.enumKeyword),
        _isEqualNodes(node.name, toNode.name),
        _isEqualTokens(node.leftBracket, toNode.leftBracket),
        _isEqualNodeLists(node.constants, toNode.constants),
        _isEqualTokens(node.rightBracket, toNode.rightBracket));
  }

  @override
  bool visitExportDirective(ExportDirective node) {
    ExportDirective toNode = this._toNode as ExportDirective;
    if (_and(
        _isEqualNodes(node.documentationComment, toNode.documentationComment),
        _isEqualNodeLists(node.metadata, toNode.metadata),
        _isEqualTokens(node.keyword, toNode.keyword),
        _isEqualNodes(node.uri, toNode.uri),
        _isEqualNodeLists(node.combinators, toNode.combinators),
        _isEqualTokens(node.semicolon, toNode.semicolon))) {
      toNode.element = node.element;
      return true;
    }
    return false;
  }

  @override
  bool visitExpressionFunctionBody(ExpressionFunctionBody node) {
    ExpressionFunctionBody toNode = this._toNode as ExpressionFunctionBody;
    return _and(
        _isEqualTokens(node.functionDefinition, toNode.functionDefinition),
        _isEqualNodes(node.expression, toNode.expression),
        _isEqualTokens(node.semicolon, toNode.semicolon));
  }

  @override
  bool visitExpressionStatement(ExpressionStatement node) {
    ExpressionStatement toNode = this._toNode as ExpressionStatement;
    return _and(_isEqualNodes(node.expression, toNode.expression),
        _isEqualTokens(node.semicolon, toNode.semicolon));
  }

  @override
  bool visitExtendsClause(ExtendsClause node) {
    ExtendsClause toNode = this._toNode as ExtendsClause;
    return _and(_isEqualTokens(node.extendsKeyword, toNode.extendsKeyword),
        _isEqualNodes(node.superclass, toNode.superclass));
  }

  @override
  bool visitFieldDeclaration(FieldDeclaration node) {
    FieldDeclaration toNode = this._toNode as FieldDeclaration;
    return _and(
        _isEqualNodes(node.documentationComment, toNode.documentationComment),
        _isEqualNodeLists(node.metadata, toNode.metadata),
        _isEqualTokens(node.staticKeyword, toNode.staticKeyword),
        _isEqualNodes(node.fields, toNode.fields),
        _isEqualTokens(node.semicolon, toNode.semicolon));
  }

  @override
  bool visitFieldFormalParameter(FieldFormalParameter node) {
    FieldFormalParameter toNode = this._toNode as FieldFormalParameter;
    return _and(
        _isEqualNodes(node.documentationComment, toNode.documentationComment),
        _isEqualNodeLists(node.metadata, toNode.metadata),
        _isEqualTokens(node.keyword, toNode.keyword),
        _isEqualNodes(node.type, toNode.type),
        _isEqualTokens(node.thisKeyword, toNode.thisKeyword),
        _isEqualTokens(node.period, toNode.period),
        _isEqualNodes(node.identifier, toNode.identifier));
  }

  @override
  bool visitForEachStatement(ForEachStatement node) {
    ForEachStatement toNode = this._toNode as ForEachStatement;
    return _and(_isEqualTokens(node.forKeyword, toNode.forKeyword),
        _isEqualTokens(node.leftParenthesis, toNode.leftParenthesis),
        _isEqualNodes(node.loopVariable, toNode.loopVariable),
        _isEqualTokens(node.inKeyword, toNode.inKeyword),
        _isEqualNodes(node.iterable, toNode.iterable),
        _isEqualTokens(node.rightParenthesis, toNode.rightParenthesis),
        _isEqualNodes(node.body, toNode.body));
  }

  @override
  bool visitFormalParameterList(FormalParameterList node) {
    FormalParameterList toNode = this._toNode as FormalParameterList;
    return _and(_isEqualTokens(node.leftParenthesis, toNode.leftParenthesis),
        _isEqualNodeLists(node.parameters, toNode.parameters),
        _isEqualTokens(node.leftDelimiter, toNode.leftDelimiter),
        _isEqualTokens(node.rightDelimiter, toNode.rightDelimiter),
        _isEqualTokens(node.rightParenthesis, toNode.rightParenthesis));
  }

  @override
  bool visitForStatement(ForStatement node) {
    ForStatement toNode = this._toNode as ForStatement;
    return _and(_isEqualTokens(node.forKeyword, toNode.forKeyword),
        _isEqualTokens(node.leftParenthesis, toNode.leftParenthesis),
        _isEqualNodes(node.variables, toNode.variables),
        _isEqualNodes(node.initialization, toNode.initialization),
        _isEqualTokens(node.leftSeparator, toNode.leftSeparator),
        _isEqualNodes(node.condition, toNode.condition),
        _isEqualTokens(node.rightSeparator, toNode.rightSeparator),
        _isEqualNodeLists(node.updaters, toNode.updaters),
        _isEqualTokens(node.rightParenthesis, toNode.rightParenthesis),
        _isEqualNodes(node.body, toNode.body));
  }

  @override
  bool visitFunctionDeclaration(FunctionDeclaration node) {
    FunctionDeclaration toNode = this._toNode as FunctionDeclaration;
    return _and(
        _isEqualNodes(node.documentationComment, toNode.documentationComment),
        _isEqualNodeLists(node.metadata, toNode.metadata),
        _isEqualTokens(node.externalKeyword, toNode.externalKeyword),
        _isEqualNodes(node.returnType, toNode.returnType),
        _isEqualTokens(node.propertyKeyword, toNode.propertyKeyword),
        _isEqualNodes(node.name, toNode.name),
        _isEqualNodes(node.functionExpression, toNode.functionExpression));
  }

  @override
  bool visitFunctionDeclarationStatement(FunctionDeclarationStatement node) {
    FunctionDeclarationStatement toNode =
        this._toNode as FunctionDeclarationStatement;
    return _isEqualNodes(node.functionDeclaration, toNode.functionDeclaration);
  }

  @override
  bool visitFunctionExpression(FunctionExpression node) {
    FunctionExpression toNode = this._toNode as FunctionExpression;
    if (_and(_isEqualNodes(node.parameters, toNode.parameters),
        _isEqualNodes(node.body, toNode.body))) {
      toNode.element = node.element;
      toNode.propagatedType = node.propagatedType;
      toNode.staticType = node.staticType;
      return true;
    }
    return false;
  }

  @override
  bool visitFunctionExpressionInvocation(FunctionExpressionInvocation node) {
    FunctionExpressionInvocation toNode =
        this._toNode as FunctionExpressionInvocation;
    if (_and(_isEqualNodes(node.function, toNode.function),
        _isEqualNodes(node.argumentList, toNode.argumentList))) {
      toNode.propagatedElement = node.propagatedElement;
      toNode.propagatedType = node.propagatedType;
      toNode.staticElement = node.staticElement;
      toNode.staticType = node.staticType;
      return true;
    }
    return false;
  }

  @override
  bool visitFunctionTypeAlias(FunctionTypeAlias node) {
    FunctionTypeAlias toNode = this._toNode as FunctionTypeAlias;
    return _and(
        _isEqualNodes(node.documentationComment, toNode.documentationComment),
        _isEqualNodeLists(node.metadata, toNode.metadata),
        _isEqualTokens(node.typedefKeyword, toNode.typedefKeyword),
        _isEqualNodes(node.returnType, toNode.returnType),
        _isEqualNodes(node.name, toNode.name),
        _isEqualNodes(node.typeParameters, toNode.typeParameters),
        _isEqualNodes(node.parameters, toNode.parameters),
        _isEqualTokens(node.semicolon, toNode.semicolon));
  }

  @override
  bool visitFunctionTypedFormalParameter(FunctionTypedFormalParameter node) {
    FunctionTypedFormalParameter toNode =
        this._toNode as FunctionTypedFormalParameter;
    return _and(
        _isEqualNodes(node.documentationComment, toNode.documentationComment),
        _isEqualNodeLists(node.metadata, toNode.metadata),
        _isEqualNodes(node.returnType, toNode.returnType),
        _isEqualNodes(node.identifier, toNode.identifier),
        _isEqualNodes(node.parameters, toNode.parameters));
  }

  @override
  bool visitHideCombinator(HideCombinator node) {
    HideCombinator toNode = this._toNode as HideCombinator;
    return _and(_isEqualTokens(node.keyword, toNode.keyword),
        _isEqualNodeLists(node.hiddenNames, toNode.hiddenNames));
  }

  @override
  bool visitIfStatement(IfStatement node) {
    IfStatement toNode = this._toNode as IfStatement;
    return _and(_isEqualTokens(node.ifKeyword, toNode.ifKeyword),
        _isEqualTokens(node.leftParenthesis, toNode.leftParenthesis),
        _isEqualNodes(node.condition, toNode.condition),
        _isEqualTokens(node.rightParenthesis, toNode.rightParenthesis),
        _isEqualNodes(node.thenStatement, toNode.thenStatement),
        _isEqualTokens(node.elseKeyword, toNode.elseKeyword),
        _isEqualNodes(node.elseStatement, toNode.elseStatement));
  }

  @override
  bool visitImplementsClause(ImplementsClause node) {
    ImplementsClause toNode = this._toNode as ImplementsClause;
    return _and(
        _isEqualTokens(node.implementsKeyword, toNode.implementsKeyword),
        _isEqualNodeLists(node.interfaces, toNode.interfaces));
  }

  @override
  bool visitImportDirective(ImportDirective node) {
    ImportDirective toNode = this._toNode as ImportDirective;
    if (_and(
        _isEqualNodes(node.documentationComment, toNode.documentationComment),
        _isEqualNodeLists(node.metadata, toNode.metadata),
        _isEqualTokens(node.keyword, toNode.keyword),
        _isEqualNodes(node.uri, toNode.uri),
        _isEqualTokens(node.asKeyword, toNode.asKeyword),
        _isEqualNodes(node.prefix, toNode.prefix),
        _isEqualNodeLists(node.combinators, toNode.combinators),
        _isEqualTokens(node.semicolon, toNode.semicolon))) {
      toNode.element = node.element;
      return true;
    }
    return false;
  }

  @override
  bool visitIndexExpression(IndexExpression node) {
    IndexExpression toNode = this._toNode as IndexExpression;
    if (_and(_isEqualNodes(node.target, toNode.target),
        _isEqualTokens(node.leftBracket, toNode.leftBracket),
        _isEqualNodes(node.index, toNode.index),
        _isEqualTokens(node.rightBracket, toNode.rightBracket))) {
      toNode.auxiliaryElements = node.auxiliaryElements;
      toNode.propagatedElement = node.propagatedElement;
      toNode.propagatedType = node.propagatedType;
      toNode.staticElement = node.staticElement;
      toNode.staticType = node.staticType;
      return true;
    }
    return false;
  }

  @override
  bool visitInstanceCreationExpression(InstanceCreationExpression node) {
    InstanceCreationExpression toNode =
        this._toNode as InstanceCreationExpression;
    if (_and(_isEqualTokens(node.keyword, toNode.keyword),
        _isEqualNodes(node.constructorName, toNode.constructorName),
        _isEqualNodes(node.argumentList, toNode.argumentList))) {
      toNode.propagatedType = node.propagatedType;
      toNode.staticElement = node.staticElement;
      toNode.staticType = node.staticType;
      return true;
    }
    return false;
  }

  @override
  bool visitIntegerLiteral(IntegerLiteral node) {
    IntegerLiteral toNode = this._toNode as IntegerLiteral;
    if (_and(_isEqualTokens(node.literal, toNode.literal),
        node.value == toNode.value)) {
      toNode.propagatedType = node.propagatedType;
      toNode.staticType = node.staticType;
      return true;
    }
    return false;
  }

  @override
  bool visitInterpolationExpression(InterpolationExpression node) {
    InterpolationExpression toNode = this._toNode as InterpolationExpression;
    return _and(_isEqualTokens(node.leftBracket, toNode.leftBracket),
        _isEqualNodes(node.expression, toNode.expression),
        _isEqualTokens(node.rightBracket, toNode.rightBracket));
  }

  @override
  bool visitInterpolationString(InterpolationString node) {
    InterpolationString toNode = this._toNode as InterpolationString;
    return _and(_isEqualTokens(node.contents, toNode.contents),
        node.value == toNode.value);
  }

  @override
  bool visitIsExpression(IsExpression node) {
    IsExpression toNode = this._toNode as IsExpression;
    if (_and(_isEqualNodes(node.expression, toNode.expression),
        _isEqualTokens(node.isOperator, toNode.isOperator),
        _isEqualTokens(node.notOperator, toNode.notOperator),
        _isEqualNodes(node.type, toNode.type))) {
      toNode.propagatedType = node.propagatedType;
      toNode.staticType = node.staticType;
      return true;
    }
    return false;
  }

  @override
  bool visitLabel(Label node) {
    Label toNode = this._toNode as Label;
    return _and(_isEqualNodes(node.label, toNode.label),
        _isEqualTokens(node.colon, toNode.colon));
  }

  @override
  bool visitLabeledStatement(LabeledStatement node) {
    LabeledStatement toNode = this._toNode as LabeledStatement;
    return _and(_isEqualNodeLists(node.labels, toNode.labels),
        _isEqualNodes(node.statement, toNode.statement));
  }

  @override
  bool visitLibraryDirective(LibraryDirective node) {
    LibraryDirective toNode = this._toNode as LibraryDirective;
    return _and(
        _isEqualNodes(node.documentationComment, toNode.documentationComment),
        _isEqualNodeLists(node.metadata, toNode.metadata),
        _isEqualTokens(node.libraryKeyword, toNode.libraryKeyword),
        _isEqualNodes(node.name, toNode.name),
        _isEqualTokens(node.semicolon, toNode.semicolon));
  }

  @override
  bool visitLibraryIdentifier(LibraryIdentifier node) {
    LibraryIdentifier toNode = this._toNode as LibraryIdentifier;
    if (_isEqualNodeLists(node.components, toNode.components)) {
      toNode.propagatedType = node.propagatedType;
      toNode.staticType = node.staticType;
      return true;
    }
    return false;
  }

  @override
  bool visitListLiteral(ListLiteral node) {
    ListLiteral toNode = this._toNode as ListLiteral;
    if (_and(_isEqualTokens(node.constKeyword, toNode.constKeyword),
        _isEqualNodes(node.typeArguments, toNode.typeArguments),
        _isEqualTokens(node.leftBracket, toNode.leftBracket),
        _isEqualNodeLists(node.elements, toNode.elements),
        _isEqualTokens(node.rightBracket, toNode.rightBracket))) {
      toNode.propagatedType = node.propagatedType;
      toNode.staticType = node.staticType;
      return true;
    }
    return false;
  }

  @override
  bool visitMapLiteral(MapLiteral node) {
    MapLiteral toNode = this._toNode as MapLiteral;
    if (_and(_isEqualTokens(node.constKeyword, toNode.constKeyword),
        _isEqualNodes(node.typeArguments, toNode.typeArguments),
        _isEqualTokens(node.leftBracket, toNode.leftBracket),
        _isEqualNodeLists(node.entries, toNode.entries),
        _isEqualTokens(node.rightBracket, toNode.rightBracket))) {
      toNode.propagatedType = node.propagatedType;
      toNode.staticType = node.staticType;
      return true;
    }
    return false;
  }

  @override
  bool visitMapLiteralEntry(MapLiteralEntry node) {
    MapLiteralEntry toNode = this._toNode as MapLiteralEntry;
    return _and(_isEqualNodes(node.key, toNode.key),
        _isEqualTokens(node.separator, toNode.separator),
        _isEqualNodes(node.value, toNode.value));
  }

  @override
  bool visitMethodDeclaration(MethodDeclaration node) {
    MethodDeclaration toNode = this._toNode as MethodDeclaration;
    return _and(
        _isEqualNodes(node.documentationComment, toNode.documentationComment),
        _isEqualNodeLists(node.metadata, toNode.metadata),
        _isEqualTokens(node.externalKeyword, toNode.externalKeyword),
        _isEqualTokens(node.modifierKeyword, toNode.modifierKeyword),
        _isEqualNodes(node.returnType, toNode.returnType),
        _isEqualTokens(node.propertyKeyword, toNode.propertyKeyword),
        _isEqualTokens(node.propertyKeyword, toNode.propertyKeyword),
        _isEqualNodes(node.name, toNode.name),
        _isEqualNodes(node.parameters, toNode.parameters),
        _isEqualNodes(node.body, toNode.body));
  }

  @override
  bool visitMethodInvocation(MethodInvocation node) {
    MethodInvocation toNode = this._toNode as MethodInvocation;
    if (_and(_isEqualNodes(node.target, toNode.target),
        _isEqualTokens(node.period, toNode.period),
        _isEqualNodes(node.methodName, toNode.methodName),
        _isEqualNodes(node.argumentList, toNode.argumentList))) {
      toNode.propagatedType = node.propagatedType;
      toNode.staticType = node.staticType;
      return true;
    }
    return false;
  }

  @override
  bool visitNamedExpression(NamedExpression node) {
    NamedExpression toNode = this._toNode as NamedExpression;
    if (_and(_isEqualNodes(node.name, toNode.name),
        _isEqualNodes(node.expression, toNode.expression))) {
      toNode.propagatedType = node.propagatedType;
      toNode.staticType = node.staticType;
      return true;
    }
    return false;
  }

  @override
  bool visitNativeClause(NativeClause node) {
    NativeClause toNode = this._toNode as NativeClause;
    return _and(_isEqualTokens(node.nativeKeyword, toNode.nativeKeyword),
        _isEqualNodes(node.name, toNode.name));
  }

  @override
  bool visitNativeFunctionBody(NativeFunctionBody node) {
    NativeFunctionBody toNode = this._toNode as NativeFunctionBody;
    return _and(_isEqualTokens(node.nativeKeyword, toNode.nativeKeyword),
        _isEqualNodes(node.stringLiteral, toNode.stringLiteral),
        _isEqualTokens(node.semicolon, toNode.semicolon));
  }

  @override
  bool visitNullLiteral(NullLiteral node) {
    NullLiteral toNode = this._toNode as NullLiteral;
    if (_isEqualTokens(node.literal, toNode.literal)) {
      toNode.propagatedType = node.propagatedType;
      toNode.staticType = node.staticType;
      return true;
    }
    return false;
  }

  @override
  bool visitParenthesizedExpression(ParenthesizedExpression node) {
    ParenthesizedExpression toNode = this._toNode as ParenthesizedExpression;
    if (_and(_isEqualTokens(node.leftParenthesis, toNode.leftParenthesis),
        _isEqualNodes(node.expression, toNode.expression),
        _isEqualTokens(node.rightParenthesis, toNode.rightParenthesis))) {
      toNode.propagatedType = node.propagatedType;
      toNode.staticType = node.staticType;
      return true;
    }
    return false;
  }

  @override
  bool visitPartDirective(PartDirective node) {
    PartDirective toNode = this._toNode as PartDirective;
    if (_and(
        _isEqualNodes(node.documentationComment, toNode.documentationComment),
        _isEqualNodeLists(node.metadata, toNode.metadata),
        _isEqualTokens(node.partKeyword, toNode.partKeyword),
        _isEqualNodes(node.uri, toNode.uri),
        _isEqualTokens(node.semicolon, toNode.semicolon))) {
      toNode.element = node.element;
      return true;
    }
    return false;
  }

  @override
  bool visitPartOfDirective(PartOfDirective node) {
    PartOfDirective toNode = this._toNode as PartOfDirective;
    if (_and(
        _isEqualNodes(node.documentationComment, toNode.documentationComment),
        _isEqualNodeLists(node.metadata, toNode.metadata),
        _isEqualTokens(node.partKeyword, toNode.partKeyword),
        _isEqualTokens(node.ofKeyword, toNode.ofKeyword),
        _isEqualNodes(node.libraryName, toNode.libraryName),
        _isEqualTokens(node.semicolon, toNode.semicolon))) {
      toNode.element = node.element;
      return true;
    }
    return false;
  }

  @override
  bool visitPostfixExpression(PostfixExpression node) {
    PostfixExpression toNode = this._toNode as PostfixExpression;
    if (_and(_isEqualNodes(node.operand, toNode.operand),
        _isEqualTokens(node.operator, toNode.operator))) {
      toNode.propagatedElement = node.propagatedElement;
      toNode.propagatedType = node.propagatedType;
      toNode.staticElement = node.staticElement;
      toNode.staticType = node.staticType;
      return true;
    }
    return false;
  }

  @override
  bool visitPrefixedIdentifier(PrefixedIdentifier node) {
    PrefixedIdentifier toNode = this._toNode as PrefixedIdentifier;
    if (_and(_isEqualNodes(node.prefix, toNode.prefix),
        _isEqualTokens(node.period, toNode.period),
        _isEqualNodes(node.identifier, toNode.identifier))) {
      toNode.propagatedType = node.propagatedType;
      toNode.staticType = node.staticType;
      return true;
    }
    return false;
  }

  @override
  bool visitPrefixExpression(PrefixExpression node) {
    PrefixExpression toNode = this._toNode as PrefixExpression;
    if (_and(_isEqualTokens(node.operator, toNode.operator),
        _isEqualNodes(node.operand, toNode.operand))) {
      toNode.propagatedElement = node.propagatedElement;
      toNode.propagatedType = node.propagatedType;
      toNode.staticElement = node.staticElement;
      toNode.staticType = node.staticType;
      return true;
    }
    return false;
  }

  @override
  bool visitPropertyAccess(PropertyAccess node) {
    PropertyAccess toNode = this._toNode as PropertyAccess;
    if (_and(_isEqualNodes(node.target, toNode.target),
        _isEqualTokens(node.operator, toNode.operator),
        _isEqualNodes(node.propertyName, toNode.propertyName))) {
      toNode.propagatedType = node.propagatedType;
      toNode.staticType = node.staticType;
      return true;
    }
    return false;
  }

  @override
  bool visitRedirectingConstructorInvocation(
      RedirectingConstructorInvocation node) {
    RedirectingConstructorInvocation toNode =
        this._toNode as RedirectingConstructorInvocation;
    if (_and(_isEqualTokens(node.thisKeyword, toNode.thisKeyword),
        _isEqualTokens(node.period, toNode.period),
        _isEqualNodes(node.constructorName, toNode.constructorName),
        _isEqualNodes(node.argumentList, toNode.argumentList))) {
      toNode.staticElement = node.staticElement;
      return true;
    }
    return false;
  }

  @override
  bool visitRethrowExpression(RethrowExpression node) {
    RethrowExpression toNode = this._toNode as RethrowExpression;
    if (_isEqualTokens(node.rethrowKeyword, toNode.rethrowKeyword)) {
      toNode.propagatedType = node.propagatedType;
      toNode.staticType = node.staticType;
      return true;
    }
    return false;
  }

  @override
  bool visitReturnStatement(ReturnStatement node) {
    ReturnStatement toNode = this._toNode as ReturnStatement;
    return _and(_isEqualTokens(node.returnKeyword, toNode.returnKeyword),
        _isEqualNodes(node.expression, toNode.expression),
        _isEqualTokens(node.semicolon, toNode.semicolon));
  }

  @override
  bool visitScriptTag(ScriptTag node) {
    ScriptTag toNode = this._toNode as ScriptTag;
    return _isEqualTokens(node.scriptTag, toNode.scriptTag);
  }

  @override
  bool visitShowCombinator(ShowCombinator node) {
    ShowCombinator toNode = this._toNode as ShowCombinator;
    return _and(_isEqualTokens(node.keyword, toNode.keyword),
        _isEqualNodeLists(node.shownNames, toNode.shownNames));
  }

  @override
  bool visitSimpleFormalParameter(SimpleFormalParameter node) {
    SimpleFormalParameter toNode = this._toNode as SimpleFormalParameter;
    return _and(
        _isEqualNodes(node.documentationComment, toNode.documentationComment),
        _isEqualNodeLists(node.metadata, toNode.metadata),
        _isEqualTokens(node.keyword, toNode.keyword),
        _isEqualNodes(node.type, toNode.type),
        _isEqualNodes(node.identifier, toNode.identifier));
  }

  @override
  bool visitSimpleIdentifier(SimpleIdentifier node) {
    SimpleIdentifier toNode = this._toNode as SimpleIdentifier;
    if (_isEqualTokens(node.token, toNode.token)) {
      toNode.staticElement = node.staticElement;
      toNode.staticType = node.staticType;
      toNode.propagatedElement = node.propagatedElement;
      toNode.propagatedType = node.propagatedType;
      toNode.auxiliaryElements = node.auxiliaryElements;
      return true;
    }
    return false;
  }

  @override
  bool visitSimpleStringLiteral(SimpleStringLiteral node) {
    SimpleStringLiteral toNode = this._toNode as SimpleStringLiteral;
    if (_and(_isEqualTokens(node.literal, toNode.literal),
        node.value == toNode.value)) {
      toNode.propagatedType = node.propagatedType;
      toNode.staticType = node.staticType;
      return true;
    }
    return false;
  }

  @override
  bool visitStringInterpolation(StringInterpolation node) {
    StringInterpolation toNode = this._toNode as StringInterpolation;
    if (_isEqualNodeLists(node.elements, toNode.elements)) {
      toNode.propagatedType = node.propagatedType;
      toNode.staticType = node.staticType;
      return true;
    }
    return false;
  }

  @override
  bool visitSuperConstructorInvocation(SuperConstructorInvocation node) {
    SuperConstructorInvocation toNode =
        this._toNode as SuperConstructorInvocation;
    if (_and(_isEqualTokens(node.superKeyword, toNode.superKeyword),
        _isEqualTokens(node.period, toNode.period),
        _isEqualNodes(node.constructorName, toNode.constructorName),
        _isEqualNodes(node.argumentList, toNode.argumentList))) {
      toNode.staticElement = node.staticElement;
      return true;
    }
    return false;
  }

  @override
  bool visitSuperExpression(SuperExpression node) {
    SuperExpression toNode = this._toNode as SuperExpression;
    if (_isEqualTokens(node.superKeyword, toNode.superKeyword)) {
      toNode.propagatedType = node.propagatedType;
      toNode.staticType = node.staticType;
      return true;
    }
    return false;
  }

  @override
  bool visitSwitchCase(SwitchCase node) {
    SwitchCase toNode = this._toNode as SwitchCase;
    return _and(_isEqualNodeLists(node.labels, toNode.labels),
        _isEqualTokens(node.keyword, toNode.keyword),
        _isEqualNodes(node.expression, toNode.expression),
        _isEqualTokens(node.colon, toNode.colon),
        _isEqualNodeLists(node.statements, toNode.statements));
  }

  @override
  bool visitSwitchDefault(SwitchDefault node) {
    SwitchDefault toNode = this._toNode as SwitchDefault;
    return _and(_isEqualNodeLists(node.labels, toNode.labels),
        _isEqualTokens(node.keyword, toNode.keyword),
        _isEqualTokens(node.colon, toNode.colon),
        _isEqualNodeLists(node.statements, toNode.statements));
  }

  @override
  bool visitSwitchStatement(SwitchStatement node) {
    SwitchStatement toNode = this._toNode as SwitchStatement;
    return _and(_isEqualTokens(node.switchKeyword, toNode.switchKeyword),
        _isEqualTokens(node.leftParenthesis, toNode.leftParenthesis),
        _isEqualNodes(node.expression, toNode.expression),
        _isEqualTokens(node.rightParenthesis, toNode.rightParenthesis),
        _isEqualTokens(node.leftBracket, toNode.leftBracket),
        _isEqualNodeLists(node.members, toNode.members),
        _isEqualTokens(node.rightBracket, toNode.rightBracket));
  }

  @override
  bool visitSymbolLiteral(SymbolLiteral node) {
    SymbolLiteral toNode = this._toNode as SymbolLiteral;
    if (_and(_isEqualTokens(node.poundSign, toNode.poundSign),
        _isEqualTokenLists(node.components, toNode.components))) {
      toNode.propagatedType = node.propagatedType;
      toNode.staticType = node.staticType;
      return true;
    }
    return false;
  }

  @override
  bool visitThisExpression(ThisExpression node) {
    ThisExpression toNode = this._toNode as ThisExpression;
    if (_isEqualTokens(node.thisKeyword, toNode.thisKeyword)) {
      toNode.propagatedType = node.propagatedType;
      toNode.staticType = node.staticType;
      return true;
    }
    return false;
  }

  @override
  bool visitThrowExpression(ThrowExpression node) {
    ThrowExpression toNode = this._toNode as ThrowExpression;
    if (_and(_isEqualTokens(node.throwKeyword, toNode.throwKeyword),
        _isEqualNodes(node.expression, toNode.expression))) {
      toNode.propagatedType = node.propagatedType;
      toNode.staticType = node.staticType;
      return true;
    }
    return false;
  }

  @override
  bool visitTopLevelVariableDeclaration(TopLevelVariableDeclaration node) {
    TopLevelVariableDeclaration toNode =
        this._toNode as TopLevelVariableDeclaration;
    return _and(
        _isEqualNodes(node.documentationComment, toNode.documentationComment),
        _isEqualNodeLists(node.metadata, toNode.metadata),
        _isEqualNodes(node.variables, toNode.variables),
        _isEqualTokens(node.semicolon, toNode.semicolon));
  }

  @override
  bool visitTryStatement(TryStatement node) {
    TryStatement toNode = this._toNode as TryStatement;
    return _and(_isEqualTokens(node.tryKeyword, toNode.tryKeyword),
        _isEqualNodes(node.body, toNode.body),
        _isEqualNodeLists(node.catchClauses, toNode.catchClauses),
        _isEqualTokens(node.finallyKeyword, toNode.finallyKeyword),
        _isEqualNodes(node.finallyBlock, toNode.finallyBlock));
  }

  @override
  bool visitTypeArgumentList(TypeArgumentList node) {
    TypeArgumentList toNode = this._toNode as TypeArgumentList;
    return _and(_isEqualTokens(node.leftBracket, toNode.leftBracket),
        _isEqualNodeLists(node.arguments, toNode.arguments),
        _isEqualTokens(node.rightBracket, toNode.rightBracket));
  }

  @override
  bool visitTypeName(TypeName node) {
    TypeName toNode = this._toNode as TypeName;
    if (_and(_isEqualNodes(node.name, toNode.name),
        _isEqualNodes(node.typeArguments, toNode.typeArguments))) {
      toNode.type = node.type;
      return true;
    }
    return false;
  }

  @override
  bool visitTypeParameter(TypeParameter node) {
    TypeParameter toNode = this._toNode as TypeParameter;
    return _and(
        _isEqualNodes(node.documentationComment, toNode.documentationComment),
        _isEqualNodeLists(node.metadata, toNode.metadata),
        _isEqualNodes(node.name, toNode.name),
        _isEqualTokens(node.extendsKeyword, toNode.extendsKeyword),
        _isEqualNodes(node.bound, toNode.bound));
  }

  @override
  bool visitTypeParameterList(TypeParameterList node) {
    TypeParameterList toNode = this._toNode as TypeParameterList;
    return _and(_isEqualTokens(node.leftBracket, toNode.leftBracket),
        _isEqualNodeLists(node.typeParameters, toNode.typeParameters),
        _isEqualTokens(node.rightBracket, toNode.rightBracket));
  }

  @override
  bool visitVariableDeclaration(VariableDeclaration node) {
    VariableDeclaration toNode = this._toNode as VariableDeclaration;
    return _and(
        _isEqualNodes(node.documentationComment, toNode.documentationComment),
        _isEqualNodeLists(node.metadata, toNode.metadata),
        _isEqualNodes(node.name, toNode.name),
        _isEqualTokens(node.equals, toNode.equals),
        _isEqualNodes(node.initializer, toNode.initializer));
  }

  @override
  bool visitVariableDeclarationList(VariableDeclarationList node) {
    VariableDeclarationList toNode = this._toNode as VariableDeclarationList;
    return _and(
        _isEqualNodes(node.documentationComment, toNode.documentationComment),
        _isEqualNodeLists(node.metadata, toNode.metadata),
        _isEqualTokens(node.keyword, toNode.keyword),
        _isEqualNodes(node.type, toNode.type),
        _isEqualNodeLists(node.variables, toNode.variables));
  }

  @override
  bool visitVariableDeclarationStatement(VariableDeclarationStatement node) {
    VariableDeclarationStatement toNode =
        this._toNode as VariableDeclarationStatement;
    return _and(_isEqualNodes(node.variables, toNode.variables),
        _isEqualTokens(node.semicolon, toNode.semicolon));
  }

  @override
  bool visitWhileStatement(WhileStatement node) {
    WhileStatement toNode = this._toNode as WhileStatement;
    return _and(_isEqualTokens(node.whileKeyword, toNode.whileKeyword),
        _isEqualTokens(node.leftParenthesis, toNode.leftParenthesis),
        _isEqualNodes(node.condition, toNode.condition),
        _isEqualTokens(node.rightParenthesis, toNode.rightParenthesis),
        _isEqualNodes(node.body, toNode.body));
  }

  @override
  bool visitWithClause(WithClause node) {
    WithClause toNode = this._toNode as WithClause;
    return _and(_isEqualTokens(node.withKeyword, toNode.withKeyword),
        _isEqualNodeLists(node.mixinTypes, toNode.mixinTypes));
  }

  @override
  bool visitYieldStatement(YieldStatement node) {
    YieldStatement toNode = this._toNode as YieldStatement;
    return _and(_isEqualTokens(node.yieldKeyword, toNode.yieldKeyword),
        _isEqualNodes(node.expression, toNode.expression),
        _isEqualTokens(node.semicolon, toNode.semicolon));
  }

  /**
   * Return `true` if all of the parameters are `true`.
   */
  bool _and(bool b1, bool b2, [bool b3 = true, bool b4 = true, bool b5 = true,
      bool b6 = true, bool b7 = true, bool b8 = true, bool b9 = true,
      bool b10 = true, bool b11 = true, bool b12 = true, bool b13 = true]) {
    // TODO(brianwilkerson) Inline this method.
    return b1 &&
        b2 &&
        b3 &&
        b4 &&
        b5 &&
        b6 &&
        b7 &&
        b8 &&
        b9 &&
        b10 &&
        b11 &&
        b12 &&
        b13;
  }

  /**
   * Return `true` if the [first] and [second] lists of AST nodes have the same
   * size and corresponding elements are equal.
   */
  bool _isEqualNodeLists(NodeList first, NodeList second) {
    if (first == null) {
      return second == null;
    } else if (second == null) {
      return false;
    }
    int size = first.length;
    if (second.length != size) {
      return false;
    }
    bool equal = true;
    for (int i = 0; i < size; i++) {
      if (!_isEqualNodes(first[i], second[i])) {
        equal = false;
      }
    }
    return equal;
  }

  /**
   * Return `true` if the [fromNode] and [toNode] have the same structure. As a
   * side-effect, if the nodes do have the same structure, any resolution data
   * from the first node will be copied to the second node.
   */
  bool _isEqualNodes(AstNode fromNode, AstNode toNode) {
    if (fromNode == null) {
      return toNode == null;
    } else if (toNode == null) {
      return false;
    } else if (fromNode.runtimeType == toNode.runtimeType) {
      this._toNode = toNode;
      return fromNode.accept(this);
    }
    //
    // Check for a simple transformation caused by entering a period.
    //
    if (toNode is PrefixedIdentifier) {
      SimpleIdentifier prefix = toNode.prefix;
      if (fromNode.runtimeType == prefix.runtimeType) {
        this._toNode = prefix;
        return fromNode.accept(this);
      }
    } else if (toNode is PropertyAccess) {
      Expression target = toNode.target;
      if (fromNode.runtimeType == target.runtimeType) {
        this._toNode = target;
        return fromNode.accept(this);
      }
    }
    return false;
  }

  /**
   * Return `true` if the [first] and [second] arrays of tokens have the same
   * length and corresponding elements are equal.
   */
  bool _isEqualTokenLists(List<Token> first, List<Token> second) {
    int length = first.length;
    if (second.length != length) {
      return false;
    }
    for (int i = 0; i < length; i++) {
      if (!_isEqualTokens(first[i], second[i])) {
        return false;
      }
    }
    return true;
  }

  /**
   * Return `true` if the [first] and [second] tokens have the same structure.
   */
  bool _isEqualTokens(Token first, Token second) {
    if (first == null) {
      return second == null;
    } else if (second == null) {
      return false;
    }
    return first.lexeme == second.lexeme;
  }

  /**
   * Copy resolution data from the [fromNode] to the [toNode].
   */
  static void copyResolutionData(AstNode fromNode, AstNode toNode) {
    ResolutionCopier copier = new ResolutionCopier();
    copier._isEqualNodes(fromNode, toNode);
  }
}<|MERGE_RESOLUTION|>--- conflicted
+++ resolved
@@ -2636,13 +2636,8 @@
           !_tokenMatches(_peek(), TokenType.OPEN_PAREN)) {
         Directive directive = _parseDirective(commentAndMetadata);
         if (declarations.length > 0 && !directiveFoundAfterDeclaration) {
-<<<<<<< HEAD
-          _reportErrorForToken(
-              ParserErrorCode.DIRECTIVE_AFTER_DECLARATION, directive.beginToken);
-=======
           _reportErrorForToken(ParserErrorCode.DIRECTIVE_AFTER_DECLARATION,
               directive.beginToken);
->>>>>>> 5ade9c42
           directiveFoundAfterDeclaration = true;
         }
         if (directive is LibraryDirective) {
