--- conflicted
+++ resolved
@@ -1,9 +1,4 @@
-<<<<<<< HEAD
-## 1.18.0 - 2016-08-02
-
-Patch release, resolves two issues:
-=======
-## 1.19.0
+## 1.19.0 - 2016-08-26
 
 ### Language changes
 
@@ -152,7 +147,6 @@
 ## 1.18.1 - 2016-08-02
 
 Patch release, resolves two issues and improves performance:
->>>>>>> f27018a8
 
 * Debugger: Fixes a bug that crashes the VM
 (SDK issue [26941](https://github.com/dart-lang/sdk/issues/26941))
