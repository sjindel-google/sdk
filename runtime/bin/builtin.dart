// Copyright (c) 2012, the Dart project authors.  Please see the AUTHORS file
// for details. All rights reserved. Use of this source code is governed by a
// BSD-style license that can be found in the LICENSE file.

library builtin;
// NOTE: Do not import 'dart:io' in builtin.
import 'dart:async';
import 'dart:convert';
import 'dart:isolate';


/* See Dart_LibraryTag in dart_api.h */
const Dart_kScriptTag = null;
const Dart_kImportTag = 0;
const Dart_kSourceTag = 1;
const Dart_kCanonicalizeUrl = 2;

// Dart native extension scheme.
const _DART_EXT = 'dart-ext:';

// import 'root_library'; happens here from C Code

// The root library (aka the script) is imported into this library. The
// standalone embedder uses this to lookup the main entrypoint in the
// root library's namespace.
Function _getMainClosure() => main;

// A port for communicating with the service isolate for I/O.
SendPort _loadPort;

const _logBuiltin = false;

// Corelib 'print' implementation.
void _print(arg) {
  _Logger._printString(arg.toString());
}

class _Logger {
  static void _printString(String s) native "Logger_PrintString";
}

_getPrintClosure() => _print;

_getCurrentDirectoryPath() native "Builtin_GetCurrentDirectory";

// Corelib 'Uri.base' implementation.
Uri _uriBase() {
  // We are not using Dircetory.current here to limit the dependency
  // on dart:io. This code is the same as:
  //   return new Uri.file(Directory.current.path + "/");
  var result = _getCurrentDirectoryPath();
<<<<<<< HEAD
  if (result is OSError) {
    throw new FileSystemException(
        "Getting current working directory failed", "", result);
  }
=======
>>>>>>> 5ade9c42
  return new Uri.file(result + "/");
}

_getUriBaseClosure() => _uriBase;


// Are we running on Windows?
var _isWindows;
var _workingWindowsDrivePrefix;
// The current working directory
var _workingDirectoryUri;
// The URI that the entry point script was loaded from. Remembered so that
// package imports can be resolved relative to it.
var _entryPointScript;
// The directory to look in to resolve "package:" scheme URIs.
var _packageRoot;

_sanitizeWindowsPath(path) {
  // For Windows we need to massage the paths a bit according to
  // http://blogs.msdn.com/b/ie/archive/2006/12/06/file-uris-in-windows.aspx
  //
  // Convert
  // C:\one\two\three
  // to
  // /C:/one/two/three

  if (_isWindows == false) {
    // Do nothing when not running Windows.
    return path;
  }

  var fixedPath = "${path.replaceAll('\\', '/')}";

  if ((path.length > 2) && (path[1] == ':')) {
    // Path begins with a drive letter.
    return '/$fixedPath';
  }

  return fixedPath;
}

_trimWindowsPath(path) {
  // Convert /X:/ to X:/.
  if (_isWindows == false) {
    // Do nothing when not running Windows.
    return path;
  }
  if (!path.startsWith('/') || (path.length < 3)) {
    return path;
  }
  // Match '/?:'.
  if ((path[0] == '/') && (path[2] == ':')) {
    // Remove leading '/'.
    return path.substring(1);
  }
  return path;
}

_enforceTrailingSlash(uri) {
  // Ensure we have a trailing slash character.
  if (!uri.endsWith('/')) {
    return '$uri/';
  }
  return uri;
}


_extractDriveLetterPrefix(cwd) {
  if (!_isWindows) {
    return null;
  }
  if (cwd.length > 1 && cwd[1] == ':') {
    return '/${cwd[0]}:';
  }
  return null;
}


void _setWorkingDirectory(cwd) {
  _workingWindowsDrivePrefix = _extractDriveLetterPrefix(cwd);
  cwd = _sanitizeWindowsPath(cwd);
  cwd = _enforceTrailingSlash(cwd);
  _workingDirectoryUri = new Uri(scheme: 'file', path: cwd);
  if (_logBuiltin) {
    _print('# Working Directory: $cwd');
  }
}


_setPackageRoot(String packageRoot) {
  packageRoot = _enforceTrailingSlash(packageRoot);
  if (packageRoot.startsWith('file:') ||
      packageRoot.startsWith('http:') ||
      packageRoot.startsWith('https:')) {
    _packageRoot = _workingDirectoryUri.resolve(packageRoot);
  } else {
    packageRoot = _sanitizeWindowsPath(packageRoot);
    packageRoot = _trimWindowsPath(packageRoot);
    _packageRoot = _workingDirectoryUri.resolveUri(new Uri.file(packageRoot));
  }
  if (_logBuiltin) {
    _print('# Package root: $packageRoot -> $_packageRoot');
  }
}


// Given a uri with a 'package' scheme, return a Uri that is prefixed with
// the package root.
Uri _resolvePackageUri(Uri uri) {
  if (!uri.host.isEmpty) {
    var path = '${uri.host}${uri.path}';
    var right = 'package:$path';
    var wrong = 'package://$path';

    throw "URIs using the 'package:' scheme should look like "
          "'$right', not '$wrong'.";
  }

  var packageRoot = _packageRoot == null ?
                    _entryPointScript.resolve('packages/') :
                    _packageRoot;
  return packageRoot.resolve(uri.path);
}



String _resolveScriptUri(String scriptName) {
  if (_workingDirectoryUri == null) {
    throw 'No current working directory set.';
  }
  scriptName = _sanitizeWindowsPath(scriptName);

  var scriptUri = Uri.parse(scriptName);
  if (scriptUri.scheme != '') {
    // Script has a scheme, assume that it is fully formed.
    _entryPointScript = scriptUri;
  } else {
    // Script does not have a scheme, assume that it is a path,
    // resolve it against the working directory.
    _entryPointScript = _workingDirectoryUri.resolve(scriptName);
  }
  if (_logBuiltin) {
    _print('# Resolved entry point to: $_entryPointScript');
  }
  return _entryPointScript.toString();
}


// Function called by standalone embedder to resolve uris.
String _resolveUri(String base, String userString) {
  if (_logBuiltin) {
    _print('# Resolving: $userString from $base');
  }
  var baseUri = Uri.parse(base);
  if (userString.startsWith(_DART_EXT)) {
    var uri = userString.substring(_DART_EXT.length);
    return '$_DART_EXT${baseUri.resolve(uri)}';
  } else {
    return baseUri.resolve(userString).toString();
  }
}

Uri _createUri(String userUri) {
  var uri = Uri.parse(userUri);
  switch (uri.scheme) {
    case '':
    case 'data':
    case 'file':
    case 'http':
    case 'https':
      return uri;
    case 'package':
      return _resolvePackageUri(uri);
    default:
      // Only handling file, http[s], and package URIs
      // in standalone binary.
      if (_logBuiltin) {
        _print('# Unknown scheme (${uri.scheme}) in $uri.');
      }
      throw 'Not a known scheme: $uri';
  }
}

int _numOutstandingLoadRequests = 0;
void _finishedOneLoadRequest(String uri) {
  assert(_numOutstandingLoadRequests > 0);
  _numOutstandingLoadRequests--;
  if (_logBuiltin) {
    _print("Loading of $uri finished, "
           "${_numOutstandingLoadRequests} requests remaining");
  }
  if (_numOutstandingLoadRequests == 0) {
    _signalDoneLoading();
  }
}

void _startingOneLoadRequest(String uri) {
  assert(_numOutstandingLoadRequests >= 0);
  _numOutstandingLoadRequests++;
  if (_logBuiltin) {
    _print("Loading of $uri started, "
           "${_numOutstandingLoadRequests} requests outstanding");
  }
}

class LoadError extends Error {
  final String message;
  LoadError(this.message);

  String toString() => 'Load Error: $message';
}

void _signalDoneLoading() native "Builtin_DoneLoading";
void _loadScriptCallback(int tag, String uri, String libraryUri, List<int> data)
    native "Builtin_LoadScript";
void _asyncLoadErrorCallback(uri, libraryUri, error)
    native "Builtin_AsyncLoadError";

void _loadScript(int tag, String uri, String libraryUri, List<int> data) {
  // TODO: Currently a compilation error while loading the script is
  // fatal for the isolate. _loadScriptCallback() does not return and
  // the _numOutstandingLoadRequests counter remains out of sync.
  _loadScriptCallback(tag, uri, libraryUri, data);
  _finishedOneLoadRequest(uri);
}

void _asyncLoadError(int tag, String uri, String libraryUri, LoadError error) {
  if (_logBuiltin) {
    _print("_asyncLoadError($uri), error: $error");
  }
  if (tag == Dart_kImportTag) {
    // When importing a library, the libraryUri is the imported
    // uri.
    libraryUri = uri;
  }
  _asyncLoadErrorCallback(uri, libraryUri, error);
  _finishedOneLoadRequest(uri);
}


_loadDataAsyncLoadPort(int tag,
                       String uri,
                       String libraryUri,
                       Uri resourceUri) {
  var receivePort = new ReceivePort();
  receivePort.first.then((dataOrError) {
    receivePort.close();
    if (dataOrError is List<int>) {
      _loadScript(tag, uri, libraryUri, dataOrError);
    } else {
      assert(dataOrError is String);
      var error = new LoadError(dataOrError.toString());
      _asyncLoadError(tag, uri, libraryUri, error);
    }
  }).catchError((e) {
    receivePort.close();
    // Wrap inside a LoadError unless we are already propagating a previously
    // seen LoadError.
    var error = (e is LoadError) ? e : new LoadError(e.toString);
    _asyncLoadError(tag, uri, libraryUri, error);
  });

  try {
    var msg = [receivePort.sendPort, resourceUri.toString()];
    _loadPort.send(msg);
    _startingOneLoadRequest(uri);
  } catch (e) {
    if (_logBuiltin) {
      _print("Exception when communicating with service isolate: $e");
    }
    // Wrap inside a LoadError unless we are already propagating a previously
    // seen LoadError.
    var error = (e is LoadError) ? e : new LoadError(e.toString);
    _asyncLoadError(tag, uri, libraryUri, error);
    receivePort.close();
  }
}

// Asynchronously loads script data through a http[s] or file uri.
_loadDataAsync(int tag, String uri, String libraryUri) {
  if (tag == Dart_kScriptTag) {
    uri = _resolveScriptUri(uri);
  }

  Uri resourceUri = _createUri(uri);

  _loadDataAsyncLoadPort(tag, uri, libraryUri, resourceUri);
}

// Returns either a file path or a URI starting with http[s]:, as a String.
String _filePathFromUri(String userUri) {
  var uri = Uri.parse(userUri);
  if (_logBuiltin) {
    _print('# Getting file path from: $uri');
  }

  var path;
  switch (uri.scheme) {
    case '':
    case 'file':
      return uri.toFilePath();
    case 'package':
      return _filePathFromUri(_resolvePackageUri(uri).toString());
    case 'data':
    case 'http':
    case 'https':
      return uri.toString();
    default:
      // Only handling file, http, and package URIs
      // in standalone binary.
      if (_logBuiltin) {
        _print('# Unknown scheme (${uri.scheme}) in $uri.');
      }
      throw 'Not a known scheme: $uri';
  }
}

String _nativeLibraryExtension() native "Builtin_NativeLibraryExtension";

String _platformExtensionFileName(String name) {
  var extension = _nativeLibraryExtension();

  if (_isWindows) {
    return '$name.$extension';
  } else {
    return 'lib$name.$extension';
  }
}

// Returns the directory part, the filename part, and the name
// of a native extension URL as a list [directory, filename, name].
// The directory part is either a file system path or an HTTP(S) URL.
// The filename part is the extension name, with the platform-dependent
// prefixes and extensions added.
_extensionPathFromUri(String userUri) {
  if (!userUri.startsWith(_DART_EXT)) {
    throw 'Unexpected internal error: Extension URI $userUri missing dart-ext:';
  }
  userUri = userUri.substring(_DART_EXT.length);

  if (userUri.contains('\\')) {
    throw 'Unexpected internal error: Extension URI $userUri contains \\';
  }


  String name;
  String path;  // Will end in '/'.
  int index = userUri.lastIndexOf('/');
  if (index == -1) {
    name = userUri;
    path = './';
  } else if (index == userUri.length - 1) {
    throw 'Extension name missing in $extensionUri';
  } else {
    name = userUri.substring(index + 1);
    path = userUri.substring(0, index + 1);
  }

  path = _filePathFromUri(path);
  var filename = _platformExtensionFileName(name);

  return [path, filename, name];
}<|MERGE_RESOLUTION|>--- conflicted
+++ resolved
@@ -49,13 +49,6 @@
   // on dart:io. This code is the same as:
   //   return new Uri.file(Directory.current.path + "/");
   var result = _getCurrentDirectoryPath();
-<<<<<<< HEAD
-  if (result is OSError) {
-    throw new FileSystemException(
-        "Getting current working directory failed", "", result);
-  }
-=======
->>>>>>> 5ade9c42
   return new Uri.file(result + "/");
 }
 
