// Copyright (c) 2013, the Dart project authors.  Please see the AUTHORS file
// for details. All rights reserved. Use of this source code is governed by a
// BSD-style license that can be found in the LICENSE file.

part of observatory;

/// The LocationManager class observes and parses the hash ('#') portion of the
/// URL in window.location. The text after the '#' is used as the request
/// string for the VM service.
class LocationManager extends Observable {
  static const int InvalidIsolateId = 0;
  static const String defaultHash = '#/isolates/';
  static final RegExp currentIsolateMatcher = new RegExp(r"#/isolates/\d+");
  static final RegExp currentIsolateProfileMatcher =
      new RegExp(r'#/isolates/\d+/profile');

  ObservatoryApplication _application;
  ObservatoryApplication get application => _application;

  @observable bool profile = false;
  @observable String currentHash = '';
  @observable Uri currentHashUri;
  void init() {
    window.onHashChange.listen((event) {
      if (setDefaultHash()) {
        // We just triggered another onHashChange event.
        return;
      }
      // Request the current anchor.
      requestCurrentHash();
    });

    if (!setDefaultHash()) {
      // An anchor was already present, trigger a request.
      requestCurrentHash();
    }
  }

  /// Returns the current isolate prefix, i.e. '#/isolates/XX/' if one
  /// is present and null otherwise.
  String currentIsolateAnchorPrefix() {
    Match m = currentIsolateMatcher.matchAsPrefix(currentHash);
    if (m == null) {
      return null;
    }
    return m.input.substring(m.start, m.end);
  }

  /// Predicate, does the current URL have a current isolate ID in it?
  bool get hasCurrentIsolate {
    return currentIsolateAnchorPrefix() != null;
  }

  /// Extract the current isolate id as an integer. Returns [InvalidIsolateId]
  /// if none is present in window.location.
  String currentIsolateId() {
    var prefix = currentIsolateAnchorPrefix();
    if (prefix == null) {
      return '';
    }
    // Chop off the '/#'.
    return prefix.substring(2);
  }

  /// If no anchor is set, set the default anchor and return true.
  /// Return false otherwise.
  bool setDefaultHash() {
    currentHash = window.location.hash;
    if (currentHash == '' || currentHash == '#') {
      window.location.hash = defaultHash;
      return true;
    }
    return false;
  }

  /// Take the current request string from window.location and submit the
  /// request to the request manager.
  void requestCurrentHash() {
    currentHash = window.location.hash;
    // Chomp off the #
    String requestUrl = currentHash.substring(1);
    currentHashUri = Uri.parse(requestUrl);
    if (currentIsolateProfileMatcher.hasMatch(currentHash)) {
      // We do not automatically fetch profile data.
      profile = true;
    } else {
      application.requestManager.get(requestUrl);
    }
  }

  /// Create a request for [l] on the current isolate.
  @observable
  String currentIsolateRelativeLink(String l) {
    var isolateId = currentIsolateId();
    if (isolateId == LocationManager.InvalidIsolateId) {
      return defaultHash;
    }
    return relativeLink(isolateId, l);
  }

  /// Create a request for [scriptURL] on the current isolate.
  @observable
  String currentIsolateScriptLink(String scriptURL) {
    var encoded = Uri.encodeComponent(scriptURL);
    return currentIsolateRelativeLink('scripts/$encoded');
  }

  /// Create a request for [l] on [isolateId].
  @observable
  String relativeLink(String isolateId, String l) {
    return '#/$isolateId/$l';
<<<<<<< HEAD
=======
  }

  /// Create a request for [l] on [isolateId].
  @observable
  String absoluteLink(String l) {
    return '#/$l';
>>>>>>> 192df7e8
  }
}<|MERGE_RESOLUTION|>--- conflicted
+++ resolved
@@ -109,14 +109,11 @@
   @observable
   String relativeLink(String isolateId, String l) {
     return '#/$isolateId/$l';
-<<<<<<< HEAD
-=======
   }
 
   /// Create a request for [l] on [isolateId].
   @observable
   String absoluteLink(String l) {
     return '#/$l';
->>>>>>> 192df7e8
   }
 }