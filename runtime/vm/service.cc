// Copyright (c) 2013, the Dart project authors.  Please see the AUTHORS file
// for details. All rights reserved. Use of this source code is governed by a
// BSD-style license that can be found in the LICENSE file.

#include "vm/service.h"

#include "include/dart_api.h"
#include "include/dart_native_api.h"
#include "platform/globals.h"

#include "vm/compiler.h"
#include "vm/cpu.h"
#include "vm/dart_api_impl.h"
#include "vm/dart_api_state.h"
#include "vm/dart_entry.h"
#include "vm/debugger.h"
#include "vm/isolate.h"
#include "vm/lockers.h"
#include "vm/message.h"
#include "vm/message_handler.h"
#include "vm/native_entry.h"
#include "vm/native_arguments.h"
#include "vm/native_symbol.h"
#include "vm/object.h"
#include "vm/object_graph.h"
#include "vm/object_id_ring.h"
#include "vm/object_store.h"
#include "vm/parser.h"
#include "vm/port.h"
#include "vm/profiler_service.h"
#include "vm/reusable_handles.h"
#include "vm/safepoint.h"
#include "vm/service_event.h"
#include "vm/service_isolate.h"
#include "vm/source_report.h"
#include "vm/stack_frame.h"
#include "vm/symbols.h"
#include "vm/timeline.h"
#include "vm/type_table.h"
#include "vm/unicode.h"
#include "vm/version.h"

namespace dart {

#define Z (T->zone())


DECLARE_FLAG(bool, trace_service);
DECLARE_FLAG(bool, trace_service_pause_events);
DECLARE_FLAG(bool, profile_vm);
DEFINE_FLAG(charp,
            vm_name,
            "vm",
            "The default name of this vm as reported by the VM service "
            "protocol");

DEFINE_FLAG(bool,
            warn_on_pause_with_no_debugger,
            false,
            "Print a message when an isolate is paused but there is no "
            "debugger attached.");

#ifndef PRODUCT
// The name of this of this vm as reported by the VM service protocol.
static char* vm_name = NULL;


static const char* GetVMName() {
  if (vm_name == NULL) {
    return FLAG_vm_name;
  }
  return vm_name;
}


ServiceIdZone::ServiceIdZone() {}


ServiceIdZone::~ServiceIdZone() {}


RingServiceIdZone::RingServiceIdZone()
    : ring_(NULL), policy_(ObjectIdRing::kAllocateId) {}


RingServiceIdZone::~RingServiceIdZone() {}


void RingServiceIdZone::Init(ObjectIdRing* ring,
                             ObjectIdRing::IdPolicy policy) {
  ring_ = ring;
  policy_ = policy;
}


char* RingServiceIdZone::GetServiceId(const Object& obj) {
  ASSERT(ring_ != NULL);
  Thread* thread = Thread::Current();
  Zone* zone = thread->zone();
  ASSERT(zone != NULL);
  const intptr_t id = ring_->GetIdForObject(obj.raw(), policy_);
  return zone->PrintToString("objects/%" Pd "", id);
}


// TODO(johnmccutchan): Unify embedder service handler lists and their APIs.
EmbedderServiceHandler* Service::isolate_service_handler_head_ = NULL;
EmbedderServiceHandler* Service::root_service_handler_head_ = NULL;
struct ServiceMethodDescriptor;
const ServiceMethodDescriptor* FindMethod(const char* method_name);


// Support for streams defined in embedders.
Dart_ServiceStreamListenCallback Service::stream_listen_callback_ = NULL;
Dart_ServiceStreamCancelCallback Service::stream_cancel_callback_ = NULL;
Dart_GetVMServiceAssetsArchive Service::get_service_assets_callback_ = NULL;

// These are the set of streams known to the core VM.
StreamInfo Service::vm_stream("VM");
StreamInfo Service::isolate_stream("Isolate");
StreamInfo Service::debug_stream("Debug");
StreamInfo Service::gc_stream("GC");
StreamInfo Service::echo_stream("_Echo");
StreamInfo Service::graph_stream("_Graph");
StreamInfo Service::logging_stream("_Logging");
StreamInfo Service::extension_stream("Extension");
StreamInfo Service::timeline_stream("Timeline");

static StreamInfo* streams_[] = {
    &Service::vm_stream,       &Service::isolate_stream,
    &Service::debug_stream,    &Service::gc_stream,
    &Service::echo_stream,     &Service::graph_stream,
    &Service::logging_stream,  &Service::extension_stream,
    &Service::timeline_stream,
};


bool Service::ListenStream(const char* stream_id) {
  if (FLAG_trace_service) {
    OS::Print("vm-service: starting stream '%s'\n", stream_id);
  }
  intptr_t num_streams = sizeof(streams_) / sizeof(streams_[0]);
  for (intptr_t i = 0; i < num_streams; i++) {
    if (strcmp(stream_id, streams_[i]->id()) == 0) {
      streams_[i]->set_enabled(true);
      return true;
    }
  }
  if (stream_listen_callback_) {
    Thread* T = Thread::Current();
    TransitionVMToNative transition(T);
    return (*stream_listen_callback_)(stream_id);
  }
  return false;
}


void Service::CancelStream(const char* stream_id) {
  if (FLAG_trace_service) {
    OS::Print("vm-service: stopping stream '%s'\n", stream_id);
  }
  intptr_t num_streams = sizeof(streams_) / sizeof(streams_[0]);
  for (intptr_t i = 0; i < num_streams; i++) {
    if (strcmp(stream_id, streams_[i]->id()) == 0) {
      streams_[i]->set_enabled(false);
      return;
    }
  }
  if (stream_cancel_callback_) {
    Thread* T = Thread::Current();
    TransitionVMToNative transition(T);
    return (*stream_cancel_callback_)(stream_id);
  }
}

RawObject* Service::RequestAssets() {
  Thread* T = Thread::Current();
  TransitionVMToNative transition(T);
  Api::Scope api_scope(T);
  if (get_service_assets_callback_ == NULL) {
    return Object::null();
  }
  Dart_Handle handle = get_service_assets_callback_();
  if (Dart_IsError(handle)) {
    Dart_PropagateError(handle);
  }
  const Object& object = Object::Handle(Api::UnwrapHandle(handle));
  if (object.IsNull()) {
    return Object::null();
  }
  if (!object.IsTypedData()) {
    const String& error_message = String::Handle(
        String::New("An implementation of Dart_GetVMServiceAssetsArchive "
                    "should return a Uint8Array or null."));
    const Error& error = Error::Handle(ApiError::New(error_message));
    Exceptions::PropagateError(error);
    return Object::null();
  }
  const TypedData& typed_data = TypedData::Cast(object);
  if (typed_data.ElementSizeInBytes() != 1) {
    const String& error_message = String::Handle(
        String::New("An implementation of Dart_GetVMServiceAssetsArchive "
                    "should return a Uint8Array or null."));
    const Error& error = Error::Handle(ApiError::New(error_message));
    Exceptions::PropagateError(error);
    return Object::null();
  }
  return Api::UnwrapHandle(handle);
}


static uint8_t* allocator(uint8_t* ptr, intptr_t old_size, intptr_t new_size) {
  void* new_ptr = realloc(reinterpret_cast<void*>(ptr), new_size);
  if (new_ptr == NULL) {
    OUT_OF_MEMORY();
  }
  return reinterpret_cast<uint8_t*>(new_ptr);
}


static void PrintMissingParamError(JSONStream* js, const char* param) {
  js->PrintError(kInvalidParams, "%s expects the '%s' parameter", js->method(),
                 param);
}


static void PrintInvalidParamError(JSONStream* js, const char* param) {
  js->PrintError(kInvalidParams, "%s: invalid '%s' parameter: %s", js->method(),
                 param, js->LookupParam(param));
}


static void PrintIllegalParamError(JSONStream* js, const char* param) {
  js->PrintError(kInvalidParams, "%s: illegal '%s' parameter: %s", js->method(),
                 param, js->LookupParam(param));
}


static void PrintUnrecognizedMethodError(JSONStream* js) {
  js->PrintError(kMethodNotFound, NULL);
}


static void PrintSuccess(JSONStream* js) {
  JSONObject jsobj(js);
  jsobj.AddProperty("type", "Success");
}


static bool GetIntegerId(const char* s, intptr_t* id, int base = 10) {
  if ((s == NULL) || (*s == '\0')) {
    // Empty string.
    return false;
  }
  if (id == NULL) {
    // No id pointer.
    return false;
  }
  intptr_t r = 0;
  char* end_ptr = NULL;
  r = strtol(s, &end_ptr, base);
  if (end_ptr == s) {
    // String was not advanced at all, cannot be valid.
    return false;
  }
  *id = r;
  return true;
}


static bool GetUnsignedIntegerId(const char* s, uintptr_t* id, int base = 10) {
  if ((s == NULL) || (*s == '\0')) {
    // Empty string.
    return false;
  }
  if (id == NULL) {
    // No id pointer.
    return false;
  }
  uintptr_t r = 0;
  char* end_ptr = NULL;
  r = strtoul(s, &end_ptr, base);
  if (end_ptr == s) {
    // String was not advanced at all, cannot be valid.
    return false;
  }
  *id = r;
  return true;
}


static bool GetInteger64Id(const char* s, int64_t* id, int base = 10) {
  if ((s == NULL) || (*s == '\0')) {
    // Empty string.
    return false;
  }
  if (id == NULL) {
    // No id pointer.
    return false;
  }
  int64_t r = 0;
  char* end_ptr = NULL;
  r = strtoll(s, &end_ptr, base);
  if (end_ptr == s) {
    // String was not advanced at all, cannot be valid.
    return false;
  }
  *id = r;
  return true;
}


// Scans the string until the '-' character. Returns pointer to string
// at '-' character. Returns NULL if not found.
static const char* ScanUntilDash(const char* s) {
  if ((s == NULL) || (*s == '\0')) {
    // Empty string.
    return NULL;
  }
  while (*s != '\0') {
    if (*s == '-') {
      return s;
    }
    s++;
  }
  return NULL;
}


static bool GetCodeId(const char* s, int64_t* timestamp, uword* address) {
  if ((s == NULL) || (*s == '\0')) {
    // Empty string.
    return false;
  }
  if ((timestamp == NULL) || (address == NULL)) {
    // Bad arguments.
    return false;
  }
  // Extract the timestamp.
  if (!GetInteger64Id(s, timestamp, 16) || (*timestamp < 0)) {
    return false;
  }
  s = ScanUntilDash(s);
  if (s == NULL) {
    return false;
  }
  // Skip the dash.
  s++;
  // Extract the PC.
  if (!GetUnsignedIntegerId(s, address, 16)) {
    return false;
  }
  return true;
}


// Verifies that |s| begins with |prefix| and then calls |GetIntegerId| on
// the remainder of |s|.
static bool GetPrefixedIntegerId(const char* s,
                                 const char* prefix,
                                 intptr_t* service_id) {
  if (s == NULL) {
    return false;
  }
  ASSERT(prefix != NULL);
  const intptr_t kInputLen = strlen(s);
  const intptr_t kPrefixLen = strlen(prefix);
  ASSERT(kPrefixLen > 0);
  if (kInputLen <= kPrefixLen) {
    return false;
  }
  if (strncmp(s, prefix, kPrefixLen) != 0) {
    return false;
  }
  // Prefix satisfied. Move forward.
  s += kPrefixLen;
  // Attempt to read integer id.
  return GetIntegerId(s, service_id);
}


static bool IsValidClassId(Isolate* isolate, intptr_t cid) {
  ASSERT(isolate != NULL);
  ClassTable* class_table = isolate->class_table();
  ASSERT(class_table != NULL);
  return class_table->IsValidIndex(cid) && class_table->HasValidClassAt(cid);
}


static RawClass* GetClassForId(Isolate* isolate, intptr_t cid) {
  ASSERT(isolate == Isolate::Current());
  ASSERT(isolate != NULL);
  ClassTable* class_table = isolate->class_table();
  ASSERT(class_table != NULL);
  return class_table->At(cid);
}


// TODO(johnmccutchan): Split into separate file and write unit tests.
class MethodParameter {
 public:
  MethodParameter(const char* name, bool required)
      : name_(name), required_(required) {}

  virtual ~MethodParameter() {}

  virtual bool Validate(const char* value) const { return true; }

  virtual bool ValidateObject(const Object& value) const { return true; }

  const char* name() const { return name_; }

  bool required() const { return required_; }

  virtual void PrintError(const char* name,
                          const char* value,
                          JSONStream* js) const {
    PrintInvalidParamError(js, name);
  }

  virtual void PrintErrorObject(const char* name,
                                const Object& value,
                                JSONStream* js) const {
    PrintInvalidParamError(js, name);
  }

 private:
  const char* name_;
  bool required_;
};


class DartStringParameter : public MethodParameter {
 public:
  DartStringParameter(const char* name, bool required)
      : MethodParameter(name, required) {}

  virtual bool ValidateObject(const Object& value) const {
    return value.IsString();
  }
};


class DartListParameter : public MethodParameter {
 public:
  DartListParameter(const char* name, bool required)
      : MethodParameter(name, required) {}

  virtual bool ValidateObject(const Object& value) const {
    return value.IsArray() || value.IsGrowableObjectArray();
  }
};


class NoSuchParameter : public MethodParameter {
 public:
  explicit NoSuchParameter(const char* name) : MethodParameter(name, false) {}

  virtual bool Validate(const char* value) const { return (value == NULL); }

  virtual bool ValidateObject(const Object& value) const {
    return value.IsNull();
  }
};


class BoolParameter : public MethodParameter {
 public:
  BoolParameter(const char* name, bool required)
      : MethodParameter(name, required) {}

  virtual bool Validate(const char* value) const {
    if (value == NULL) {
      return false;
    }
    return (strcmp("true", value) == 0) || (strcmp("false", value) == 0);
  }

  static bool Parse(const char* value, bool default_value = false) {
    if (value == NULL) {
      return default_value;
    }
    return strcmp("true", value) == 0;
  }
};


class UIntParameter : public MethodParameter {
 public:
  UIntParameter(const char* name, bool required)
      : MethodParameter(name, required) {}

  virtual bool Validate(const char* value) const {
    if (value == NULL) {
      return false;
    }
    for (const char* cp = value; *cp != '\0'; cp++) {
      if (*cp < '0' || *cp > '9') {
        return false;
      }
    }
    return true;
  }

  static intptr_t Parse(const char* value) {
    if (value == NULL) {
      return -1;
    }
    char* end_ptr = NULL;
    uintptr_t result = strtoul(value, &end_ptr, 10);
    ASSERT(*end_ptr == '\0');  // Parsed full string
    return result;
  }
};


class Int64Parameter : public MethodParameter {
 public:
  Int64Parameter(const char* name, bool required)
      : MethodParameter(name, required) {}

  virtual bool Validate(const char* value) const {
    if (value == NULL) {
      return false;
    }
    for (const char* cp = value; *cp != '\0'; cp++) {
      if ((*cp < '0' || *cp > '9') && (*cp != '-')) {
        return false;
      }
    }
    return true;
  }

  static int64_t Parse(const char* value, int64_t default_value = -1) {
    if ((value == NULL) || (*value == '\0')) {
      return default_value;
    }
    char* end_ptr = NULL;
    int64_t result = strtoll(value, &end_ptr, 10);
    ASSERT(*end_ptr == '\0');  // Parsed full string
    return result;
  }
};


class IdParameter : public MethodParameter {
 public:
  IdParameter(const char* name, bool required)
      : MethodParameter(name, required) {}

  virtual bool Validate(const char* value) const { return (value != NULL); }
};


class StringParameter : public MethodParameter {
 public:
  StringParameter(const char* name, bool required)
      : MethodParameter(name, required) {}

  virtual bool Validate(const char* value) const { return (value != NULL); }
};


class RunnableIsolateParameter : public MethodParameter {
 public:
  explicit RunnableIsolateParameter(const char* name)
      : MethodParameter(name, true) {}

  virtual bool Validate(const char* value) const {
    Isolate* isolate = Isolate::Current();
    return (value != NULL) && (isolate != NULL) && (isolate->is_runnable());
  }

  virtual void PrintError(const char* name,
                          const char* value,
                          JSONStream* js) const {
    js->PrintError(kIsolateMustBeRunnable,
                   "Isolate must be runnable before this request is made.");
  }
};


#define ISOLATE_PARAMETER new IdParameter("isolateId", true)
#define NO_ISOLATE_PARAMETER new NoSuchParameter("isolateId")
#define RUNNABLE_ISOLATE_PARAMETER new RunnableIsolateParameter("isolateId")

class EnumParameter : public MethodParameter {
 public:
  EnumParameter(const char* name, bool required, const char* const* enums)
      : MethodParameter(name, required), enums_(enums) {}

  virtual bool Validate(const char* value) const {
    if (value == NULL) {
      return true;
    }
    for (intptr_t i = 0; enums_[i] != NULL; i++) {
      if (strcmp(value, enums_[i]) == 0) {
        return true;
      }
    }
    return false;
  }

 private:
  const char* const* enums_;
};


// If the key is not found, this function returns the last element in the
// values array. This can be used to encode the default value.
template <typename T>
T EnumMapper(const char* value, const char* const* enums, T* values) {
  ASSERT(value != NULL);
  intptr_t i = 0;
  for (i = 0; enums[i] != NULL; i++) {
    if (strcmp(value, enums[i]) == 0) {
      return values[i];
    }
  }
  // Default value.
  return values[i];
}


class EnumListParameter : public MethodParameter {
 public:
  EnumListParameter(const char* name, bool required, const char* const* enums)
      : MethodParameter(name, required), enums_(enums) {}

  virtual bool Validate(const char* value) const {
    return ElementCount(value) >= 0;
  }

  const char** Parse(Zone* zone, const char* value_in) const {
    const char* kJsonChars = " \t\r\n[,]";

    // Make a writeable copy of the value.
    char* value = zone->MakeCopyOfString(value_in);
    intptr_t element_count = ElementCount(value);
    intptr_t element_pos = 0;

    // Allocate our element array.  +1 for NULL terminator.
    char** elements = zone->Alloc<char*>(element_count + 1);
    elements[element_count] = NULL;

    // Parse the string destructively.  Build the list of elements.
    while (element_pos < element_count) {
      // Skip to the next element.
      value += strspn(value, kJsonChars);

      intptr_t len = strcspn(value, kJsonChars);
      ASSERT(len > 0);  // We rely on the parameter being validated already.
      value[len] = '\0';
      elements[element_pos++] = value;

      // Advance.  +1 for null terminator.
      value += (len + 1);
    }
    return const_cast<const char**>(elements);
  }

 private:
  // For now observatory enums are ascii letters plus underscore.
  static bool IsEnumChar(char c) {
    return (((c >= 'a') && (c <= 'z')) || ((c >= 'A') && (c <= 'Z')) ||
            (c == '_'));
  }

  // Returns number of elements in the list.  -1 on parse error.
  intptr_t ElementCount(const char* value) const {
    const char* kJsonWhitespaceChars = " \t\r\n";
    if (value == NULL) {
      return -1;
    }
    const char* cp = value;
    cp += strspn(cp, kJsonWhitespaceChars);
    if (*cp++ != '[') {
      // Missing initial [.
      return -1;
    }
    bool closed = false;
    bool element_allowed = true;
    intptr_t element_count = 0;
    while (true) {
      // Skip json whitespace.
      cp += strspn(cp, kJsonWhitespaceChars);
      switch (*cp) {
        case '\0':
          return closed ? element_count : -1;
        case ']':
          closed = true;
          cp++;
          break;
        case ',':
          if (element_allowed) {
            return -1;
          }
          element_allowed = true;
          cp++;
          break;
        default:
          if (!element_allowed) {
            return -1;
          }
          bool valid_enum = false;
          if (enums_ != NULL) {
            for (intptr_t i = 0; enums_[i] != NULL; i++) {
              intptr_t len = strlen(enums_[i]);
              if (strncmp(cp, enums_[i], len) == 0) {
                element_count++;
                valid_enum = true;
                cp += len;
                element_allowed = false;  // we need a comma first.
                break;
              }
            }
          } else {
            // Allow any identifiers
            const char* id_start = cp;
            while (IsEnumChar(*cp)) {
              cp++;
            }
            if (cp == id_start) {
              // Empty identifier, something like this [,].
              return -1;
            }
          }
          if (!valid_enum) {
            return -1;
          }
          break;
      }
    }
  }

  const char* const* enums_;
};


typedef bool (*ServiceMethodEntry)(Thread* thread, JSONStream* js);


struct ServiceMethodDescriptor {
  const char* name;
  const ServiceMethodEntry entry;
  const MethodParameter* const* parameters;
};


// TODO(johnmccutchan): Do we reject unexpected parameters?
static bool ValidateParameters(const MethodParameter* const* parameters,
                               JSONStream* js) {
  if (parameters == NULL) {
    return true;
  }
  if (js->NumObjectParameters() > 0) {
    Object& value = Object::Handle();
    for (intptr_t i = 0; parameters[i] != NULL; i++) {
      const MethodParameter* parameter = parameters[i];
      const char* name = parameter->name();
      const bool required = parameter->required();
      value = js->LookupObjectParam(name);
      const bool has_parameter = !value.IsNull();
      if (required && !has_parameter) {
        PrintMissingParamError(js, name);
        return false;
      }
      if (has_parameter && !parameter->ValidateObject(value)) {
        parameter->PrintErrorObject(name, value, js);
        return false;
      }
    }
  } else {
    for (intptr_t i = 0; parameters[i] != NULL; i++) {
      const MethodParameter* parameter = parameters[i];
      const char* name = parameter->name();
      const bool required = parameter->required();
      const char* value = js->LookupParam(name);
      const bool has_parameter = (value != NULL);
      if (required && !has_parameter) {
        PrintMissingParamError(js, name);
        return false;
      }
      if (has_parameter && !parameter->Validate(value)) {
        parameter->PrintError(name, value, js);
        return false;
      }
    }
  }
  return true;
}


void Service::PostError(const String& method_name,
                        const Array& parameter_keys,
                        const Array& parameter_values,
                        const Instance& reply_port,
                        const Instance& id,
                        const Error& error) {
  Thread* T = Thread::Current();
  StackZone zone(T);
  HANDLESCOPE(T);
  JSONStream js;
  js.Setup(zone.GetZone(), SendPort::Cast(reply_port).Id(), id, method_name,
           parameter_keys, parameter_values);
  js.PrintError(kExtensionError, "Error in extension `%s`: %s", js.method(),
                error.ToErrorCString());
  js.PostReply();
}


void Service::InvokeMethod(Isolate* I,
                           const Array& msg,
                           bool parameters_are_dart_objects) {
  Thread* T = Thread::Current();
  ASSERT(I == T->isolate());
  ASSERT(I != NULL);
  ASSERT(T->execution_state() == Thread::kThreadInVM);
  ASSERT(!msg.IsNull());
  ASSERT(msg.Length() == 6);

  {
    StackZone zone(T);
    HANDLESCOPE(T);

    Instance& reply_port = Instance::Handle(Z);
    Instance& seq = String::Handle(Z);
    String& method_name = String::Handle(Z);
    Array& param_keys = Array::Handle(Z);
    Array& param_values = Array::Handle(Z);
    reply_port ^= msg.At(1);
    seq ^= msg.At(2);
    method_name ^= msg.At(3);
    param_keys ^= msg.At(4);
    param_values ^= msg.At(5);

    ASSERT(!method_name.IsNull());
    ASSERT(seq.IsNull() || seq.IsString() || seq.IsNumber());
    ASSERT(!param_keys.IsNull());
    ASSERT(!param_values.IsNull());
    ASSERT(param_keys.Length() == param_values.Length());

    if (!reply_port.IsSendPort()) {
      FATAL("SendPort expected.");
    }

    JSONStream js;
    js.Setup(zone.GetZone(), SendPort::Cast(reply_port).Id(), seq, method_name,
             param_keys, param_values, parameters_are_dart_objects);

    // RPC came in with a custom service id zone.
    const char* id_zone_param = js.LookupParam("_idZone");

    if (id_zone_param != NULL) {
      // Override id zone.
      if (strcmp("default", id_zone_param) == 0) {
        // Ring with eager id allocation. This is the default ring and default
        // policy.
        // Nothing to do.
      } else if (strcmp("default.reuse", id_zone_param) == 0) {
        // Change the default ring's policy.
        RingServiceIdZone* zone =
            reinterpret_cast<RingServiceIdZone*>(js.id_zone());
        zone->set_policy(ObjectIdRing::kReuseId);
      } else {
        // TODO(johnmccutchan): Support creating, deleting, and selecting
        // custom service id zones.
        // For now, always return an error.
        PrintInvalidParamError(&js, "_idZone");
        js.PostReply();
        return;
      }
    }
    const char* c_method_name = method_name.ToCString();

    const ServiceMethodDescriptor* method = FindMethod(c_method_name);
    if (method != NULL) {
      if (!ValidateParameters(method->parameters, &js)) {
        js.PostReply();
        return;
      }
      if (method->entry(T, &js)) {
        js.PostReply();
      } else {
        // NOTE(turnidge): All message handlers currently return true,
        // so this case shouldn't be reached, at present.
        UNIMPLEMENTED();
      }
      return;
    }

    EmbedderServiceHandler* handler = FindIsolateEmbedderHandler(c_method_name);
    if (handler == NULL) {
      handler = FindRootEmbedderHandler(c_method_name);
    }

    if (handler != NULL) {
      EmbedderHandleMessage(handler, &js);
      return;
    }

    const Instance& extension_handler =
        Instance::Handle(Z, I->LookupServiceExtensionHandler(method_name));
    if (!extension_handler.IsNull()) {
      ScheduleExtensionHandler(extension_handler, method_name, param_keys,
                               param_values, reply_port, seq);
      // Schedule was successful. Extension code will post a reply
      // asynchronously.
      return;
    }

    PrintUnrecognizedMethodError(&js);
    js.PostReply();
    return;
  }
}


void Service::HandleRootMessage(const Array& msg_instance) {
  Isolate* isolate = Isolate::Current();
  InvokeMethod(isolate, msg_instance);
}


void Service::HandleObjectRootMessage(const Array& msg_instance) {
  Isolate* isolate = Isolate::Current();
  InvokeMethod(isolate, msg_instance, true);
}


void Service::HandleIsolateMessage(Isolate* isolate, const Array& msg) {
  ASSERT(isolate != NULL);
  InvokeMethod(isolate, msg);
  MaybePause(isolate);
}


static void Finalizer(void* isolate_callback_data,
                      Dart_WeakPersistentHandle handle,
                      void* buffer) {
  free(buffer);
}


void Service::SendEvent(const char* stream_id,
                        const char* event_type,
                        uint8_t* bytes,
                        intptr_t bytes_length) {
  Thread* thread = Thread::Current();
  Isolate* isolate = thread->isolate();
  ASSERT(isolate != NULL);
  ASSERT(!ServiceIsolate::IsServiceIsolateDescendant(isolate));

  if (FLAG_trace_service) {
    OS::Print(
        "vm-service: Pushing ServiceEvent(isolate='%s', kind='%s',"
        " len=%" Pd ") to stream %s\n",
        isolate->name(), event_type, bytes_length, stream_id);
  }

  bool result;
  {
    TransitionVMToNative transition(thread);
    Dart_CObject cbytes;
    cbytes.type = Dart_CObject_kExternalTypedData;
    cbytes.value.as_external_typed_data.type = Dart_TypedData_kUint8;
    cbytes.value.as_external_typed_data.length = bytes_length;
    cbytes.value.as_external_typed_data.data = bytes;
    cbytes.value.as_external_typed_data.peer = bytes;
    cbytes.value.as_external_typed_data.callback = Finalizer;

    Dart_CObject cstream_id;
    cstream_id.type = Dart_CObject_kString;
    cstream_id.value.as_string = const_cast<char*>(stream_id);

    Dart_CObject* elements[2];
    elements[0] = &cstream_id;
    elements[1] = &cbytes;
    Dart_CObject message;
    message.type = Dart_CObject_kArray;
    message.value.as_array.length = 2;
    message.value.as_array.values = elements;
    result = Dart_PostCObject(ServiceIsolate::Port(), &message);
  }

  if (!result) {
    free(bytes);
  }
}


void Service::SendEventWithData(const char* stream_id,
                                const char* event_type,
                                const char* metadata,
                                intptr_t metadata_size,
                                const uint8_t* data,
                                intptr_t data_size) {
  // Bitstream: [metadata size (big-endian 64 bit)] [metadata (UTF-8)] [data]
  const intptr_t total_bytes = sizeof(uint64_t) + metadata_size + data_size;

  uint8_t* message = static_cast<uint8_t*>(malloc(total_bytes));
  if (message == NULL) {
    OUT_OF_MEMORY();
  }
  intptr_t offset = 0;

  // Metadata size.
  reinterpret_cast<uint64_t*>(message)[0] =
      Utils::HostToBigEndian64(metadata_size);
  offset += sizeof(uint64_t);

  // Metadata.
  memmove(&message[offset], metadata, metadata_size);
  offset += metadata_size;

  // Data.
  memmove(&message[offset], data, data_size);
  offset += data_size;

  ASSERT(offset == total_bytes);
  SendEvent(stream_id, event_type, message, total_bytes);
}


static void ReportPauseOnConsole(ServiceEvent* event) {
  const char* name = event->isolate()->debugger_name();
  switch (event->kind()) {
    case ServiceEvent::kPauseStart:
      OS::PrintErr(
          "vm-service: isolate '%s' has no debugger attached and is paused at "
          "start.",
          name);
      break;
    case ServiceEvent::kPauseExit:
      OS::PrintErr(
          "vm-service: isolate '%s' has no debugger attached and is paused at "
          "exit.",
          name);
      break;
    case ServiceEvent::kPauseException:
      OS::PrintErr(
          "vm-service: isolate '%s' has no debugger attached and is paused due "
          "to exception.",
          name);
      break;
    case ServiceEvent::kPauseInterrupted:
      OS::PrintErr(
          "vm-service: isolate '%s' has no debugger attached and is paused due "
          "to interrupt.",
          name);
      break;
    case ServiceEvent::kPauseBreakpoint:
      OS::PrintErr(
          "vm-service: isolate '%s' has no debugger attached and is paused.",
          name);
      break;
    case ServiceEvent::kPausePostRequest:
      OS::PrintErr(
          "vm-service: isolate '%s' has no debugger attached and is paused "
          "post reload.",
          name);
      break;
    default:
      UNREACHABLE();
      break;
  }
  if (!ServiceIsolate::IsRunning()) {
    OS::PrintErr("  Start the vm-service to debug.\n");
  } else if (ServiceIsolate::server_address() == NULL) {
    OS::PrintErr("  Connect to Observatory to debug.\n");
  } else {
    OS::PrintErr("  Connect to Observatory at %s to debug.\n",
                 ServiceIsolate::server_address());
  }
  const Error& err = Error::Handle(Thread::Current()->sticky_error());
  if (!err.IsNull()) {
    OS::PrintErr("%s\n", err.ToErrorCString());
  }
}


void Service::HandleEvent(ServiceEvent* event) {
  if (event->stream_info() != NULL && !event->stream_info()->enabled()) {
    if (FLAG_warn_on_pause_with_no_debugger && event->IsPause()) {
      // If we are about to pause a running program which has no
      // debugger connected, tell the user about it.
      ReportPauseOnConsole(event);
    }
    // Ignore events when no one is listening to the event stream.
    return;
  }
  if (!ServiceIsolate::IsRunning()) {
    return;
  }
  JSONStream js;
  const char* stream_id = event->stream_id();
  ASSERT(stream_id != NULL);
  {
    JSONObject jsobj(&js);
    jsobj.AddProperty("jsonrpc", "2.0");
    jsobj.AddProperty("method", "streamNotify");
    JSONObject params(&jsobj, "params");
    params.AddProperty("streamId", stream_id);
    params.AddProperty("event", event);
  }
  PostEvent(event->isolate(), stream_id, event->KindAsCString(), &js);
}


void Service::PostEvent(Isolate* isolate,
                        const char* stream_id,
                        const char* kind,
                        JSONStream* event) {
  ASSERT(stream_id != NULL);
  ASSERT(kind != NULL);
  ASSERT(event != NULL);

  // Message is of the format [<stream id>, <json string>].
  //
  // Build the event message in the C heap to avoid dart heap
  // allocation.  This method can be called while we have acquired a
  // direct pointer to typed data, so we can't allocate here.
  Dart_CObject list_cobj;
  Dart_CObject* list_values[2];
  list_cobj.type = Dart_CObject_kArray;
  list_cobj.value.as_array.length = 2;
  list_cobj.value.as_array.values = list_values;

  Dart_CObject stream_id_cobj;
  stream_id_cobj.type = Dart_CObject_kString;
  stream_id_cobj.value.as_string = const_cast<char*>(stream_id);
  list_values[0] = &stream_id_cobj;

  Dart_CObject json_cobj;
  json_cobj.type = Dart_CObject_kString;
  json_cobj.value.as_string = const_cast<char*>(event->ToCString());
  list_values[1] = &json_cobj;

  if (FLAG_trace_service) {
    const char* isolate_name = "<no current isolate>";
    if (isolate != NULL) {
      isolate_name = isolate->name();
    }
    OS::Print(
        "vm-service: Pushing ServiceEvent(isolate='%s', kind='%s') "
        "to stream %s\n",
        isolate_name, kind, stream_id);
  }

  Dart_PostCObject(ServiceIsolate::Port(), &list_cobj);
}


class EmbedderServiceHandler {
 public:
  explicit EmbedderServiceHandler(const char* name)
      : name_(NULL), callback_(NULL), user_data_(NULL), next_(NULL) {
    ASSERT(name != NULL);
    name_ = strdup(name);
  }

  ~EmbedderServiceHandler() { free(name_); }

  const char* name() const { return name_; }

  Dart_ServiceRequestCallback callback() const { return callback_; }
  void set_callback(Dart_ServiceRequestCallback callback) {
    callback_ = callback;
  }

  void* user_data() const { return user_data_; }
  void set_user_data(void* user_data) { user_data_ = user_data; }

  EmbedderServiceHandler* next() const { return next_; }
  void set_next(EmbedderServiceHandler* next) { next_ = next; }

 private:
  char* name_;
  Dart_ServiceRequestCallback callback_;
  void* user_data_;
  EmbedderServiceHandler* next_;
};


void Service::EmbedderHandleMessage(EmbedderServiceHandler* handler,
                                    JSONStream* js) {
  ASSERT(handler != NULL);
  Dart_ServiceRequestCallback callback = handler->callback();
  ASSERT(callback != NULL);
  const char* response = NULL;
  bool success;
  {
    TransitionVMToNative transition(Thread::Current());
    success = callback(js->method(), js->param_keys(), js->param_values(),
                       js->num_params(), handler->user_data(), &response);
  }
  ASSERT(response != NULL);
  if (!success) {
    js->SetupError();
  }
  js->buffer()->AddString(response);
  js->PostReply();
  free(const_cast<char*>(response));
}


void Service::RegisterIsolateEmbedderCallback(
    const char* name,
    Dart_ServiceRequestCallback callback,
    void* user_data) {
  if (name == NULL) {
    return;
  }
  EmbedderServiceHandler* handler = FindIsolateEmbedderHandler(name);
  if (handler != NULL) {
    // Update existing handler entry.
    handler->set_callback(callback);
    handler->set_user_data(user_data);
    return;
  }
  // Create a new handler.
  handler = new EmbedderServiceHandler(name);
  handler->set_callback(callback);
  handler->set_user_data(user_data);

  // Insert into isolate_service_handler_head_ list.
  handler->set_next(isolate_service_handler_head_);
  isolate_service_handler_head_ = handler;
}


EmbedderServiceHandler* Service::FindIsolateEmbedderHandler(const char* name) {
  EmbedderServiceHandler* current = isolate_service_handler_head_;
  while (current != NULL) {
    if (strcmp(name, current->name()) == 0) {
      return current;
    }
    current = current->next();
  }
  return NULL;
}


void Service::RegisterRootEmbedderCallback(const char* name,
                                           Dart_ServiceRequestCallback callback,
                                           void* user_data) {
  if (name == NULL) {
    return;
  }
  EmbedderServiceHandler* handler = FindRootEmbedderHandler(name);
  if (handler != NULL) {
    // Update existing handler entry.
    handler->set_callback(callback);
    handler->set_user_data(user_data);
    return;
  }
  // Create a new handler.
  handler = new EmbedderServiceHandler(name);
  handler->set_callback(callback);
  handler->set_user_data(user_data);

  // Insert into root_service_handler_head_ list.
  handler->set_next(root_service_handler_head_);
  root_service_handler_head_ = handler;
}


void Service::SetEmbedderStreamCallbacks(
    Dart_ServiceStreamListenCallback listen_callback,
    Dart_ServiceStreamCancelCallback cancel_callback) {
  stream_listen_callback_ = listen_callback;
  stream_cancel_callback_ = cancel_callback;
}


void Service::SetGetServiceAssetsCallback(
    Dart_GetVMServiceAssetsArchive get_service_assets) {
  get_service_assets_callback_ = get_service_assets;
}


EmbedderServiceHandler* Service::FindRootEmbedderHandler(const char* name) {
  EmbedderServiceHandler* current = root_service_handler_head_;
  while (current != NULL) {
    if (strcmp(name, current->name()) == 0) {
      return current;
    }
    current = current->next();
  }
  return NULL;
}


void Service::ScheduleExtensionHandler(const Instance& handler,
                                       const String& method_name,
                                       const Array& parameter_keys,
                                       const Array& parameter_values,
                                       const Instance& reply_port,
                                       const Instance& id) {
  ASSERT(!handler.IsNull());
  ASSERT(!method_name.IsNull());
  ASSERT(!parameter_keys.IsNull());
  ASSERT(!parameter_values.IsNull());
  ASSERT(!reply_port.IsNull());
  Isolate* isolate = Isolate::Current();
  ASSERT(isolate != NULL);
  isolate->AppendServiceExtensionCall(handler, method_name, parameter_keys,
                                      parameter_values, reply_port, id);
}


static const MethodParameter* get_isolate_params[] = {
    ISOLATE_PARAMETER, NULL,
};

static bool GetIsolate(Thread* thread, JSONStream* js) {
  thread->isolate()->PrintJSON(js, false);
  return true;
}


static const MethodParameter* get_stack_params[] = {
    RUNNABLE_ISOLATE_PARAMETER, new BoolParameter("_full", false), NULL,
};


static bool GetStack(Thread* thread, JSONStream* js) {
  Isolate* isolate = thread->isolate();
  if (isolate->debugger() == NULL) {
    js->PrintError(kFeatureDisabled,
                   "Cannot get stack when debugger disabled.");
    return true;
  }
  ASSERT(isolate->compilation_allowed());
  DebuggerStackTrace* stack = isolate->debugger()->StackTrace();
  // Do we want the complete script object and complete local variable objects?
  // This is true for dump requests.
  const bool full = BoolParameter::Parse(js->LookupParam("_full"), false);
  JSONObject jsobj(js);
  jsobj.AddProperty("type", "Stack");
  {
    JSONArray jsarr(&jsobj, "frames");

    intptr_t num_frames = stack->Length();
    for (intptr_t i = 0; i < num_frames; i++) {
      ActivationFrame* frame = stack->FrameAt(i);
      JSONObject jsobj(&jsarr);
      frame->PrintToJSONObject(&jsobj, full);
      jsobj.AddProperty("index", i);
    }
  }

  {
    MessageHandler::AcquiredQueues aq(isolate->message_handler());
    jsobj.AddProperty("messages", aq.queue());
  }

  return true;
}


static bool HandleCommonEcho(JSONObject* jsobj, JSONStream* js) {
  jsobj->AddProperty("type", "_EchoResponse");
  if (js->HasParam("text")) {
    jsobj->AddProperty("text", js->LookupParam("text"));
  }
  return true;
}


void Service::SendEchoEvent(Isolate* isolate, const char* text) {
  JSONStream js;
  {
    JSONObject jsobj(&js);
    jsobj.AddProperty("jsonrpc", "2.0");
    jsobj.AddProperty("method", "streamNotify");
    {
      JSONObject params(&jsobj, "params");
      params.AddProperty("streamId", echo_stream.id());
      {
        JSONObject event(&params, "event");
        event.AddProperty("type", "Event");
        event.AddProperty("kind", "_Echo");
        event.AddProperty("isolate", isolate);
        if (text != NULL) {
          event.AddProperty("text", text);
        }
        event.AddPropertyTimeMillis("timestamp", OS::GetCurrentTimeMillis());
      }
    }
  }
  uint8_t data[] = {0, 128, 255};
  SendEventWithData(echo_stream.id(), "_Echo", js.buffer()->buf(),
                    js.buffer()->length(), data, sizeof(data));
}


static bool TriggerEchoEvent(Thread* thread, JSONStream* js) {
  if (Service::echo_stream.enabled()) {
    Service::SendEchoEvent(thread->isolate(), js->LookupParam("text"));
  }
  JSONObject jsobj(js);
  return HandleCommonEcho(&jsobj, js);
}


static bool DumpIdZone(Thread* thread, JSONStream* js) {
  // TODO(johnmccutchan): Respect _idZone parameter passed to RPC. For now,
  // always send the ObjectIdRing.
  //
  ObjectIdRing* ring = thread->isolate()->object_id_ring();
  ASSERT(ring != NULL);
  // When printing the ObjectIdRing, force object id reuse policy.
  RingServiceIdZone reuse_zone;
  reuse_zone.Init(ring, ObjectIdRing::kReuseId);
  js->set_id_zone(&reuse_zone);
  ring->PrintJSON(js);
  return true;
}


static bool Echo(Thread* thread, JSONStream* js) {
  JSONObject jsobj(js);
  return HandleCommonEcho(&jsobj, js);
}


static bool ContainsNonInstance(const Object& obj) {
  if (obj.IsArray()) {
    const Array& array = Array::Cast(obj);
    Object& element = Object::Handle();
    for (intptr_t i = 0; i < array.Length(); ++i) {
      element = array.At(i);
      if (!(element.IsInstance() || element.IsNull())) {
        return true;
      }
    }
    return false;
  } else if (obj.IsGrowableObjectArray()) {
    const GrowableObjectArray& array = GrowableObjectArray::Cast(obj);
    Object& element = Object::Handle();
    for (intptr_t i = 0; i < array.Length(); ++i) {
      element = array.At(i);
      if (!(element.IsInstance() || element.IsNull())) {
        return true;
      }
    }
    return false;
  } else {
    return !(obj.IsInstance() || obj.IsNull());
  }
}


static RawObject* LookupObjectId(Thread* thread,
                                 const char* arg,
                                 ObjectIdRing::LookupResult* kind) {
  *kind = ObjectIdRing::kValid;
  if (strncmp(arg, "int-", 4) == 0) {
    arg += 4;
    int64_t value = 0;
    if (!OS::StringToInt64(arg, &value) || !Smi::IsValid(value)) {
      *kind = ObjectIdRing::kInvalid;
      return Object::null();
    }
    const Integer& obj =
        Integer::Handle(thread->zone(), Smi::New(static_cast<intptr_t>(value)));
    return obj.raw();
  } else if (strcmp(arg, "bool-true") == 0) {
    return Bool::True().raw();
  } else if (strcmp(arg, "bool-false") == 0) {
    return Bool::False().raw();
  } else if (strcmp(arg, "null") == 0) {
    return Object::null();
  }

  ObjectIdRing* ring = thread->isolate()->object_id_ring();
  ASSERT(ring != NULL);
  intptr_t id = -1;
  if (!GetIntegerId(arg, &id)) {
    *kind = ObjectIdRing::kInvalid;
    return Object::null();
  }
  return ring->GetObjectForId(id, kind);
}


static RawObject* LookupHeapObjectLibraries(Isolate* isolate,
                                            char** parts,
                                            int num_parts) {
  // Library ids look like "libraries/35"
  if (num_parts < 2) {
    return Object::sentinel().raw();
  }
  const GrowableObjectArray& libs =
      GrowableObjectArray::Handle(isolate->object_store()->libraries());
  ASSERT(!libs.IsNull());
  intptr_t id = 0;
  if (!GetIntegerId(parts[1], &id)) {
    return Object::sentinel().raw();
  }
  if ((id < 0) || (id >= libs.Length())) {
    return Object::sentinel().raw();
  }
  Library& lib = Library::Handle();
  lib ^= libs.At(id);
  ASSERT(!lib.IsNull());
  if (num_parts == 2) {
    return lib.raw();
  }
  if (strcmp(parts[2], "scripts") == 0) {
    // Script ids look like "libraries/35/scripts/library%2Furl.dart/12345"
    if (num_parts != 5) {
      return Object::sentinel().raw();
    }
    const String& id = String::Handle(String::New(parts[3]));
    ASSERT(!id.IsNull());
    // The id is the url of the script % encoded, decode it.
    const String& requested_url = String::Handle(String::DecodeIRI(id));

    // Each script id is tagged with a load time.
    int64_t timestamp;
    if (!GetInteger64Id(parts[4], &timestamp, 16) || (timestamp < 0)) {
      return Object::sentinel().raw();
    }

    Script& script = Script::Handle();
    String& script_url = String::Handle();
    const Array& loaded_scripts = Array::Handle(lib.LoadedScripts());
    ASSERT(!loaded_scripts.IsNull());
    intptr_t i;
    for (i = 0; i < loaded_scripts.Length(); i++) {
      script ^= loaded_scripts.At(i);
      ASSERT(!script.IsNull());
      script_url ^= script.url();
      if (script_url.Equals(requested_url) &&
          (timestamp == script.load_timestamp())) {
        return script.raw();
      }
    }
  }

  // Not found.
  return Object::sentinel().raw();
}

static RawObject* LookupHeapObjectClasses(Thread* thread,
                                          char** parts,
                                          int num_parts) {
  // Class ids look like: "classes/17"
  if (num_parts < 2) {
    return Object::sentinel().raw();
  }
  Isolate* isolate = thread->isolate();
  Zone* zone = thread->zone();
  ClassTable* table = isolate->class_table();
  intptr_t id;
  if (!GetIntegerId(parts[1], &id) || !table->IsValidIndex(id)) {
    return Object::sentinel().raw();
  }
  Class& cls = Class::Handle(zone, table->At(id));
  if (num_parts == 2) {
    return cls.raw();
  }
  if (strcmp(parts[2], "closures") == 0) {
    // Closure ids look like: "classes/17/closures/11"
    if (num_parts != 4) {
      return Object::sentinel().raw();
    }
    intptr_t id;
    if (!GetIntegerId(parts[3], &id)) {
      return Object::sentinel().raw();
    }
    Function& func = Function::Handle(zone);
    func ^= isolate->ClosureFunctionFromIndex(id);
    if (func.IsNull()) {
      return Object::sentinel().raw();
    }
    return func.raw();

  } else if (strcmp(parts[2], "fields") == 0) {
    // Field ids look like: "classes/17/fields/name"
    if (num_parts != 4) {
      return Object::sentinel().raw();
    }
    const char* encoded_id = parts[3];
    String& id = String::Handle(zone, String::New(encoded_id));
    id = String::DecodeIRI(id);
    if (id.IsNull()) {
      return Object::sentinel().raw();
    }
    Field& field = Field::Handle(zone, cls.LookupField(id));
    if (field.IsNull()) {
      return Object::sentinel().raw();
    }
    return field.raw();

  } else if (strcmp(parts[2], "functions") == 0) {
    // Function ids look like: "classes/17/functions/name"
    if (num_parts != 4) {
      return Object::sentinel().raw();
    }
    const char* encoded_id = parts[3];
    String& id = String::Handle(zone, String::New(encoded_id));
    id = String::DecodeIRI(id);
    if (id.IsNull()) {
      return Object::sentinel().raw();
    }
    Function& func = Function::Handle(zone, cls.LookupFunction(id));
    if (func.IsNull()) {
      return Object::sentinel().raw();
    }
    return func.raw();

  } else if (strcmp(parts[2], "implicit_closures") == 0) {
    // Function ids look like: "classes/17/implicit_closures/11"
    if (num_parts != 4) {
      return Object::sentinel().raw();
    }
    intptr_t id;
    if (!GetIntegerId(parts[3], &id)) {
      return Object::sentinel().raw();
    }
    Function& func = Function::Handle(zone);
    func ^= cls.ImplicitClosureFunctionFromIndex(id);
    if (func.IsNull()) {
      return Object::sentinel().raw();
    }
    return func.raw();

  } else if (strcmp(parts[2], "dispatchers") == 0) {
    // Dispatcher Function ids look like: "classes/17/dispatchers/11"
    if (num_parts != 4) {
      return Object::sentinel().raw();
    }
    intptr_t id;
    if (!GetIntegerId(parts[3], &id)) {
      return Object::sentinel().raw();
    }
    Function& func = Function::Handle(zone);
    func ^= cls.InvocationDispatcherFunctionFromIndex(id);
    if (func.IsNull()) {
      return Object::sentinel().raw();
    }
    return func.raw();

  } else if (strcmp(parts[2], "types") == 0) {
    // Type ids look like: "classes/17/types/11"
    if (num_parts != 4) {
      return Object::sentinel().raw();
    }
    intptr_t id;
    if (!GetIntegerId(parts[3], &id)) {
      return Object::sentinel().raw();
    }
    if (id != 0) {
      return Object::sentinel().raw();
    }
    const Type& type = Type::Handle(zone, cls.CanonicalType());
    if (!type.IsNull()) {
      return type.raw();
    }
  }

  // Not found.
  return Object::sentinel().raw();
}


static RawObject* LookupHeapObjectTypeArguments(Thread* thread,
                                                char** parts,
                                                int num_parts) {
  Isolate* isolate = thread->isolate();
  // TypeArguments ids look like: "typearguments/17"
  if (num_parts < 2) {
    return Object::sentinel().raw();
  }
  intptr_t id;
  if (!GetIntegerId(parts[1], &id)) {
    return Object::sentinel().raw();
  }
  ObjectStore* object_store = isolate->object_store();
  const Array& table =
      Array::Handle(thread->zone(), object_store->canonical_type_arguments());
  ASSERT(table.Length() > 0);
  const intptr_t table_size = table.Length() - 1;
  if ((id < 0) || (id >= table_size) || (table.At(id) == Object::null())) {
    return Object::sentinel().raw();
  }
  return table.At(id);
}


static RawObject* LookupHeapObjectCode(Isolate* isolate,
                                       char** parts,
                                       int num_parts) {
  if (num_parts != 2) {
    return Object::sentinel().raw();
  }
  uword pc;
  static const char* const kCollectedPrefix = "collected-";
  static intptr_t kCollectedPrefixLen = strlen(kCollectedPrefix);
  static const char* const kNativePrefix = "native-";
  static const intptr_t kNativePrefixLen = strlen(kNativePrefix);
  static const char* const kReusedPrefix = "reused-";
  static const intptr_t kReusedPrefixLen = strlen(kReusedPrefix);
  const char* id = parts[1];
  if (strncmp(kCollectedPrefix, id, kCollectedPrefixLen) == 0) {
    if (!GetUnsignedIntegerId(&id[kCollectedPrefixLen], &pc, 16)) {
      return Object::sentinel().raw();
    }
    // TODO(turnidge): Return "collected" instead.
    return Object::null();
  }
  if (strncmp(kNativePrefix, id, kNativePrefixLen) == 0) {
    if (!GetUnsignedIntegerId(&id[kNativePrefixLen], &pc, 16)) {
      return Object::sentinel().raw();
    }
    // TODO(johnmccutchan): Support native Code.
    return Object::null();
  }
  if (strncmp(kReusedPrefix, id, kReusedPrefixLen) == 0) {
    if (!GetUnsignedIntegerId(&id[kReusedPrefixLen], &pc, 16)) {
      return Object::sentinel().raw();
    }
    // TODO(turnidge): Return "expired" instead.
    return Object::null();
  }
  int64_t timestamp = 0;
  if (!GetCodeId(id, &timestamp, &pc) || (timestamp < 0)) {
    return Object::sentinel().raw();
  }
  Code& code = Code::Handle(Code::FindCode(pc, timestamp));
  if (!code.IsNull()) {
    return code.raw();
  }

  // Not found.
  return Object::sentinel().raw();
}


static RawObject* LookupHeapObjectMessage(Thread* thread,
                                          char** parts,
                                          int num_parts) {
  if (num_parts != 2) {
    return Object::sentinel().raw();
  }
  uword message_id = 0;
  if (!GetUnsignedIntegerId(parts[1], &message_id, 16)) {
    return Object::sentinel().raw();
  }
  MessageHandler::AcquiredQueues aq(thread->isolate()->message_handler());
  Message* message = aq.queue()->FindMessageById(message_id);
  if (message == NULL) {
    // The user may try to load an expired message.
    return Object::sentinel().raw();
  }
  if (message->len() > 0) {
    MessageSnapshotReader reader(message->data(), message->len(), thread);
    return reader.ReadObject();
  } else {
    return message->raw_obj();
  }
}


static RawObject* LookupHeapObject(Thread* thread,
                                   const char* id_original,
                                   ObjectIdRing::LookupResult* result) {
  char* id = thread->zone()->MakeCopyOfString(id_original);

  // Parse the id by splitting at each '/'.
  const int MAX_PARTS = 8;
  char* parts[MAX_PARTS];
  int num_parts = 0;
  int i = 0;
  int start_pos = 0;
  while (id[i] != '\0') {
    if (id[i] == '/') {
      id[i++] = '\0';
      parts[num_parts++] = &id[start_pos];
      if (num_parts == MAX_PARTS) {
        break;
      }
      start_pos = i;
    } else {
      i++;
    }
  }
  if (num_parts < MAX_PARTS) {
    parts[num_parts++] = &id[start_pos];
  }

  if (result != NULL) {
    *result = ObjectIdRing::kValid;
  }

  Isolate* isolate = thread->isolate();
  if (strcmp(parts[0], "objects") == 0) {
    // Object ids look like "objects/1123"
    Object& obj = Object::Handle(thread->zone());
    ObjectIdRing::LookupResult lookup_result;
    obj = LookupObjectId(thread, parts[1], &lookup_result);
    if (lookup_result != ObjectIdRing::kValid) {
      if (result != NULL) {
        *result = lookup_result;
      }
      return Object::sentinel().raw();
    }
    return obj.raw();

  } else if (strcmp(parts[0], "libraries") == 0) {
    return LookupHeapObjectLibraries(isolate, parts, num_parts);
  } else if (strcmp(parts[0], "classes") == 0) {
    return LookupHeapObjectClasses(thread, parts, num_parts);
  } else if (strcmp(parts[0], "typearguments") == 0) {
    return LookupHeapObjectTypeArguments(thread, parts, num_parts);
  } else if (strcmp(parts[0], "code") == 0) {
    return LookupHeapObjectCode(isolate, parts, num_parts);
  } else if (strcmp(parts[0], "messages") == 0) {
    return LookupHeapObjectMessage(thread, parts, num_parts);
  }

  // Not found.
  return Object::sentinel().raw();
}


enum SentinelType {
  kCollectedSentinel,
  kExpiredSentinel,
  kFreeSentinel,
};


static void PrintSentinel(JSONStream* js, SentinelType sentinel_type) {
  JSONObject jsobj(js);
  jsobj.AddProperty("type", "Sentinel");
  switch (sentinel_type) {
    case kCollectedSentinel:
      jsobj.AddProperty("kind", "Collected");
      jsobj.AddProperty("valueAsString", "<collected>");
      break;
    case kExpiredSentinel:
      jsobj.AddProperty("kind", "Expired");
      jsobj.AddProperty("valueAsString", "<expired>");
      break;
    case kFreeSentinel:
      jsobj.AddProperty("kind", "Free");
      jsobj.AddProperty("valueAsString", "<free>");
      break;
    default:
      UNIMPLEMENTED();
      break;
  }
}


static Breakpoint* LookupBreakpoint(Isolate* isolate,
                                    const char* id,
                                    ObjectIdRing::LookupResult* result) {
  *result = ObjectIdRing::kInvalid;
  size_t end_pos = strcspn(id, "/");
  if (end_pos == strlen(id)) {
    return NULL;
  }
  const char* rest = id + end_pos + 1;  // +1 for '/'.
  if (strncmp("breakpoints", id, end_pos) == 0) {
    intptr_t bpt_id = 0;
    Breakpoint* bpt = NULL;
    if (GetIntegerId(rest, &bpt_id)) {
      bpt = isolate->debugger()->GetBreakpointById(bpt_id);
      if (bpt) {
        *result = ObjectIdRing::kValid;
        return bpt;
      }
      if (bpt_id < isolate->debugger()->limitBreakpointId()) {
        *result = ObjectIdRing::kCollected;
        return NULL;
      }
    }
  }
  return NULL;
}


static bool PrintInboundReferences(Thread* thread,
                                   Object* target,
                                   intptr_t limit,
                                   JSONStream* js) {
  ObjectGraph graph(thread);
  Array& path = Array::Handle(Array::New(limit * 2));
  intptr_t length = graph.InboundReferences(target, path);
  JSONObject jsobj(js);
  jsobj.AddProperty("type", "InboundReferences");
  {
    JSONArray elements(&jsobj, "references");
    Object& source = Object::Handle();
    Smi& slot_offset = Smi::Handle();
    Class& source_class = Class::Handle();
    Field& field = Field::Handle();
    Array& parent_field_map = Array::Handle();
    limit = Utils::Minimum(limit, length);
    for (intptr_t i = 0; i < limit; ++i) {
      JSONObject jselement(&elements);
      source = path.At(i * 2);
      slot_offset ^= path.At((i * 2) + 1);

      jselement.AddProperty("source", source);
      if (source.IsArray()) {
        intptr_t element_index =
            slot_offset.Value() - (Array::element_offset(0) >> kWordSizeLog2);
        jselement.AddProperty("parentListIndex", element_index);
      } else if (source.IsInstance()) {
        source_class ^= source.clazz();
        parent_field_map = source_class.OffsetToFieldMap();
        intptr_t offset = slot_offset.Value();
        if (offset > 0 && offset < parent_field_map.Length()) {
          field ^= parent_field_map.At(offset);
          jselement.AddProperty("parentField", field);
        }
      } else {
        intptr_t element_index = slot_offset.Value();
        jselement.AddProperty("_parentWordOffset", element_index);
      }
    }
  }

  // We nil out the array after generating the response to prevent
  // reporting suprious references when repeatedly looking for the
  // references to an object.
  for (intptr_t i = 0; i < path.Length(); i++) {
    path.SetAt(i, Object::null_object());
  }

  return true;
}


static const MethodParameter* get_inbound_references_params[] = {
    RUNNABLE_ISOLATE_PARAMETER, NULL,
};


static bool GetInboundReferences(Thread* thread, JSONStream* js) {
  const char* target_id = js->LookupParam("targetId");
  if (target_id == NULL) {
    PrintMissingParamError(js, "targetId");
    return true;
  }
  const char* limit_cstr = js->LookupParam("limit");
  if (limit_cstr == NULL) {
    PrintMissingParamError(js, "limit");
    return true;
  }
  intptr_t limit;
  if (!GetIntegerId(limit_cstr, &limit)) {
    PrintInvalidParamError(js, "limit");
    return true;
  }

  Object& obj = Object::Handle(thread->zone());
  ObjectIdRing::LookupResult lookup_result;
  {
    HANDLESCOPE(thread);
    obj = LookupHeapObject(thread, target_id, &lookup_result);
  }
  if (obj.raw() == Object::sentinel().raw()) {
    if (lookup_result == ObjectIdRing::kCollected) {
      PrintSentinel(js, kCollectedSentinel);
    } else if (lookup_result == ObjectIdRing::kExpired) {
      PrintSentinel(js, kExpiredSentinel);
    } else {
      PrintInvalidParamError(js, "targetId");
    }
    return true;
  }
  return PrintInboundReferences(thread, &obj, limit, js);
}


static bool PrintRetainingPath(Thread* thread,
                               Object* obj,
                               intptr_t limit,
                               JSONStream* js) {
  ObjectGraph graph(thread);
  Array& path = Array::Handle(Array::New(limit * 2));
  intptr_t length = graph.RetainingPath(obj, path);
  JSONObject jsobj(js);
  jsobj.AddProperty("type", "RetainingPath");
  jsobj.AddProperty("length", length);
  JSONArray elements(&jsobj, "elements");
  Object& element = Object::Handle();
  Smi& slot_offset = Smi::Handle();
  Class& element_class = Class::Handle();
  Array& element_field_map = Array::Handle();
  LinkedHashMap& map = LinkedHashMap::Handle();
  Array& map_data = Array::Handle();
  Field& field = Field::Handle();
  limit = Utils::Minimum(limit, length);
  for (intptr_t i = 0; i < limit; ++i) {
    JSONObject jselement(&elements);
    element = path.At(i * 2);
    jselement.AddProperty("value", element);
    // Interpret the word offset from parent as list index, map key
    // or instance field.
    if (i > 0) {
      slot_offset ^= path.At((i * 2) - 1);
      jselement.AddProperty("offset", slot_offset.Value());
      if (element.IsArray() || element.IsGrowableObjectArray()) {
        intptr_t element_index =
            slot_offset.Value() - (Array::element_offset(0) >> kWordSizeLog2);
        jselement.AddProperty("parentListIndex", element_index);
      } else if (element.IsLinkedHashMap()) {
        map = static_cast<RawLinkedHashMap*>(path.At(i * 2));
        map_data = map.data();
        intptr_t element_index =
            slot_offset.Value() - (Array::element_offset(0) >> kWordSizeLog2);
        LinkedHashMap::Iterator iterator(map);
        while (iterator.MoveNext()) {
          if (iterator.CurrentKey() == map_data.At(element_index) ||
              iterator.CurrentValue() == map_data.At(element_index)) {
            element = iterator.CurrentKey();
            jselement.AddProperty("parentMapKey", element);
            break;
          }
        }
      } else if (element.IsInstance()) {
        element_class ^= element.clazz();
        element_field_map = element_class.OffsetToFieldMap();
        intptr_t offset = slot_offset.Value();
        if (offset > 0 && offset < element_field_map.Length()) {
          field ^= element_field_map.At(offset);
          jselement.AddProperty("parentField", field);
        }
      } else {
        intptr_t element_index = slot_offset.Value();
        jselement.AddProperty("_parentWordOffset", element_index);
      }
    }
  }

  // We nil out the array after generating the response to prevent
  // reporting spurious references when looking for inbound references
  // after looking for a retaining path.
  for (intptr_t i = 0; i < path.Length(); i++) {
    path.SetAt(i, Object::null_object());
  }

  return true;
}


static const MethodParameter* get_retaining_path_params[] = {
    RUNNABLE_ISOLATE_PARAMETER, NULL,
};


static bool GetRetainingPath(Thread* thread, JSONStream* js) {
  const char* target_id = js->LookupParam("targetId");
  if (target_id == NULL) {
    PrintMissingParamError(js, "targetId");
    return true;
  }
  const char* limit_cstr = js->LookupParam("limit");
  if (limit_cstr == NULL) {
    PrintMissingParamError(js, "limit");
    return true;
  }
  intptr_t limit;
  if (!GetIntegerId(limit_cstr, &limit)) {
    PrintInvalidParamError(js, "limit");
    return true;
  }

  Object& obj = Object::Handle(thread->zone());
  ObjectIdRing::LookupResult lookup_result;
  {
    HANDLESCOPE(thread);
    obj = LookupHeapObject(thread, target_id, &lookup_result);
  }
  if (obj.raw() == Object::sentinel().raw()) {
    if (lookup_result == ObjectIdRing::kCollected) {
      PrintSentinel(js, kCollectedSentinel);
    } else if (lookup_result == ObjectIdRing::kExpired) {
      PrintSentinel(js, kExpiredSentinel);
    } else {
      PrintInvalidParamError(js, "targetId");
    }
    return true;
  }
  return PrintRetainingPath(thread, &obj, limit, js);
}


static const MethodParameter* get_retained_size_params[] = {
    RUNNABLE_ISOLATE_PARAMETER, new IdParameter("targetId", true), NULL,
};


static bool GetRetainedSize(Thread* thread, JSONStream* js) {
  const char* target_id = js->LookupParam("targetId");
  ASSERT(target_id != NULL);
  ObjectIdRing::LookupResult lookup_result;
  Object& obj =
      Object::Handle(LookupHeapObject(thread, target_id, &lookup_result));
  if (obj.raw() == Object::sentinel().raw()) {
    if (lookup_result == ObjectIdRing::kCollected) {
      PrintSentinel(js, kCollectedSentinel);
    } else if (lookup_result == ObjectIdRing::kExpired) {
      PrintSentinel(js, kExpiredSentinel);
    } else {
      PrintInvalidParamError(js, "targetId");
    }
    return true;
  }
  // TODO(rmacnak): There is no way to get the size retained by a class object.
  // SizeRetainedByClass should be a separate RPC.
  if (obj.IsClass()) {
    const Class& cls = Class::Cast(obj);
    ObjectGraph graph(thread);
    intptr_t retained_size = graph.SizeRetainedByClass(cls.id());
    const Object& result = Object::Handle(Integer::New(retained_size));
    result.PrintJSON(js, true);
    return true;
  }

  ObjectGraph graph(thread);
  intptr_t retained_size = graph.SizeRetainedByInstance(obj);
  const Object& result = Object::Handle(Integer::New(retained_size));
  result.PrintJSON(js, true);
  return true;
}


static const MethodParameter* get_reachable_size_params[] = {
    RUNNABLE_ISOLATE_PARAMETER, new IdParameter("targetId", true), NULL,
};


static bool GetReachableSize(Thread* thread, JSONStream* js) {
  const char* target_id = js->LookupParam("targetId");
  ASSERT(target_id != NULL);
  ObjectIdRing::LookupResult lookup_result;
  Object& obj =
      Object::Handle(LookupHeapObject(thread, target_id, &lookup_result));
  if (obj.raw() == Object::sentinel().raw()) {
    if (lookup_result == ObjectIdRing::kCollected) {
      PrintSentinel(js, kCollectedSentinel);
    } else if (lookup_result == ObjectIdRing::kExpired) {
      PrintSentinel(js, kExpiredSentinel);
    } else {
      PrintInvalidParamError(js, "targetId");
    }
    return true;
  }
  // TODO(rmacnak): There is no way to get the size retained by a class object.
  // SizeRetainedByClass should be a separate RPC.
  if (obj.IsClass()) {
    const Class& cls = Class::Cast(obj);
    ObjectGraph graph(thread);
    intptr_t retained_size = graph.SizeReachableByClass(cls.id());
    const Object& result = Object::Handle(Integer::New(retained_size));
    result.PrintJSON(js, true);
    return true;
  }

  ObjectGraph graph(thread);
  intptr_t retained_size = graph.SizeReachableByInstance(obj);
  const Object& result = Object::Handle(Integer::New(retained_size));
  result.PrintJSON(js, true);
  return true;
}


static const MethodParameter* evaluate_params[] = {
    RUNNABLE_ISOLATE_PARAMETER, NULL,
};


static bool Evaluate(Thread* thread, JSONStream* js) {
  if (!thread->isolate()->compilation_allowed()) {
    js->PrintError(kFeatureDisabled,
                   "Cannot evaluate when running a precompiled program.");
    return true;
  }
  const char* target_id = js->LookupParam("targetId");
  if (target_id == NULL) {
    PrintMissingParamError(js, "targetId");
    return true;
  }
  const char* expr = js->LookupParam("expression");
  if (expr == NULL) {
    PrintMissingParamError(js, "expression");
    return true;
  }
  Zone* zone = thread->zone();
  const String& expr_str = String::Handle(zone, String::New(expr));
  ObjectIdRing::LookupResult lookup_result;
  Object& obj =
      Object::Handle(zone, LookupHeapObject(thread, target_id, &lookup_result));
  if (obj.raw() == Object::sentinel().raw()) {
    if (lookup_result == ObjectIdRing::kCollected) {
      PrintSentinel(js, kCollectedSentinel);
    } else if (lookup_result == ObjectIdRing::kExpired) {
      PrintSentinel(js, kExpiredSentinel);
    } else {
      PrintInvalidParamError(js, "targetId");
    }
    return true;
  }
  if (obj.IsLibrary()) {
    const Library& lib = Library::Cast(obj);
    const Object& result = Object::Handle(
        zone,
        lib.Evaluate(expr_str, Array::empty_array(), Array::empty_array()));
    result.PrintJSON(js, true);
    return true;
  }
  if (obj.IsClass()) {
    const Class& cls = Class::Cast(obj);
    const Object& result = Object::Handle(
        zone,
        cls.Evaluate(expr_str, Array::empty_array(), Array::empty_array()));
    result.PrintJSON(js, true);
    return true;
  }
  if ((obj.IsInstance() || obj.IsNull()) && !ContainsNonInstance(obj)) {
    // We don't use Instance::Cast here because it doesn't allow null.
    Instance& instance = Instance::Handle(zone);
    instance ^= obj.raw();
    const Class& receiver_cls = Class::Handle(zone, instance.clazz());
    const Object& result = Object::Handle(
        zone, instance.Evaluate(receiver_cls, expr_str, Array::empty_array(),
                                Array::empty_array()));
    result.PrintJSON(js, true);
    return true;
  }
  js->PrintError(kInvalidParams,
                 "%s: invalid 'targetId' parameter: "
                 "Cannot evaluate against a VM-internal object",
                 js->method());
  return true;
}


static const MethodParameter* evaluate_in_frame_params[] = {
    RUNNABLE_ISOLATE_PARAMETER, new UIntParameter("frameIndex", true),
    new MethodParameter("expression", true), NULL,
};


static bool EvaluateInFrame(Thread* thread, JSONStream* js) {
  Isolate* isolate = thread->isolate();
  if (!isolate->compilation_allowed()) {
    js->PrintError(kFeatureDisabled,
                   "Cannot evaluate when running a precompiled program.");
    return true;
  }
  DebuggerStackTrace* stack = isolate->debugger()->StackTrace();
  intptr_t framePos = UIntParameter::Parse(js->LookupParam("frameIndex"));
  if (framePos >= stack->Length()) {
    PrintInvalidParamError(js, "frameIndex");
    return true;
  }
  ActivationFrame* frame = stack->FrameAt(framePos);

  Zone* zone = thread->zone();
  const char* expr = js->LookupParam("expression");
  const String& expr_str = String::Handle(zone, String::New(expr));

  const Object& result = Object::Handle(zone, frame->Evaluate(expr_str));
  result.PrintJSON(js, true);
  return true;
}


class GetInstancesVisitor : public ObjectGraph::Visitor {
 public:
  GetInstancesVisitor(const Class& cls, const Array& storage)
      : cls_(cls), storage_(storage), count_(0) {}

  virtual Direction VisitObject(ObjectGraph::StackIterator* it) {
    RawObject* raw_obj = it->Get();
    if (raw_obj->IsPseudoObject()) {
      return kProceed;
    }
    Thread* thread = Thread::Current();
    REUSABLE_OBJECT_HANDLESCOPE(thread);
    Object& obj = thread->ObjectHandle();
    obj = raw_obj;
    if (obj.GetClassId() == cls_.id()) {
      if (!storage_.IsNull() && count_ < storage_.Length()) {
        storage_.SetAt(count_, obj);
      }
      ++count_;
    }
    return kProceed;
  }

  intptr_t count() const { return count_; }

 private:
  const Class& cls_;
  const Array& storage_;
  intptr_t count_;
};


static const MethodParameter* get_instances_params[] = {
    RUNNABLE_ISOLATE_PARAMETER, NULL,
};


static bool GetInstances(Thread* thread, JSONStream* js) {
  const char* target_id = js->LookupParam("classId");
  if (target_id == NULL) {
    PrintMissingParamError(js, "classId");
    return true;
  }
  const char* limit_cstr = js->LookupParam("limit");
  if (limit_cstr == NULL) {
    PrintMissingParamError(js, "limit");
    return true;
  }
  intptr_t limit;
  if (!GetIntegerId(limit_cstr, &limit)) {
    PrintInvalidParamError(js, "limit");
    return true;
  }
  const Object& obj = Object::Handle(LookupHeapObject(thread, target_id, NULL));
  if (obj.raw() == Object::sentinel().raw() || !obj.IsClass()) {
    PrintInvalidParamError(js, "classId");
    return true;
  }
  const Class& cls = Class::Cast(obj);
  Array& storage = Array::Handle(Array::New(limit));
  GetInstancesVisitor visitor(cls, storage);
  ObjectGraph graph(thread);
  graph.IterateObjects(&visitor);
  intptr_t count = visitor.count();
  JSONObject jsobj(js);
  jsobj.AddProperty("type", "InstanceSet");
  jsobj.AddProperty("totalCount", count);
  {
    JSONArray samples(&jsobj, "samples");
    for (int i = 0; (i < storage.Length()) && (i < count); i++) {
      const Object& sample = Object::Handle(storage.At(i));
      samples.AddValue(sample);
    }
  }

  // We nil out the array after generating the response to prevent
  // reporting spurious references when looking for inbound references
  // after looking at allInstances.
  for (intptr_t i = 0; i < storage.Length(); i++) {
    storage.SetAt(i, Object::null_object());
  }

  return true;
}


static const char* const report_enum_names[] = {
    SourceReport::kCallSitesStr,
    SourceReport::kCoverageStr,
    SourceReport::kPossibleBreakpointsStr,
    SourceReport::kProfileStr,
    NULL,
};


static const MethodParameter* get_source_report_params[] = {
    RUNNABLE_ISOLATE_PARAMETER,
    new EnumListParameter("reports", true, report_enum_names),
    new IdParameter("scriptId", false),
    new UIntParameter("tokenPos", false),
    new UIntParameter("endTokenPos", false),
    new BoolParameter("forceCompile", false),
    NULL,
};


static bool GetSourceReport(Thread* thread, JSONStream* js) {
  if (!thread->isolate()->compilation_allowed()) {
    js->PrintError(
        kFeatureDisabled,
        "Cannot get source report when running a precompiled program.");
    return true;
  }
  const char* reports_str = js->LookupParam("reports");
  const EnumListParameter* reports_parameter =
      static_cast<const EnumListParameter*>(get_source_report_params[1]);
  const char** reports = reports_parameter->Parse(thread->zone(), reports_str);
  intptr_t report_set = 0;
  while (*reports != NULL) {
    if (strcmp(*reports, SourceReport::kCallSitesStr) == 0) {
      report_set |= SourceReport::kCallSites;
    } else if (strcmp(*reports, SourceReport::kCoverageStr) == 0) {
      report_set |= SourceReport::kCoverage;
    } else if (strcmp(*reports, SourceReport::kPossibleBreakpointsStr) == 0) {
      report_set |= SourceReport::kPossibleBreakpoints;
    } else if (strcmp(*reports, SourceReport::kProfileStr) == 0) {
      report_set |= SourceReport::kProfile;
    }
    reports++;
  }

  SourceReport::CompileMode compile_mode = SourceReport::kNoCompile;
  if (BoolParameter::Parse(js->LookupParam("forceCompile"), false)) {
    compile_mode = SourceReport::kForceCompile;
  }

  Script& script = Script::Handle();
  intptr_t start_pos = UIntParameter::Parse(js->LookupParam("tokenPos"));
  intptr_t end_pos = UIntParameter::Parse(js->LookupParam("endTokenPos"));

  if (js->HasParam("scriptId")) {
    // Get the target script.
    const char* script_id_param = js->LookupParam("scriptId");
    const Object& obj =
        Object::Handle(LookupHeapObject(thread, script_id_param, NULL));
    if (obj.raw() == Object::sentinel().raw() || !obj.IsScript()) {
      PrintInvalidParamError(js, "scriptId");
      return true;
    }
    script ^= obj.raw();
  } else {
    if (js->HasParam("tokenPos")) {
      js->PrintError(
          kInvalidParams,
          "%s: the 'tokenPos' parameter requires the 'scriptId' parameter",
          js->method());
      return true;
    }
    if (js->HasParam("endTokenPos")) {
      js->PrintError(
          kInvalidParams,
          "%s: the 'endTokenPos' parameter requires the 'scriptId' parameter",
          js->method());
      return true;
    }
  }
  SourceReport report(report_set, compile_mode);
  report.PrintJSON(js, script, TokenPosition(start_pos),
                   TokenPosition(end_pos));
  return true;
}


static const MethodParameter* reload_sources_params[] = {
    RUNNABLE_ISOLATE_PARAMETER,
    new BoolParameter("force", false),
    new BoolParameter("pause", false),
    new StringParameter("rootLibUri", false),
    new StringParameter("packagesUri", false),
    NULL,
};


static bool ReloadSources(Thread* thread, JSONStream* js) {
  Isolate* isolate = thread->isolate();
  if (!isolate->compilation_allowed()) {
    js->PrintError(kFeatureDisabled,
                   "Cannot reload source when running a precompiled program.");
    return true;
  }
  Dart_LibraryTagHandler handler = isolate->library_tag_handler();
  if (handler == NULL) {
    js->PrintError(kFeatureDisabled,
                   "A library tag handler must be installed.");
    return true;
  }
  if ((isolate->sticky_error() != Error::null()) ||
      (Thread::Current()->sticky_error() != Error::null())) {
    js->PrintError(kIsolateReloadBarred,
                   "This isolate cannot reload sources anymore because there "
                   "was an unhandled exception error. Restart the isolate.");
    return true;
  }
  if (isolate->IsReloading()) {
    js->PrintError(kIsolateIsReloading, "This isolate is being reloaded.");
    return true;
  }
  if (!isolate->CanReload()) {
    js->PrintError(kFeatureDisabled,
                   "This isolate cannot reload sources right now.");
    return true;
  }
  const bool force_reload =
      BoolParameter::Parse(js->LookupParam("force"), false);

  isolate->ReloadSources(js, force_reload, js->LookupParam("rootLibUri"),
                         js->LookupParam("packagesUri"));

  Service::CheckForPause(isolate, js);

  return true;
}


void Service::CheckForPause(Isolate* isolate, JSONStream* stream) {
  // Should we pause?
  isolate->set_should_pause_post_service_request(
      BoolParameter::Parse(stream->LookupParam("pause"), false));
}


void Service::MaybePause(Isolate* isolate) {
  // Don't pause twice.
  if (!isolate->IsPaused()) {
    if (isolate->should_pause_post_service_request()) {
      isolate->set_should_pause_post_service_request(false);
      isolate->PausePostRequest();
    }
  }
}


static bool AddBreakpointCommon(Thread* thread,
                                JSONStream* js,
                                const String& script_uri) {
  if (!thread->isolate()->compilation_allowed()) {
    js->PrintError(
        kFeatureDisabled,
        "Cannot use breakpoints when running a precompiled program.");
    return true;
  }
  const char* line_param = js->LookupParam("line");
  intptr_t line = UIntParameter::Parse(line_param);
  const char* col_param = js->LookupParam("column");
  intptr_t col = -1;
  if (col_param != NULL) {
    col = UIntParameter::Parse(col_param);
    if (col == 0) {
      // Column number is 1-based.
      PrintInvalidParamError(js, "column");
      return true;
    }
  }
  ASSERT(!script_uri.IsNull());
  Breakpoint* bpt = NULL;
  bpt = thread->isolate()->debugger()->SetBreakpointAtLineCol(script_uri, line,
                                                              col);
  if (bpt == NULL) {
    js->PrintError(kCannotAddBreakpoint,
                   "%s: Cannot add breakpoint at line '%s'", js->method(),
                   line_param);
    return true;
  }
  bpt->PrintJSON(js);
  return true;
}


static const MethodParameter* add_breakpoint_params[] = {
    RUNNABLE_ISOLATE_PARAMETER,
    new IdParameter("scriptId", true),
    new UIntParameter("line", true),
    new UIntParameter("column", false),
    NULL,
};


static bool AddBreakpoint(Thread* thread, JSONStream* js) {
  if (!thread->isolate()->compilation_allowed()) {
    js->PrintError(
        kFeatureDisabled,
        "Cannot use breakpoints when running a precompiled program.");
    return true;
  }
  const char* script_id_param = js->LookupParam("scriptId");
  Object& obj = Object::Handle(LookupHeapObject(thread, script_id_param, NULL));
  if (obj.raw() == Object::sentinel().raw() || !obj.IsScript()) {
    PrintInvalidParamError(js, "scriptId");
    return true;
  }
  const Script& script = Script::Cast(obj);
  const String& script_uri = String::Handle(script.url());
  ASSERT(!script_uri.IsNull());
  return AddBreakpointCommon(thread, js, script_uri);
}


static const MethodParameter* add_breakpoint_with_script_uri_params[] = {
    RUNNABLE_ISOLATE_PARAMETER,
    new IdParameter("scriptUri", true),
    new UIntParameter("line", true),
    new UIntParameter("column", false),
    NULL,
};


static bool AddBreakpointWithScriptUri(Thread* thread, JSONStream* js) {
  if (!thread->isolate()->compilation_allowed()) {
    js->PrintError(
        kFeatureDisabled,
        "Cannot use breakpoints when running a precompiled program.");
    return true;
  }
  const char* script_uri_param = js->LookupParam("scriptUri");
  const String& script_uri = String::Handle(String::New(script_uri_param));
  return AddBreakpointCommon(thread, js, script_uri);
}


static const MethodParameter* add_breakpoint_at_entry_params[] = {
    RUNNABLE_ISOLATE_PARAMETER, new IdParameter("functionId", true), NULL,
};


static bool AddBreakpointAtEntry(Thread* thread, JSONStream* js) {
  if (!thread->isolate()->compilation_allowed()) {
    js->PrintError(
        kFeatureDisabled,
        "Cannot use breakpoints when running a precompiled program.");
    return true;
  }
  const char* function_id = js->LookupParam("functionId");
  Object& obj = Object::Handle(LookupHeapObject(thread, function_id, NULL));
  if (obj.raw() == Object::sentinel().raw() || !obj.IsFunction()) {
    PrintInvalidParamError(js, "functionId");
    return true;
  }
  const Function& function = Function::Cast(obj);
  Breakpoint* bpt =
      thread->isolate()->debugger()->SetBreakpointAtEntry(function, false);
  if (bpt == NULL) {
    js->PrintError(kCannotAddBreakpoint,
                   "%s: Cannot add breakpoint at function '%s'", js->method(),
                   function.ToCString());
    return true;
  }
  bpt->PrintJSON(js);
  return true;
}


static const MethodParameter* add_breakpoint_at_activation_params[] = {
    RUNNABLE_ISOLATE_PARAMETER, new IdParameter("objectId", true), NULL,
};


static bool AddBreakpointAtActivation(Thread* thread, JSONStream* js) {
  if (!thread->isolate()->compilation_allowed()) {
    js->PrintError(
        kFeatureDisabled,
        "Cannot use breakpoints when running a precompiled program.");
    return true;
  }
  const char* object_id = js->LookupParam("objectId");
  Object& obj = Object::Handle(LookupHeapObject(thread, object_id, NULL));
  if (obj.raw() == Object::sentinel().raw() || !obj.IsInstance()) {
    PrintInvalidParamError(js, "objectId");
    return true;
  }
  const Instance& closure = Instance::Cast(obj);
  Breakpoint* bpt =
      thread->isolate()->debugger()->SetBreakpointAtActivation(closure, false);
  if (bpt == NULL) {
    js->PrintError(kCannotAddBreakpoint,
                   "%s: Cannot add breakpoint at activation", js->method());
    return true;
  }
  bpt->PrintJSON(js);
  return true;
}


static const MethodParameter* remove_breakpoint_params[] = {
    RUNNABLE_ISOLATE_PARAMETER, NULL,
};


static bool RemoveBreakpoint(Thread* thread, JSONStream* js) {
  if (!thread->isolate()->compilation_allowed()) {
    js->PrintError(
        kFeatureDisabled,
        "Cannot use breakpoints when running a precompiled program.");
    return true;
  }
  if (!js->HasParam("breakpointId")) {
    PrintMissingParamError(js, "breakpointId");
    return true;
  }
  const char* bpt_id = js->LookupParam("breakpointId");
  ObjectIdRing::LookupResult lookup_result;
  Isolate* isolate = thread->isolate();
  Breakpoint* bpt = LookupBreakpoint(isolate, bpt_id, &lookup_result);
  // TODO(turnidge): Should we return a different error for bpts whic
  // have been already removed?
  if (bpt == NULL) {
    PrintInvalidParamError(js, "breakpointId");
    return true;
  }
  isolate->debugger()->RemoveBreakpoint(bpt->id());
  PrintSuccess(js);
  return true;
}


static RawClass* GetMetricsClass(Thread* thread) {
  Zone* zone = thread->zone();
  const Library& prof_lib = Library::Handle(zone, Library::DeveloperLibrary());
  ASSERT(!prof_lib.IsNull());
  const String& metrics_cls_name = String::Handle(zone, String::New("Metrics"));
  ASSERT(!metrics_cls_name.IsNull());
  const Class& metrics_cls =
      Class::Handle(zone, prof_lib.LookupClass(metrics_cls_name));
  ASSERT(!metrics_cls.IsNull());
  return metrics_cls.raw();
}


static bool HandleNativeMetricsList(Thread* thread, JSONStream* js) {
  JSONObject obj(js);
  obj.AddProperty("type", "MetricList");
  {
    JSONArray metrics(&obj, "metrics");
    Metric* current = thread->isolate()->metrics_list_head();
    while (current != NULL) {
      metrics.AddValue(current);
      current = current->next();
    }
  }
  return true;
}


static bool HandleNativeMetric(Thread* thread, JSONStream* js, const char* id) {
  Metric* current = thread->isolate()->metrics_list_head();
  while (current != NULL) {
    const char* name = current->name();
    ASSERT(name != NULL);
    if (strcmp(name, id) == 0) {
      current->PrintJSON(js);
      return true;
    }
    current = current->next();
  }
  PrintInvalidParamError(js, "metricId");
  return true;
}


static bool HandleDartMetricsList(Thread* thread, JSONStream* js) {
  Zone* zone = thread->zone();
  const Class& metrics_cls = Class::Handle(zone, GetMetricsClass(thread));
  const String& print_metrics_name =
      String::Handle(String::New("_printMetrics"));
  ASSERT(!print_metrics_name.IsNull());
  const Function& print_metrics = Function::Handle(
      zone, metrics_cls.LookupStaticFunctionAllowPrivate(print_metrics_name));
  ASSERT(!print_metrics.IsNull());
  const Array& args = Object::empty_array();
  const Object& result =
      Object::Handle(zone, DartEntry::InvokeFunction(print_metrics, args));
  ASSERT(!result.IsNull());
  ASSERT(result.IsString());
  TextBuffer* buffer = js->buffer();
  buffer->AddString(String::Cast(result).ToCString());
  return true;
}


static bool HandleDartMetric(Thread* thread, JSONStream* js, const char* id) {
  Zone* zone = thread->zone();
  const Class& metrics_cls = Class::Handle(zone, GetMetricsClass(thread));
  const String& print_metric_name = String::Handle(String::New("_printMetric"));
  ASSERT(!print_metric_name.IsNull());
  const Function& print_metric = Function::Handle(
      zone, metrics_cls.LookupStaticFunctionAllowPrivate(print_metric_name));
  ASSERT(!print_metric.IsNull());
  const String& arg0 = String::Handle(String::New(id));
  ASSERT(!arg0.IsNull());
  const Array& args = Array::Handle(Array::New(1));
  ASSERT(!args.IsNull());
  args.SetAt(0, arg0);
  const Object& result =
      Object::Handle(zone, DartEntry::InvokeFunction(print_metric, args));
  if (!result.IsNull()) {
    ASSERT(result.IsString());
    TextBuffer* buffer = js->buffer();
    buffer->AddString(String::Cast(result).ToCString());
    return true;
  }
  PrintInvalidParamError(js, "metricId");
  return true;
}


static const MethodParameter* get_isolate_metric_list_params[] = {
    RUNNABLE_ISOLATE_PARAMETER, NULL,
};


static bool GetIsolateMetricList(Thread* thread, JSONStream* js) {
  bool native_metrics = false;
  if (js->HasParam("type")) {
    if (js->ParamIs("type", "Native")) {
      native_metrics = true;
    } else if (js->ParamIs("type", "Dart")) {
      native_metrics = false;
    } else {
      PrintInvalidParamError(js, "type");
      return true;
    }
  } else {
    PrintMissingParamError(js, "type");
    return true;
  }
  if (native_metrics) {
    return HandleNativeMetricsList(thread, js);
  }
  return HandleDartMetricsList(thread, js);
}


static const MethodParameter* get_isolate_metric_params[] = {
    RUNNABLE_ISOLATE_PARAMETER, NULL,
};


static bool GetIsolateMetric(Thread* thread, JSONStream* js) {
  const char* metric_id = js->LookupParam("metricId");
  if (metric_id == NULL) {
    PrintMissingParamError(js, "metricId");
    return true;
  }
  // Verify id begins with "metrics/".
  static const char* const kMetricIdPrefix = "metrics/";
  static intptr_t kMetricIdPrefixLen = strlen(kMetricIdPrefix);
  if (strncmp(metric_id, kMetricIdPrefix, kMetricIdPrefixLen) != 0) {
    PrintInvalidParamError(js, "metricId");
    return true;
  }
  // Check if id begins with "metrics/native/".
  static const char* const kNativeMetricIdPrefix = "metrics/native/";
  static intptr_t kNativeMetricIdPrefixLen = strlen(kNativeMetricIdPrefix);
  const bool native_metric =
      strncmp(metric_id, kNativeMetricIdPrefix, kNativeMetricIdPrefixLen) == 0;
  if (native_metric) {
    const char* id = metric_id + kNativeMetricIdPrefixLen;
    return HandleNativeMetric(thread, js, id);
  }
  const char* id = metric_id + kMetricIdPrefixLen;
  return HandleDartMetric(thread, js, id);
}


static const MethodParameter* get_vm_metric_list_params[] = {
    NO_ISOLATE_PARAMETER, NULL,
};


static bool GetVMMetricList(Thread* thread, JSONStream* js) {
  return false;
}


static const MethodParameter* get_vm_metric_params[] = {
    NO_ISOLATE_PARAMETER, NULL,
};


static bool GetVMMetric(Thread* thread, JSONStream* js) {
  const char* metric_id = js->LookupParam("metricId");
  if (metric_id == NULL) {
    PrintMissingParamError(js, "metricId");
  }
  return false;
}

static const char* const timeline_streams_enum_names[] = {
    "all",
#define DEFINE_NAME(name, unused) #name,
    TIMELINE_STREAM_LIST(DEFINE_NAME)
#undef DEFINE_NAME
        NULL};

static const MethodParameter* set_vm_timeline_flags_params[] = {
    NO_ISOLATE_PARAMETER, new EnumListParameter("recordedStreams",
                                                false,
                                                timeline_streams_enum_names),
    NULL,
};


static bool HasStream(const char** recorded_streams, const char* stream) {
  while (*recorded_streams != NULL) {
    if ((strstr(*recorded_streams, "all") != NULL) ||
        (strstr(*recorded_streams, stream) != NULL)) {
      return true;
    }
    recorded_streams++;
  }
  return false;
}


static bool SetVMTimelineFlags(Thread* thread, JSONStream* js) {
  if (!FLAG_support_timeline) {
    PrintSuccess(js);
    return true;
  }
  Isolate* isolate = thread->isolate();
  ASSERT(isolate != NULL);
  StackZone zone(thread);

  const EnumListParameter* recorded_streams_param =
      static_cast<const EnumListParameter*>(set_vm_timeline_flags_params[1]);

  const char* recorded_streams_str = js->LookupParam("recordedStreams");
  const char** recorded_streams =
      recorded_streams_param->Parse(thread->zone(), recorded_streams_str);

#define SET_ENABLE_STREAM(name, unused)                                        \
  Timeline::SetStream##name##Enabled(HasStream(recorded_streams, #name));
  TIMELINE_STREAM_LIST(SET_ENABLE_STREAM);
#undef SET_ENABLE_STREAM

  PrintSuccess(js);

  return true;
}


static const MethodParameter* get_vm_timeline_flags_params[] = {
    NO_ISOLATE_PARAMETER, NULL,
};


static bool GetVMTimelineFlags(Thread* thread, JSONStream* js) {
  if (!FLAG_support_timeline) {
    JSONObject obj(js);
    obj.AddProperty("type", "TimelineFlags");
    return true;
  }
  Isolate* isolate = thread->isolate();
  ASSERT(isolate != NULL);
  StackZone zone(thread);
  Timeline::PrintFlagsToJSON(js);
  return true;
}


static const MethodParameter* clear_vm_timeline_params[] = {
    NO_ISOLATE_PARAMETER, NULL,
};


static bool ClearVMTimeline(Thread* thread, JSONStream* js) {
  Isolate* isolate = thread->isolate();
  ASSERT(isolate != NULL);
  StackZone zone(thread);

  Timeline::Clear();

  PrintSuccess(js);

  return true;
}


static const MethodParameter* get_vm_timeline_params[] = {
    NO_ISOLATE_PARAMETER, new Int64Parameter("timeOriginMicros", false),
    new Int64Parameter("timeExtentMicros", false), NULL,
};


static bool GetVMTimeline(Thread* thread, JSONStream* js) {
  Isolate* isolate = thread->isolate();
  ASSERT(isolate != NULL);
  StackZone zone(thread);
  Timeline::ReclaimCachedBlocksFromThreads();
  TimelineEventRecorder* timeline_recorder = Timeline::recorder();
  // TODO(johnmccutchan): Return an error.
  ASSERT(timeline_recorder != NULL);
  int64_t time_origin_micros =
      Int64Parameter::Parse(js->LookupParam("timeOriginMicros"));
  int64_t time_extent_micros =
      Int64Parameter::Parse(js->LookupParam("timeExtentMicros"));
  TimelineEventFilter filter(time_origin_micros, time_extent_micros);
  timeline_recorder->PrintJSON(js, &filter);
  return true;
}


static const MethodParameter* resume_params[] = {
    RUNNABLE_ISOLATE_PARAMETER, NULL,
};


static bool Resume(Thread* thread, JSONStream* js) {
  const char* step_param = js->LookupParam("step");
  Isolate* isolate = thread->isolate();
  if (isolate->message_handler()->is_paused_on_start()) {
    // If the user is issuing a 'Over' or an 'Out' step, that is the
    // same as a regular resume request.
    if ((step_param != NULL) && (strcmp(step_param, "Into") == 0)) {
      isolate->debugger()->EnterSingleStepMode();
    }
    isolate->message_handler()->set_should_pause_on_start(false);
    isolate->SetResumeRequest();
    if (Service::debug_stream.enabled()) {
      ServiceEvent event(isolate, ServiceEvent::kResume);
      Service::HandleEvent(&event);
    }
    PrintSuccess(js);
    return true;
  }
  if (isolate->message_handler()->should_pause_on_start()) {
    isolate->message_handler()->set_should_pause_on_start(false);
    isolate->SetResumeRequest();
    if (Service::debug_stream.enabled()) {
      ServiceEvent event(isolate, ServiceEvent::kResume);
      Service::HandleEvent(&event);
    }
    PrintSuccess(js);
    return true;
  }
  if (isolate->message_handler()->is_paused_on_exit()) {
    isolate->message_handler()->set_should_pause_on_exit(false);
    isolate->SetResumeRequest();
    // We don't send a resume event because we will be exiting.
    PrintSuccess(js);
    return true;
  }
  if (isolate->debugger()->PauseEvent() != NULL) {
    if (step_param != NULL) {
      if (strcmp(step_param, "Into") == 0) {
        isolate->debugger()->SetSingleStep();
      } else if (strcmp(step_param, "Over") == 0) {
        isolate->debugger()->SetStepOver();
      } else if (strcmp(step_param, "Out") == 0) {
        isolate->debugger()->SetStepOut();
      } else if (strcmp(step_param, "OverAsyncSuspension") == 0) {
        if (!isolate->debugger()->SetupStepOverAsyncSuspension()) {
          js->PrintError(kInvalidParams,
                         "Isolate must be paused at an async suspension point");
          return true;
        }
      } else {
        PrintInvalidParamError(js, "step");
        return true;
      }
    }
    isolate->SetResumeRequest();
    PrintSuccess(js);
    return true;
  }

  js->PrintError(kIsolateMustBePaused, NULL);
  return true;
}


static const MethodParameter* pause_params[] = {
    RUNNABLE_ISOLATE_PARAMETER, NULL,
};


static bool Pause(Thread* thread, JSONStream* js) {
  // TODO(turnidge): This interrupt message could have been sent from
  // the service isolate directly, but would require some special case
  // code.  That would prevent this isolate getting double-interrupted
  // with OOB messages.
  Isolate* isolate = thread->isolate();
  isolate->SendInternalLibMessage(Isolate::kInterruptMsg,
                                  isolate->pause_capability());
  PrintSuccess(js);
  return true;
}


static const MethodParameter* get_tag_profile_params[] = {
    RUNNABLE_ISOLATE_PARAMETER, NULL,
};


static bool GetTagProfile(Thread* thread, JSONStream* js) {
  JSONObject miniProfile(js);
  miniProfile.AddProperty("type", "TagProfile");
  thread->isolate()->vm_tag_counters()->PrintToJSONObject(&miniProfile);
  return true;
}


static const char* const tags_enum_names[] = {
    "None", "UserVM", "UserOnly", "VMUser", "VMOnly", NULL,
};


static const Profile::TagOrder tags_enum_values[] = {
    Profile::kNoTags, Profile::kUserVM, Profile::kUser,
    Profile::kVMUser, Profile::kVM,
    Profile::kNoTags,  // Default value.
};


static const MethodParameter* get_cpu_profile_params[] = {
    RUNNABLE_ISOLATE_PARAMETER,
    new EnumParameter("tags", true, tags_enum_names),
    new BoolParameter("_codeTransitionTags", false),
    new Int64Parameter("timeOriginMicros", false),
    new Int64Parameter("timeExtentMicros", false),
    NULL,
};


// TODO(johnmccutchan): Rename this to GetCpuSamples.
static bool GetCpuProfile(Thread* thread, JSONStream* js) {
  Profile::TagOrder tag_order =
      EnumMapper(js->LookupParam("tags"), tags_enum_names, tags_enum_values);
  intptr_t extra_tags = 0;
  if (BoolParameter::Parse(js->LookupParam("_codeTransitionTags"))) {
    extra_tags |= ProfilerService::kCodeTransitionTagsBit;
  }
  int64_t time_origin_micros =
      Int64Parameter::Parse(js->LookupParam("timeOriginMicros"));
  int64_t time_extent_micros =
      Int64Parameter::Parse(js->LookupParam("timeExtentMicros"));
  ProfilerService::PrintJSON(js, tag_order, extra_tags, time_origin_micros,
                             time_extent_micros);
  return true;
}


static const MethodParameter* get_cpu_profile_timeline_params[] = {
    RUNNABLE_ISOLATE_PARAMETER,
    new EnumParameter("tags", true, tags_enum_names),
    new Int64Parameter("timeOriginMicros", false),
    new Int64Parameter("timeExtentMicros", false),
    NULL,
};


static bool GetCpuProfileTimeline(Thread* thread, JSONStream* js) {
  Profile::TagOrder tag_order =
      EnumMapper(js->LookupParam("tags"), tags_enum_names, tags_enum_values);
  int64_t time_origin_micros =
      UIntParameter::Parse(js->LookupParam("timeOriginMicros"));
  int64_t time_extent_micros =
      UIntParameter::Parse(js->LookupParam("timeExtentMicros"));
  ProfilerService::PrintTimelineJSON(js, tag_order, time_origin_micros,
                                     time_extent_micros);
  return true;
}


static const MethodParameter* get_allocation_samples_params[] = {
    RUNNABLE_ISOLATE_PARAMETER,
    new EnumParameter("tags", true, tags_enum_names),
    new IdParameter("classId", false),
    new Int64Parameter("timeOriginMicros", false),
    new Int64Parameter("timeExtentMicros", false),
    NULL,
};


static bool GetAllocationSamples(Thread* thread, JSONStream* js) {
  Profile::TagOrder tag_order =
      EnumMapper(js->LookupParam("tags"), tags_enum_names, tags_enum_values);
  int64_t time_origin_micros =
      Int64Parameter::Parse(js->LookupParam("timeOriginMicros"));
  int64_t time_extent_micros =
      Int64Parameter::Parse(js->LookupParam("timeExtentMicros"));
  const char* class_id = js->LookupParam("classId");
  intptr_t cid = -1;
  GetPrefixedIntegerId(class_id, "classes/", &cid);
  Isolate* isolate = thread->isolate();
  if (IsValidClassId(isolate, cid)) {
    const Class& cls = Class::Handle(GetClassForId(isolate, cid));
    ProfilerService::PrintAllocationJSON(js, tag_order, cls, time_origin_micros,
                                         time_extent_micros);
  } else {
    PrintInvalidParamError(js, "classId");
  }
  return true;
}


static const MethodParameter* clear_cpu_profile_params[] = {
    RUNNABLE_ISOLATE_PARAMETER, NULL,
};


static bool ClearCpuProfile(Thread* thread, JSONStream* js) {
  ProfilerService::ClearSamples();
  PrintSuccess(js);
  return true;
}


static const MethodParameter* get_allocation_profile_params[] = {
    RUNNABLE_ISOLATE_PARAMETER, NULL,
};


static bool GetAllocationProfile(Thread* thread, JSONStream* js) {
  bool should_reset_accumulator = false;
  bool should_collect = false;
  if (js->HasParam("reset")) {
    if (js->ParamIs("reset", "true")) {
      should_reset_accumulator = true;
    } else {
      PrintInvalidParamError(js, "reset");
      return true;
    }
  }
  if (js->HasParam("gc")) {
    if (js->ParamIs("gc", "full")) {
      should_collect = true;
    } else {
      PrintInvalidParamError(js, "gc");
      return true;
    }
  }
  Isolate* isolate = thread->isolate();
  if (should_reset_accumulator) {
    isolate->UpdateLastAllocationProfileAccumulatorResetTimestamp();
    isolate->class_table()->ResetAllocationAccumulators();
  }
  if (should_collect) {
    isolate->UpdateLastAllocationProfileGCTimestamp();
    isolate->heap()->CollectAllGarbage();
  }
  isolate->class_table()->AllocationProfilePrintJSON(js);
  return true;
}


static const MethodParameter* get_heap_map_params[] = {
    RUNNABLE_ISOLATE_PARAMETER, NULL,
};


static bool GetHeapMap(Thread* thread, JSONStream* js) {
  Isolate* isolate = thread->isolate();
  isolate->heap()->PrintHeapMapToJSONStream(isolate, js);
  return true;
}

<<<<<<< HEAD
=======

static const char* snapshot_roots_names[] = {
    "User", "VM", NULL,
};


static ObjectGraph::SnapshotRoots snapshot_roots_values[] = {
    ObjectGraph::kUser, ObjectGraph::kVM,
};


>>>>>>> 0f9a78ff
static const MethodParameter* request_heap_snapshot_params[] = {
    RUNNABLE_ISOLATE_PARAMETER,
    new EnumParameter("roots", false /* not required */, snapshot_roots_names),
    new BoolParameter("collectGarbage", false /* not required */), NULL,
};

char* Service::GetIsolateId(Isolate* isolate){
    RingServiceIdZone r = js.id_zone();// ?
    return r.GetServiceId(isolate); 
}

void Service::GetServiceObjectDescriptor(const Object& object){
  RingServiceIdZone r = js.id_zone();
  r.GetServiceId(object);
}

static bool RequestHeapSnapshot(Thread* thread, JSONStream* js) {
  ObjectGraph::SnapshotRoots roots = ObjectGraph::kVM;
  const char* roots_arg = js->LookupParam("roots");
  if (roots_arg != NULL) {
    roots = EnumMapper(roots_arg, snapshot_roots_names, snapshot_roots_values);
  }
  const bool collect_garbage =
      BoolParameter::Parse(js->LookupParam("collectGarbage"), true);
  if (Service::graph_stream.enabled()) {
    Service::SendGraphEvent(thread, roots, collect_garbage);
  }
  // TODO(koda): Provide some id that ties this request to async response(s).
  JSONObject jsobj(js);
  jsobj.AddProperty("type", "OK");
  return true;
}


void Service::SendGraphEvent(Thread* thread,
                             ObjectGraph::SnapshotRoots roots,
                             bool collect_garbage) {
  uint8_t* buffer = NULL;
  WriteStream stream(&buffer, &allocator, 1 * MB);
  ObjectGraph graph(thread);
  intptr_t node_count = graph.Serialize(&stream, roots, collect_garbage);

  // Chrome crashes receiving a single tens-of-megabytes blob, so send the
  // snapshot in megabyte-sized chunks instead.
  const intptr_t kChunkSize = 1 * MB;
  intptr_t num_chunks =
      (stream.bytes_written() + (kChunkSize - 1)) / kChunkSize;
  for (intptr_t i = 0; i < num_chunks; i++) {
    JSONStream js;
    {
      JSONObject jsobj(&js);
      jsobj.AddProperty("jsonrpc", "2.0");
      jsobj.AddProperty("method", "streamNotify");
      {
        JSONObject params(&jsobj, "params");
        params.AddProperty("streamId", graph_stream.id());
        {
          JSONObject event(&params, "event");
          event.AddProperty("type", "Event");
          event.AddProperty("kind", "_Graph");
          event.AddProperty("isolate", thread->isolate());
          event.AddPropertyTimeMillis("timestamp", OS::GetCurrentTimeMillis());

          event.AddProperty("chunkIndex", i);
          event.AddProperty("chunkCount", num_chunks);
          event.AddProperty("nodeCount", node_count);
        }
      }
    }

    uint8_t* chunk_start = buffer + (i * kChunkSize);
    intptr_t chunk_size = (i + 1 == num_chunks)
                              ? stream.bytes_written() - (i * kChunkSize)
                              : kChunkSize;

    SendEventWithData(graph_stream.id(), "_Graph", js.buffer()->buf(),
                      js.buffer()->length(), chunk_start, chunk_size);
  }
}


void Service::SendInspectEvent(Isolate* isolate, const Object& inspectee) {
  if (!Service::debug_stream.enabled()) {
    return;
  }
  ServiceEvent event(isolate, ServiceEvent::kInspect);
  event.set_inspectee(&inspectee);
  Service::HandleEvent(&event);
}

void Service::SendEmbedderEvent(Isolate* isolate,
                                const char* stream_id,
                                const char* event_kind,
                                const uint8_t* bytes,
                                intptr_t bytes_len) {
  if (!Service::debug_stream.enabled()) {
    return;
  }
  ServiceEvent event(isolate, ServiceEvent::kEmbedder);
  event.set_embedder_kind(event_kind);
  event.set_embedder_stream_id(stream_id);
  event.set_bytes(bytes, bytes_len);
  Service::HandleEvent(&event);
}


void Service::SendLogEvent(Isolate* isolate,
                           int64_t sequence_number,
                           int64_t timestamp,
                           intptr_t level,
                           const String& name,
                           const String& message,
                           const Instance& zone,
                           const Object& error,
                           const Instance& stack_trace) {
  if (!Service::logging_stream.enabled()) {
    return;
  }
  ServiceEvent::LogRecord log_record;
  log_record.sequence_number = sequence_number;
  log_record.timestamp = timestamp;
  log_record.level = level;
  log_record.name = &name;
  log_record.message = &message;
  log_record.zone = &zone;
  log_record.error = &error;
  log_record.stack_trace = &stack_trace;
  ServiceEvent event(isolate, ServiceEvent::kLogging);
  event.set_log_record(log_record);
  Service::HandleEvent(&event);
}


void Service::SendExtensionEvent(Isolate* isolate,
                                 const String& event_kind,
                                 const String& event_data) {
  if (!Service::extension_stream.enabled()) {
    return;
  }
  ServiceEvent::ExtensionEvent extension_event;
  extension_event.event_kind = &event_kind;
  extension_event.event_data = &event_data;
  ServiceEvent event(isolate, ServiceEvent::kExtension);
  event.set_extension_event(extension_event);
  Service::HandleEvent(&event);
}


class ContainsAddressVisitor : public FindObjectVisitor {
 public:
  explicit ContainsAddressVisitor(uword addr) : addr_(addr) {}
  virtual ~ContainsAddressVisitor() {}

  virtual uword filter_addr() const { return addr_; }

  virtual bool FindObject(RawObject* obj) const {
    if (obj->IsPseudoObject()) {
      return false;
    }
    uword obj_begin = RawObject::ToAddr(obj);
    uword obj_end = obj_begin + obj->Size();
    return obj_begin <= addr_ && addr_ < obj_end;
  }

 private:
  uword addr_;
};


static const MethodParameter* get_object_by_address_params[] = {
    RUNNABLE_ISOLATE_PARAMETER, NULL,
};


static RawObject* GetObjectHelper(Thread* thread, uword addr) {
  Object& object = Object::Handle(thread->zone());

  {
    NoSafepointScope no_safepoint;
    Isolate* isolate = thread->isolate();
    ContainsAddressVisitor visitor(addr);
    object = isolate->heap()->FindObject(&visitor);
  }

  if (!object.IsNull()) {
    return object.raw();
  }

  {
    NoSafepointScope no_safepoint;
    ContainsAddressVisitor visitor(addr);
    object = Dart::vm_isolate()->heap()->FindObject(&visitor);
  }

  return object.raw();
}


static bool GetObjectByAddress(Thread* thread, JSONStream* js) {
  const char* addr_str = js->LookupParam("address");
  if (addr_str == NULL) {
    PrintMissingParamError(js, "address");
    return true;
  }

  // Handle heap objects.
  uword addr = 0;
  if (!GetUnsignedIntegerId(addr_str, &addr, 16)) {
    PrintInvalidParamError(js, "address");
    return true;
  }
  bool ref = js->HasParam("ref") && js->ParamIs("ref", "true");
  const Object& obj =
      Object::Handle(thread->zone(), GetObjectHelper(thread, addr));
  if (obj.IsNull()) {
    PrintSentinel(js, kFreeSentinel);
  } else {
    obj.PrintJSON(js, ref);
  }
  return true;
}


static const MethodParameter* get_persistent_handles_params[] = {
    ISOLATE_PARAMETER, NULL,
};


template <typename T>
class PersistentHandleVisitor : public HandleVisitor {
 public:
  PersistentHandleVisitor(Thread* thread, JSONArray* handles)
      : HandleVisitor(thread), handles_(handles) {
    ASSERT(handles_ != NULL);
  }

  void Append(PersistentHandle* persistent_handle) {
    JSONObject obj(handles_);
    obj.AddProperty("type", "_PersistentHandle");
    const Object& object = Object::Handle(persistent_handle->raw());
    obj.AddProperty("object", object);
  }

  void Append(FinalizablePersistentHandle* weak_persistent_handle) {
    if (!weak_persistent_handle->raw()->IsHeapObject()) {
      return;  // Free handle.
    }

    JSONObject obj(handles_);
    obj.AddProperty("type", "_WeakPersistentHandle");
    const Object& object = Object::Handle(weak_persistent_handle->raw());
    obj.AddProperty("object", object);
    obj.AddPropertyF("peer", "0x%" Px "", reinterpret_cast<uintptr_t>(
                                              weak_persistent_handle->peer()));
    obj.AddPropertyF(
        "callbackAddress", "0x%" Px "",
        reinterpret_cast<uintptr_t>(weak_persistent_handle->callback()));
    // Attempt to include a native symbol name.
    char* name = NativeSymbolResolver::LookupSymbolName(
        reinterpret_cast<uintptr_t>(weak_persistent_handle->callback()), NULL);
    obj.AddProperty("callbackSymbolName", (name == NULL) ? "" : name);
    if (name != NULL) {
      NativeSymbolResolver::FreeSymbolName(name);
    }
    obj.AddPropertyF("externalSize", "%" Pd "",
                     weak_persistent_handle->external_size());
  }

 protected:
  virtual void VisitHandle(uword addr) {
    T* handle = reinterpret_cast<T*>(addr);
    Append(handle);
  }

  JSONArray* handles_;
};


static bool GetPersistentHandles(Thread* thread, JSONStream* js) {
  Isolate* isolate = thread->isolate();
  ASSERT(isolate != NULL);

  ApiState* api_state = isolate->api_state();
  ASSERT(api_state != NULL);

  {
    JSONObject obj(js);
    obj.AddProperty("type", "_PersistentHandles");
    // Persistent handles.
    {
      JSONArray persistent_handles(&obj, "persistentHandles");
      PersistentHandles& handles = api_state->persistent_handles();
      PersistentHandleVisitor<PersistentHandle> visitor(thread,
                                                        &persistent_handles);
      handles.Visit(&visitor);
    }
    // Weak persistent handles.
    {
      JSONArray weak_persistent_handles(&obj, "weakPersistentHandles");
      FinalizablePersistentHandles& handles =
          api_state->weak_persistent_handles();
      PersistentHandleVisitor<FinalizablePersistentHandle> visitor(
          thread, &weak_persistent_handles);
      handles.VisitHandles(&visitor);
    }
  }

  return true;
}


static const MethodParameter* get_ports_params[] = {
    RUNNABLE_ISOLATE_PARAMETER, NULL,
};


static bool GetPorts(Thread* thread, JSONStream* js) {
  MessageHandler* message_handler = thread->isolate()->message_handler();
  PortMap::PrintPortsForMessageHandler(message_handler, js);
  return true;
}


static bool RespondWithMalformedJson(Thread* thread, JSONStream* js) {
  JSONObject jsobj(js);
  jsobj.AddProperty("a", "a");
  JSONObject jsobj1(js);
  jsobj1.AddProperty("a", "a");
  JSONObject jsobj2(js);
  jsobj2.AddProperty("a", "a");
  JSONObject jsobj3(js);
  jsobj3.AddProperty("a", "a");
  return true;
}


static bool RespondWithMalformedObject(Thread* thread, JSONStream* js) {
  JSONObject jsobj(js);
  jsobj.AddProperty("bart", "simpson");
  return true;
}


static const MethodParameter* get_object_params[] = {
    RUNNABLE_ISOLATE_PARAMETER, new UIntParameter("offset", false),
    new UIntParameter("count", false), NULL,
};

static const MethodParameter* get_service_object_descriptor_params[] = {
    RUNNABLE_ISOLATE_PARAMETER, new UIntParameter("offset", false),
    new UIntParameter("count", false), NULL,
};


static bool GetObject(Thread* thread, JSONStream* js) {
  const char* id = js->LookupParam("objectId");
  if (id == NULL) {
    PrintMissingParamError(js, "objectId");
    return true;
  }
  if (js->HasParam("offset")) {
    intptr_t value = UIntParameter::Parse(js->LookupParam("offset"));
    if (value < 0) {
      PrintInvalidParamError(js, "offset");
      return true;
    }
    js->set_offset(value);
  }
  if (js->HasParam("count")) {
    intptr_t value = UIntParameter::Parse(js->LookupParam("count"));
    if (value < 0) {
      PrintInvalidParamError(js, "count");
      return true;
    }
    js->set_count(value);
  }

  // Handle heap objects.
  ObjectIdRing::LookupResult lookup_result;
  const Object& obj =
      Object::Handle(LookupHeapObject(thread, id, &lookup_result));
  if (obj.raw() != Object::sentinel().raw()) {
    // We found a heap object for this id.  Return it.
    obj.PrintJSON(js, false);
    return true;
  } else if (lookup_result == ObjectIdRing::kCollected) {
    PrintSentinel(js, kCollectedSentinel);
    return true;
  } else if (lookup_result == ObjectIdRing::kExpired) {
    PrintSentinel(js, kExpiredSentinel);
    return true;
  }

  // Handle non-heap objects.
  Breakpoint* bpt = LookupBreakpoint(thread->isolate(), id, &lookup_result);
  if (bpt != NULL) {
    bpt->PrintJSON(js);
    return true;
  } else if (lookup_result == ObjectIdRing::kCollected) {
    PrintSentinel(js, kCollectedSentinel);
    return true;
  }

  PrintInvalidParamError(js, "objectId");
  return true;
}


static const MethodParameter* get_object_store_params[] = {
    RUNNABLE_ISOLATE_PARAMETER, NULL,
};


static bool GetObjectStore(Thread* thread, JSONStream* js) {
  JSONObject jsobj(js);
  thread->isolate()->object_store()->PrintToJSONObject(&jsobj);
  return true;
}


static const MethodParameter* get_class_list_params[] = {
    RUNNABLE_ISOLATE_PARAMETER, NULL,
};


static bool GetClassList(Thread* thread, JSONStream* js) {
  ClassTable* table = thread->isolate()->class_table();
  JSONObject jsobj(js);
  table->PrintToJSONObject(&jsobj);
  return true;
}


static const MethodParameter* get_type_arguments_list_params[] = {
    RUNNABLE_ISOLATE_PARAMETER, NULL,
};


static bool GetTypeArgumentsList(Thread* thread, JSONStream* js) {
  bool only_with_instantiations = false;
  if (js->ParamIs("onlyWithInstantiations", "true")) {
    only_with_instantiations = true;
  }
  Zone* zone = thread->zone();
  ObjectStore* object_store = thread->isolate()->object_store();
  CanonicalTypeArgumentsSet typeargs_table(
      zone, object_store->canonical_type_arguments());
  const intptr_t table_size = typeargs_table.NumEntries();
  const intptr_t table_used = typeargs_table.NumOccupied();
  const Array& typeargs_array =
      Array::Handle(zone, HashTables::ToArray(typeargs_table, false));
  ASSERT(typeargs_array.Length() == table_used);
  TypeArguments& typeargs = TypeArguments::Handle(zone);
  JSONObject jsobj(js);
  jsobj.AddProperty("type", "TypeArgumentsList");
  jsobj.AddProperty("canonicalTypeArgumentsTableSize", table_size);
  jsobj.AddProperty("canonicalTypeArgumentsTableUsed", table_used);
  JSONArray members(&jsobj, "typeArguments");
  for (intptr_t i = 0; i < table_used; i++) {
    typeargs ^= typeargs_array.At(i);
    if (!typeargs.IsNull()) {
      if (!only_with_instantiations || typeargs.HasInstantiations()) {
        members.AddValue(typeargs);
      }
    }
  }
  typeargs_table.Release();
  return true;
}


static const MethodParameter* get_version_params[] = {
    NO_ISOLATE_PARAMETER, NULL,
};


static bool GetVersion(Thread* thread, JSONStream* js) {
  JSONObject jsobj(js);
  jsobj.AddProperty("type", "Version");
  jsobj.AddProperty("major",
                    static_cast<intptr_t>(SERVICE_PROTOCOL_MAJOR_VERSION));
  jsobj.AddProperty("minor",
                    static_cast<intptr_t>(SERVICE_PROTOCOL_MINOR_VERSION));
  jsobj.AddProperty("_privateMajor", static_cast<intptr_t>(0));
  jsobj.AddProperty("_privateMinor", static_cast<intptr_t>(0));
  return true;
}


class ServiceIsolateVisitor : public IsolateVisitor {
 public:
  explicit ServiceIsolateVisitor(JSONArray* jsarr) : jsarr_(jsarr) {}

  virtual ~ServiceIsolateVisitor() {}

  void VisitIsolate(Isolate* isolate) {
    if ((isolate != Dart::vm_isolate()) &&
        !ServiceIsolate::IsServiceIsolateDescendant(isolate)) {
      jsarr_->AddValue(isolate);
    }
  }

 private:
  JSONArray* jsarr_;
};


static const MethodParameter* get_vm_params[] = {
    NO_ISOLATE_PARAMETER, NULL,
};


void Service::PrintJSONForVM(JSONStream* js, bool ref) {
  JSONObject jsobj(js);
  jsobj.AddProperty("type", (ref ? "@VM" : "VM"));
  jsobj.AddProperty("name", GetVMName());
  if (ref) {
    return;
  }
  Isolate* vm_isolate = Dart::vm_isolate();
  jsobj.AddProperty("architectureBits", static_cast<intptr_t>(kBitsPerWord));
  jsobj.AddProperty("targetCPU", CPU::Id());
  jsobj.AddProperty("hostCPU", HostCPUFeatures::hardware());
  jsobj.AddProperty("version", Version::String());
  jsobj.AddProperty("_profilerMode", FLAG_profile_vm ? "VM" : "Dart");
  jsobj.AddProperty64("pid", OS::ProcessId());
  jsobj.AddProperty64("_maxRSS", OS::MaxRSS());
  int64_t start_time_millis =
      (vm_isolate->start_time() / kMicrosecondsPerMillisecond);
  jsobj.AddPropertyTimeMillis("startTime", start_time_millis);
  // Construct the isolate list.
  {
    JSONArray jsarr(&jsobj, "isolates");
    ServiceIsolateVisitor visitor(&jsarr);
    Isolate::VisitIsolates(&visitor);
  }
}


static bool GetVM(Thread* thread, JSONStream* js) {
  Service::PrintJSONForVM(js, false);
  return true;
}


static const MethodParameter* restart_vm_params[] = {
    NO_ISOLATE_PARAMETER, NULL,
};


static bool RestartVM(Thread* thread, JSONStream* js) {
  Isolate::KillAllIsolates(Isolate::kVMRestartMsg);
  PrintSuccess(js);
  return true;
}


static const char* exception_pause_mode_names[] = {
    "All", "None", "Unhandled", NULL,
};


static Dart_ExceptionPauseInfo exception_pause_mode_values[] = {
    kPauseOnAllExceptions, kNoPauseOnExceptions, kPauseOnUnhandledExceptions,
    kInvalidExceptionPauseInfo,
};


static const MethodParameter* set_exception_pause_mode_params[] = {
    ISOLATE_PARAMETER,
    new EnumParameter("mode", true, exception_pause_mode_names), NULL,
};


static bool SetExceptionPauseMode(Thread* thread, JSONStream* js) {
  const char* mode = js->LookupParam("mode");
  if (mode == NULL) {
    PrintMissingParamError(js, "mode");
    return true;
  }
  Dart_ExceptionPauseInfo info =
      EnumMapper(mode, exception_pause_mode_names, exception_pause_mode_values);
  if (info == kInvalidExceptionPauseInfo) {
    PrintInvalidParamError(js, "mode");
    return true;
  }
  Isolate* isolate = thread->isolate();
  isolate->debugger()->SetExceptionPauseInfo(info);
  if (Service::debug_stream.enabled()) {
    ServiceEvent event(isolate, ServiceEvent::kDebuggerSettingsUpdate);
    Service::HandleEvent(&event);
  }
  PrintSuccess(js);
  return true;
}


static const MethodParameter* get_flag_list_params[] = {
    NO_ISOLATE_PARAMETER, NULL,
};


static bool GetFlagList(Thread* thread, JSONStream* js) {
  Flags::PrintJSON(js);
  return true;
}


static const MethodParameter* set_flags_params[] = {
    NO_ISOLATE_PARAMETER, NULL,
};


static bool SetFlag(Thread* thread, JSONStream* js) {
  const char* flag_name = js->LookupParam("name");
  if (flag_name == NULL) {
    PrintMissingParamError(js, "name");
    return true;
  }
  const char* flag_value = js->LookupParam("value");
  if (flag_value == NULL) {
    PrintMissingParamError(js, "value");
    return true;
  }
  const char* error = NULL;
  if (Flags::SetFlag(flag_name, flag_value, &error)) {
    PrintSuccess(js);
    return true;
  } else {
    JSONObject jsobj(js);
    jsobj.AddProperty("type", "Error");
    jsobj.AddProperty("message", error);
    return true;
  }
}


static const MethodParameter* set_library_debuggable_params[] = {
    RUNNABLE_ISOLATE_PARAMETER, new IdParameter("libraryId", true),
    new BoolParameter("isDebuggable", true), NULL,
};


static bool SetLibraryDebuggable(Thread* thread, JSONStream* js) {
  const char* lib_id = js->LookupParam("libraryId");
  ObjectIdRing::LookupResult lookup_result;
  Object& obj =
      Object::Handle(LookupHeapObject(thread, lib_id, &lookup_result));
  const bool is_debuggable =
      BoolParameter::Parse(js->LookupParam("isDebuggable"), false);
  if (obj.IsLibrary()) {
    const Library& lib = Library::Cast(obj);
    if (lib.is_dart_scheme()) {
      const String& url = String::Handle(lib.url());
      if (url.StartsWith(Symbols::DartSchemePrivate())) {
        PrintIllegalParamError(js, "libraryId");
        return true;
      }
    }
    lib.set_debuggable(is_debuggable);
    PrintSuccess(js);
    return true;
  }
  PrintInvalidParamError(js, "libraryId");
  return true;
}


static const MethodParameter* set_name_params[] = {
    ISOLATE_PARAMETER, new MethodParameter("name", true), NULL,
};


static bool SetName(Thread* thread, JSONStream* js) {
  Isolate* isolate = thread->isolate();
  isolate->set_debugger_name(js->LookupParam("name"));
  if (Service::isolate_stream.enabled()) {
    ServiceEvent event(isolate, ServiceEvent::kIsolateUpdate);
    Service::HandleEvent(&event);
  }
  PrintSuccess(js);
  return true;
}


static const MethodParameter* set_vm_name_params[] = {
    NO_ISOLATE_PARAMETER, new MethodParameter("name", true), NULL,
};


static bool SetVMName(Thread* thread, JSONStream* js) {
  const char* name_param = js->LookupParam("name");
  free(vm_name);
  vm_name = strdup(name_param);
  if (Service::vm_stream.enabled()) {
    ServiceEvent event(NULL, ServiceEvent::kVMUpdate);
    Service::HandleEvent(&event);
  }
  PrintSuccess(js);
  return true;
}


static const MethodParameter* set_trace_class_allocation_params[] = {
    RUNNABLE_ISOLATE_PARAMETER, new IdParameter("classId", true),
    new BoolParameter("enable", true), NULL,
};


static bool SetTraceClassAllocation(Thread* thread, JSONStream* js) {
  if (!thread->isolate()->compilation_allowed()) {
    js->PrintError(
        kFeatureDisabled,
        "Cannot trace allocation when running a precompiled program.");
    return true;
  }
  const char* class_id = js->LookupParam("classId");
  const bool enable = BoolParameter::Parse(js->LookupParam("enable"));
  intptr_t cid = -1;
  GetPrefixedIntegerId(class_id, "classes/", &cid);
  Isolate* isolate = thread->isolate();
  if (!IsValidClassId(isolate, cid)) {
    PrintInvalidParamError(js, "classId");
    return true;
  }
  const Class& cls = Class::Handle(GetClassForId(isolate, cid));
  ASSERT(!cls.IsNull());
  cls.SetTraceAllocation(enable);
  PrintSuccess(js);
  return true;
}


// clang-format off
static const ServiceMethodDescriptor service_methods_[] = {
  { "_dumpIdZone", DumpIdZone, NULL },
  { "_echo", Echo,
    NULL },
  { "_respondWithMalformedJson", RespondWithMalformedJson,
    NULL },
  { "_respondWithMalformedObject", RespondWithMalformedObject,
    NULL },
  { "_triggerEchoEvent", TriggerEchoEvent,
    NULL },
  { "addBreakpoint", AddBreakpoint,
    add_breakpoint_params },
  { "addBreakpointWithScriptUri", AddBreakpointWithScriptUri,
    add_breakpoint_with_script_uri_params },
  { "addBreakpointAtEntry", AddBreakpointAtEntry,
    add_breakpoint_at_entry_params },
  { "_addBreakpointAtActivation", AddBreakpointAtActivation,
    add_breakpoint_at_activation_params },
  { "_clearCpuProfile", ClearCpuProfile,
    clear_cpu_profile_params },
  { "_clearVMTimeline", ClearVMTimeline,
    clear_vm_timeline_params, },
  { "evaluate", Evaluate,
    evaluate_params },
  { "evaluateInFrame", EvaluateInFrame,
    evaluate_in_frame_params },
  { "_getAllocationProfile", GetAllocationProfile,
    get_allocation_profile_params },
  { "_getAllocationSamples", GetAllocationSamples,
      get_allocation_samples_params },
  { "getClassList", GetClassList,
    get_class_list_params },
  { "_getCpuProfile", GetCpuProfile,
    get_cpu_profile_params },
  { "_getCpuProfileTimeline", GetCpuProfileTimeline,
    get_cpu_profile_timeline_params },
  { "getFlagList", GetFlagList,
    get_flag_list_params },
  { "_getHeapMap", GetHeapMap,
    get_heap_map_params },
  { "_getInboundReferences", GetInboundReferences,
    get_inbound_references_params },
  { "_getInstances", GetInstances,
    get_instances_params },
  { "getIsolate", GetIsolate,
    get_isolate_params },
  { "_getIsolateMetric", GetIsolateMetric,
    get_isolate_metric_params },
  { "_getIsolateMetricList", GetIsolateMetricList,
    get_isolate_metric_list_params },
  { "getObject", GetObject,
    get_object_params },
  { "_getObjectStore", GetObjectStore,
    get_object_store_params },
  { "_getObjectByAddress", GetObjectByAddress,
    get_object_by_address_params },
  { "_getPersistentHandles", GetPersistentHandles,
      get_persistent_handles_params, },
  { "_getPorts", GetPorts,
    get_ports_params },
  { "_getReachableSize", GetReachableSize,
    get_reachable_size_params },
  { "_getRetainedSize", GetRetainedSize,
    get_retained_size_params },
  { "_getRetainingPath", GetRetainingPath,
    get_retaining_path_params },
  { "getServiceObjectDescriptor", GetServiceObjectDescriptor,
    get_service_object_descriptor_params },
  { "getSourceReport", GetSourceReport,
    get_source_report_params },
  { "getStack", GetStack,
    get_stack_params },
  { "_getTagProfile", GetTagProfile,
    get_tag_profile_params },
  { "_getTypeArgumentsList", GetTypeArgumentsList,
    get_type_arguments_list_params },
  { "getVersion", GetVersion,
    get_version_params },
  { "getVM", GetVM,
    get_vm_params },
  { "_getVMMetric", GetVMMetric,
    get_vm_metric_params },
  { "_getVMMetricList", GetVMMetricList,
    get_vm_metric_list_params },
  { "_getVMTimeline", GetVMTimeline,
    get_vm_timeline_params },
  { "_getVMTimelineFlags", GetVMTimelineFlags,
    get_vm_timeline_flags_params },
  { "pause", Pause,
    pause_params },
  { "removeBreakpoint", RemoveBreakpoint,
    remove_breakpoint_params },
  { "_restartVM", RestartVM,
    restart_vm_params },
  { "reloadSources", ReloadSources,
    reload_sources_params },
  { "_reloadSources", ReloadSources,
    reload_sources_params },
  { "resume", Resume,
    resume_params },
  { "_requestHeapSnapshot", RequestHeapSnapshot,
    request_heap_snapshot_params },
  { "setExceptionPauseMode", SetExceptionPauseMode,
    set_exception_pause_mode_params },
  { "_setFlag", SetFlag,
    set_flags_params },
  { "setLibraryDebuggable", SetLibraryDebuggable,
    set_library_debuggable_params },
  { "setName", SetName,
    set_name_params },
  { "_setTraceClassAllocation", SetTraceClassAllocation,
    set_trace_class_allocation_params },
  { "setVMName", SetVMName,
    set_vm_name_params },
  { "_setVMTimelineFlags", SetVMTimelineFlags,
    set_vm_timeline_flags_params },
};
// clang-format on

const ServiceMethodDescriptor* FindMethod(const char* method_name) {
  intptr_t num_methods = sizeof(service_methods_) / sizeof(service_methods_[0]);
  for (intptr_t i = 0; i < num_methods; i++) {
    const ServiceMethodDescriptor& method = service_methods_[i];
    if (strcmp(method_name, method.name) == 0) {
      return &method;
    }
  }
  return NULL;
}

#endif  // !PRODUCT

}  // namespace dart<|MERGE_RESOLUTION|>--- conflicted
+++ resolved
@@ -3242,9 +3242,6 @@
   return true;
 }
 
-<<<<<<< HEAD
-=======
-
 static const char* snapshot_roots_names[] = {
     "User", "VM", NULL,
 };
@@ -3254,8 +3251,6 @@
     ObjectGraph::kUser, ObjectGraph::kVM,
 };
 
-
->>>>>>> 0f9a78ff
 static const MethodParameter* request_heap_snapshot_params[] = {
     RUNNABLE_ISOLATE_PARAMETER,
     new EnumParameter("roots", false /* not required */, snapshot_roots_names),
