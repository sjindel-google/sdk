--- conflicted
+++ resolved
@@ -2383,8 +2383,6 @@
     if (!ordinal_value.IsSmi()) continue;
     enum_value = Instance::New(enum_cls, Heap::kOld);
     enum_value.SetField(index_field, ordinal_value);
-<<<<<<< HEAD
-=======
     const char* error_msg = "";
     enum_value = enum_value.CheckAndCanonicalize(&error_msg);
     if (enum_value.IsNull()) {
@@ -2392,7 +2390,6 @@
       UNREACHABLE();
     }
     ASSERT(enum_value.IsCanonical());
->>>>>>> e8f775b2
     field.set_value(enum_value);
     field.RecordStore(enum_value);
     intptr_t ord = Smi::Cast(ordinal_value).Value();
