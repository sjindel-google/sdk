--- conflicted
+++ resolved
@@ -27,34 +27,18 @@
     }
     Thread* thread = Thread::Current();
     if (thread == NULL) {
-<<<<<<< HEAD
-      return;
-    }
-    ThreadInterruptCallback callback = NULL;
-    void* callback_data = NULL;
-    if (!thread->IsThreadInterrupterEnabled(&callback, &callback_data)) {
-=======
->>>>>>> 71b3d5ab
       return;
     }
     // Extract thread state.
     ucontext_t* context = reinterpret_cast<ucontext_t*>(context_);
     mcontext_t mcontext = context->uc_mcontext;
     InterruptedThreadState its;
-<<<<<<< HEAD
-    its.tid = thread->id();
-=======
->>>>>>> 71b3d5ab
     its.pc = SignalHandler::GetProgramCounter(mcontext);
     its.fp = SignalHandler::GetFramePointer(mcontext);
     its.csp = SignalHandler::GetCStackPointer(mcontext);
     its.dsp = SignalHandler::GetDartStackPointer(mcontext);
     its.lr = SignalHandler::GetLinkRegister(mcontext);
-<<<<<<< HEAD
-    callback(its, callback_data);
-=======
     Profiler::SampleThread(thread, its);
->>>>>>> 71b3d5ab
   }
 };
 
@@ -64,11 +48,7 @@
     OS::Print("ThreadInterrupter interrupting %p\n", thread->id());
   }
   int result = pthread_kill(thread->id(), SIGPROF);
-<<<<<<< HEAD
-  ASSERT(result == 0);
-=======
   ASSERT((result == 0) || (result == ESRCH));
->>>>>>> 71b3d5ab
 }
 
 
