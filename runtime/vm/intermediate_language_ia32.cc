// Copyright (c) 2013, the Dart project authors.  Please see the AUTHORS file
// for details. All rights reserved. Use of this source code is governed by a
// BSD-style license that can be found in the LICENSE file.

#include "vm/globals.h"  // Needed here to get TARGET_ARCH_IA32.
#if defined(TARGET_ARCH_IA32)

#include "vm/intermediate_language.h"

#include "vm/compiler.h"
#include "vm/dart_entry.h"
#include "vm/flow_graph.h"
#include "vm/flow_graph_compiler.h"
#include "vm/flow_graph_range_analysis.h"
#include "vm/instructions.h"
#include "vm/locations.h"
#include "vm/object_store.h"
#include "vm/parser.h"
#include "vm/stack_frame.h"
#include "vm/stub_code.h"
#include "vm/symbols.h"

#define __ compiler->assembler()->
#define Z (compiler->zone())

namespace dart {

// Generic summary for call instructions that have all arguments pushed
// on the stack and return the result in a fixed register EAX.
LocationSummary* Instruction::MakeCallSummary(Zone* zone) {
  const intptr_t kNumInputs = 0;
  const intptr_t kNumTemps = 0;
  LocationSummary* result = new (zone)
      LocationSummary(zone, kNumInputs, kNumTemps, LocationSummary::kCall);
  result->set_out(0, Location::RegisterLocation(EAX));
  return result;
}


LocationSummary* PushArgumentInstr::MakeLocationSummary(Zone* zone,
                                                        bool opt) const {
  const intptr_t kNumInputs = 1;
  const intptr_t kNumTemps = 0;
  LocationSummary* locs = new (zone)
      LocationSummary(zone, kNumInputs, kNumTemps, LocationSummary::kNoCall);
  locs->set_in(0, Location::AnyOrConstant(value()));
  return locs;
}


void PushArgumentInstr::EmitNativeCode(FlowGraphCompiler* compiler) {
  // In SSA mode, we need an explicit push. Nothing to do in non-SSA mode
  // where PushArgument is handled by BindInstr::EmitNativeCode.
  if (compiler->is_optimizing()) {
    Location value = locs()->in(0);
    if (value.IsRegister()) {
      __ pushl(value.reg());
    } else if (value.IsConstant()) {
      __ PushObject(value.constant());
    } else {
      ASSERT(value.IsStackSlot());
      __ pushl(value.ToStackSlotAddress());
    }
  }
}


LocationSummary* ReturnInstr::MakeLocationSummary(Zone* zone, bool opt) const {
  const intptr_t kNumInputs = 1;
  const intptr_t kNumTemps = 0;
  LocationSummary* locs = new (zone)
      LocationSummary(zone, kNumInputs, kNumTemps, LocationSummary::kNoCall);
  locs->set_in(0, Location::RegisterLocation(EAX));
  return locs;
}


// Attempt optimized compilation at return instruction instead of at the entry.
// The entry needs to be patchable, no inlined objects are allowed in the area
// that will be overwritten by the patch instruction: a jump).
void ReturnInstr::EmitNativeCode(FlowGraphCompiler* compiler) {
  Register result = locs()->in(0).reg();
  ASSERT(result == EAX);

  if (compiler->intrinsic_mode()) {
    // Intrinsics don't have a frame.
    __ ret();
    return;
  }

#if defined(DEBUG)
  __ Comment("Stack Check");
  Label done;
  const intptr_t fp_sp_dist =
      (kFirstLocalSlotFromFp + 1 - compiler->StackSize()) * kWordSize;
  ASSERT(fp_sp_dist <= 0);
  __ movl(EDI, ESP);
  __ subl(EDI, EBP);
  __ cmpl(EDI, Immediate(fp_sp_dist));
  __ j(EQUAL, &done, Assembler::kNearJump);
  __ int3();
  __ Bind(&done);
#endif
  __ LeaveFrame();
  __ ret();
}


LocationSummary* LoadLocalInstr::MakeLocationSummary(Zone* zone,
                                                     bool opt) const {
  const intptr_t kNumInputs = 0;
  const intptr_t stack_index = (local().index() < 0)
                                   ? kFirstLocalSlotFromFp - local().index()
                                   : kParamEndSlotFromFp - local().index();
  return LocationSummary::Make(zone, kNumInputs,
                               Location::StackSlot(stack_index),
                               LocationSummary::kNoCall);
}


void LoadLocalInstr::EmitNativeCode(FlowGraphCompiler* compiler) {
  ASSERT(!compiler->is_optimizing());
  // Nothing to do.
}


LocationSummary* StoreLocalInstr::MakeLocationSummary(Zone* zone,
                                                      bool opt) const {
  const intptr_t kNumInputs = 1;
  return LocationSummary::Make(zone, kNumInputs, Location::SameAsFirstInput(),
                               LocationSummary::kNoCall);
}


void StoreLocalInstr::EmitNativeCode(FlowGraphCompiler* compiler) {
  Register value = locs()->in(0).reg();
  Register result = locs()->out(0).reg();
  ASSERT(result == value);  // Assert that register assignment is correct.
  __ movl(Address(EBP, local().index() * kWordSize), value);
}


LocationSummary* ConstantInstr::MakeLocationSummary(Zone* zone,
                                                    bool opt) const {
  const intptr_t kNumInputs = 0;
  return LocationSummary::Make(zone, kNumInputs,
                               Assembler::IsSafe(value())
                                   ? Location::Constant(this)
                                   : Location::RequiresRegister(),
                               LocationSummary::kNoCall);
}


void ConstantInstr::EmitNativeCode(FlowGraphCompiler* compiler) {
  // The register allocator drops constant definitions that have no uses.
  Location out = locs()->out(0);
  ASSERT(out.IsRegister() || out.IsConstant() || out.IsInvalid());
  if (out.IsRegister()) {
    Register result = out.reg();
    __ LoadObjectSafely(result, value());
  }
}


LocationSummary* UnboxedConstantInstr::MakeLocationSummary(Zone* zone,
                                                           bool opt) const {
  const intptr_t kNumInputs = 0;
  const intptr_t kNumTemps =
      (constant_address() == 0) && (representation() != kUnboxedInt32) ? 1 : 0;
  LocationSummary* locs = new (zone)
      LocationSummary(zone, kNumInputs, kNumTemps, LocationSummary::kNoCall);
  if (representation() == kUnboxedDouble) {
    locs->set_out(0, Location::RequiresFpuRegister());
  } else {
    ASSERT(representation() == kUnboxedInt32);
    locs->set_out(0, Location::RequiresRegister());
  }
  if (kNumTemps == 1) {
    locs->set_temp(0, Location::RequiresRegister());
  }
  return locs;
}


void UnboxedConstantInstr::EmitNativeCode(FlowGraphCompiler* compiler) {
  // The register allocator drops constant definitions that have no uses.
  if (!locs()->out(0).IsInvalid()) {
    switch (representation()) {
      case kUnboxedDouble: {
        XmmRegister result = locs()->out(0).fpu_reg();
        if (constant_address() == 0) {
          Register boxed = locs()->temp(0).reg();
          __ LoadObjectSafely(boxed, value());
          __ movsd(result, FieldAddress(boxed, Double::value_offset()));
        } else if (Utils::DoublesBitEqual(Double::Cast(value()).value(), 0.0)) {
          __ xorps(result, result);
        } else {
          __ movsd(result, Address::Absolute(constant_address()));
        }
        break;
      }
      case kUnboxedInt32:
        __ movl(locs()->out(0).reg(), Immediate(Smi::Cast(value()).Value()));
        break;
      default:
        UNREACHABLE();
    }
  }
}


LocationSummary* AssertAssignableInstr::MakeLocationSummary(Zone* zone,
                                                            bool opt) const {
  const intptr_t kNumInputs = 2;
  const intptr_t kNumTemps = 0;
  LocationSummary* summary = new (zone)
      LocationSummary(zone, kNumInputs, kNumTemps, LocationSummary::kCall);
  summary->set_in(0, Location::RegisterLocation(EAX));  // Value.
  summary->set_in(1, Location::RegisterLocation(EDX));  // Type arguments.
  summary->set_out(0, Location::RegisterLocation(EAX));
  return summary;
}


LocationSummary* AssertBooleanInstr::MakeLocationSummary(Zone* zone,
                                                         bool opt) const {
  const intptr_t kNumInputs = 1;
  const intptr_t kNumTemps = 0;
  LocationSummary* locs = new (zone)
      LocationSummary(zone, kNumInputs, kNumTemps, LocationSummary::kCall);
  locs->set_in(0, Location::RegisterLocation(EAX));
  locs->set_out(0, Location::RegisterLocation(EAX));
  return locs;
}


static void EmitAssertBoolean(Register reg,
                              TokenPosition token_pos,
                              intptr_t deopt_id,
                              LocationSummary* locs,
                              FlowGraphCompiler* compiler) {
  // Check that the type of the value is allowed in conditional context.
  // Call the runtime if the object is not bool::true or bool::false.
  ASSERT(locs->always_calls());
  Label done;

  if (Isolate::Current()->type_checks()) {
    __ CompareObject(reg, Bool::True());
    __ j(EQUAL, &done, Assembler::kNearJump);
    __ CompareObject(reg, Bool::False());
    __ j(EQUAL, &done, Assembler::kNearJump);
  } else {
    ASSERT(Isolate::Current()->asserts());
    __ CompareObject(reg, Object::null_instance());
    __ j(NOT_EQUAL, &done, Assembler::kNearJump);
  }

  __ pushl(reg);  // Push the source object.
  compiler->GenerateRuntimeCall(token_pos, deopt_id,
                                kNonBoolTypeErrorRuntimeEntry, 1, locs);
  // We should never return here.
  __ int3();
  __ Bind(&done);
}


void AssertBooleanInstr::EmitNativeCode(FlowGraphCompiler* compiler) {
  Register obj = locs()->in(0).reg();
  Register result = locs()->out(0).reg();

  EmitAssertBoolean(obj, token_pos(), deopt_id(), locs(), compiler);
  ASSERT(obj == result);
}


static Condition TokenKindToSmiCondition(Token::Kind kind) {
  switch (kind) {
    case Token::kEQ:
      return EQUAL;
    case Token::kNE:
      return NOT_EQUAL;
    case Token::kLT:
      return LESS;
    case Token::kGT:
      return GREATER;
    case Token::kLTE:
      return LESS_EQUAL;
    case Token::kGTE:
      return GREATER_EQUAL;
    default:
      UNREACHABLE();
      return OVERFLOW;
  }
}


LocationSummary* EqualityCompareInstr::MakeLocationSummary(Zone* zone,
                                                           bool opt) const {
  const intptr_t kNumInputs = 2;
  if (operation_cid() == kMintCid) {
    const intptr_t kNumTemps = 0;
    LocationSummary* locs = new (zone)
        LocationSummary(zone, kNumInputs, kNumTemps, LocationSummary::kNoCall);
    locs->set_in(0, Location::Pair(Location::RequiresRegister(),
                                   Location::RequiresRegister()));
    locs->set_in(1, Location::Pair(Location::RequiresRegister(),
                                   Location::RequiresRegister()));
    locs->set_out(0, Location::RequiresRegister());
    return locs;
  }
  if (operation_cid() == kDoubleCid) {
    const intptr_t kNumTemps = 0;
    LocationSummary* locs = new (zone)
        LocationSummary(zone, kNumInputs, kNumTemps, LocationSummary::kNoCall);
    locs->set_in(0, Location::RequiresFpuRegister());
    locs->set_in(1, Location::RequiresFpuRegister());
    locs->set_out(0, Location::RequiresRegister());
    return locs;
  }
  if (operation_cid() == kSmiCid) {
    const intptr_t kNumTemps = 0;
    LocationSummary* locs = new (zone)
        LocationSummary(zone, kNumInputs, kNumTemps, LocationSummary::kNoCall);
    locs->set_in(0, Location::RegisterOrConstant(left()));
    // Only one input can be a constant operand. The case of two constant
    // operands should be handled by constant propagation.
    // Only right can be a stack slot.
    locs->set_in(1, locs->in(0).IsConstant()
                        ? Location::RequiresRegister()
                        : Location::RegisterOrConstant(right()));
    locs->set_out(0, Location::RequiresRegister());
    return locs;
  }
  UNREACHABLE();
  return NULL;
}


static void LoadValueCid(FlowGraphCompiler* compiler,
                         Register value_cid_reg,
                         Register value_reg,
                         Label* value_is_smi = NULL) {
  Label done;
  if (value_is_smi == NULL) {
    __ movl(value_cid_reg, Immediate(kSmiCid));
  }
  __ testl(value_reg, Immediate(kSmiTagMask));
  if (value_is_smi == NULL) {
    __ j(ZERO, &done, Assembler::kNearJump);
  } else {
    __ j(ZERO, value_is_smi);
  }
  __ LoadClassId(value_cid_reg, value_reg);
  __ Bind(&done);
}


static Condition FlipCondition(Condition condition) {
  switch (condition) {
    case EQUAL:
      return EQUAL;
    case NOT_EQUAL:
      return NOT_EQUAL;
    case LESS:
      return GREATER;
    case LESS_EQUAL:
      return GREATER_EQUAL;
    case GREATER:
      return LESS;
    case GREATER_EQUAL:
      return LESS_EQUAL;
    case BELOW:
      return ABOVE;
    case BELOW_EQUAL:
      return ABOVE_EQUAL;
    case ABOVE:
      return BELOW;
    case ABOVE_EQUAL:
      return BELOW_EQUAL;
    default:
      UNIMPLEMENTED();
      return EQUAL;
  }
}


static Condition NegateCondition(Condition condition) {
  switch (condition) {
    case EQUAL:
      return NOT_EQUAL;
    case NOT_EQUAL:
      return EQUAL;
    case LESS:
      return GREATER_EQUAL;
    case LESS_EQUAL:
      return GREATER;
    case GREATER:
      return LESS_EQUAL;
    case GREATER_EQUAL:
      return LESS;
    case BELOW:
      return ABOVE_EQUAL;
    case BELOW_EQUAL:
      return ABOVE;
    case ABOVE:
      return BELOW_EQUAL;
    case ABOVE_EQUAL:
      return BELOW;
    case PARITY_ODD:
      return PARITY_EVEN;
    case PARITY_EVEN:
      return PARITY_ODD;
    default:
      UNIMPLEMENTED();
      return EQUAL;
  }
}


static void EmitBranchOnCondition(FlowGraphCompiler* compiler,
                                  Condition true_condition,
                                  BranchLabels labels) {
  if (labels.fall_through == labels.false_label) {
    // If the next block is the false successor, fall through to it.
    __ j(true_condition, labels.true_label);
  } else {
    // If the next block is not the false successor, branch to it.
    Condition false_condition = NegateCondition(true_condition);
    __ j(false_condition, labels.false_label);

    // Fall through or jump to the true successor.
    if (labels.fall_through != labels.true_label) {
      __ jmp(labels.true_label);
    }
  }
}


static Condition EmitSmiComparisonOp(FlowGraphCompiler* compiler,
                                     const LocationSummary& locs,
                                     Token::Kind kind,
                                     BranchLabels labels) {
  Location left = locs.in(0);
  Location right = locs.in(1);
  ASSERT(!left.IsConstant() || !right.IsConstant());

  Condition true_condition = TokenKindToSmiCondition(kind);

  if (left.IsConstant()) {
    __ CompareObject(right.reg(), left.constant());
    true_condition = FlipCondition(true_condition);
  } else if (right.IsConstant()) {
    __ CompareObject(left.reg(), right.constant());
  } else if (right.IsStackSlot()) {
    __ cmpl(left.reg(), right.ToStackSlotAddress());
  } else {
    __ cmpl(left.reg(), right.reg());
  }
  return true_condition;
}


static Condition TokenKindToMintCondition(Token::Kind kind) {
  switch (kind) {
    case Token::kEQ:
      return EQUAL;
    case Token::kNE:
      return NOT_EQUAL;
    case Token::kLT:
      return LESS;
    case Token::kGT:
      return GREATER;
    case Token::kLTE:
      return LESS_EQUAL;
    case Token::kGTE:
      return GREATER_EQUAL;
    default:
      UNREACHABLE();
      return OVERFLOW;
  }
}


static Condition EmitUnboxedMintEqualityOp(FlowGraphCompiler* compiler,
                                           const LocationSummary& locs,
                                           Token::Kind kind,
                                           BranchLabels labels) {
  ASSERT(Token::IsEqualityOperator(kind));
  PairLocation* left_pair = locs.in(0).AsPairLocation();
  Register left1 = left_pair->At(0).reg();
  Register left2 = left_pair->At(1).reg();
  PairLocation* right_pair = locs.in(1).AsPairLocation();
  Register right1 = right_pair->At(0).reg();
  Register right2 = right_pair->At(1).reg();
  Label done;
  // Compare lower.
  __ cmpl(left1, right1);
  __ j(NOT_EQUAL, &done);
  // Lower is equal, compare upper.
  __ cmpl(left2, right2);
  __ Bind(&done);
  Condition true_condition = TokenKindToMintCondition(kind);
  return true_condition;
}


static Condition EmitUnboxedMintComparisonOp(FlowGraphCompiler* compiler,
                                             const LocationSummary& locs,
                                             Token::Kind kind,
                                             BranchLabels labels) {
  PairLocation* left_pair = locs.in(0).AsPairLocation();
  Register left1 = left_pair->At(0).reg();
  Register left2 = left_pair->At(1).reg();
  PairLocation* right_pair = locs.in(1).AsPairLocation();
  Register right1 = right_pair->At(0).reg();
  Register right2 = right_pair->At(1).reg();

  Condition hi_cond = OVERFLOW, lo_cond = OVERFLOW;
  switch (kind) {
    case Token::kLT:
      hi_cond = LESS;
      lo_cond = BELOW;
      break;
    case Token::kGT:
      hi_cond = GREATER;
      lo_cond = ABOVE;
      break;
    case Token::kLTE:
      hi_cond = LESS;
      lo_cond = BELOW_EQUAL;
      break;
    case Token::kGTE:
      hi_cond = GREATER;
      lo_cond = ABOVE_EQUAL;
      break;
    default:
      break;
  }
  ASSERT(hi_cond != OVERFLOW && lo_cond != OVERFLOW);
  // Compare upper halves first.
  __ cmpl(left2, right2);
  __ j(hi_cond, labels.true_label);
  __ j(FlipCondition(hi_cond), labels.false_label);

  // If upper is equal, compare lower half.
  __ cmpl(left1, right1);
  return lo_cond;
}


static Condition TokenKindToDoubleCondition(Token::Kind kind) {
  switch (kind) {
    case Token::kEQ:
      return EQUAL;
    case Token::kNE:
      return NOT_EQUAL;
    case Token::kLT:
      return BELOW;
    case Token::kGT:
      return ABOVE;
    case Token::kLTE:
      return BELOW_EQUAL;
    case Token::kGTE:
      return ABOVE_EQUAL;
    default:
      UNREACHABLE();
      return OVERFLOW;
  }
}


static Condition EmitDoubleComparisonOp(FlowGraphCompiler* compiler,
                                        const LocationSummary& locs,
                                        Token::Kind kind,
                                        BranchLabels labels) {
  XmmRegister left = locs.in(0).fpu_reg();
  XmmRegister right = locs.in(1).fpu_reg();

  __ comisd(left, right);

  Condition true_condition = TokenKindToDoubleCondition(kind);
  Label* nan_result =
      (true_condition == NOT_EQUAL) ? labels.true_label : labels.false_label;
  __ j(PARITY_EVEN, nan_result);
  return true_condition;
}


Condition EqualityCompareInstr::EmitComparisonCode(FlowGraphCompiler* compiler,
                                                   BranchLabels labels) {
  if (operation_cid() == kSmiCid) {
    return EmitSmiComparisonOp(compiler, *locs(), kind(), labels);
  } else if (operation_cid() == kMintCid) {
    return EmitUnboxedMintEqualityOp(compiler, *locs(), kind(), labels);
  } else {
    ASSERT(operation_cid() == kDoubleCid);
    return EmitDoubleComparisonOp(compiler, *locs(), kind(), labels);
  }
}


void EqualityCompareInstr::EmitNativeCode(FlowGraphCompiler* compiler) {
  ASSERT((kind() == Token::kNE) || (kind() == Token::kEQ));

  Label is_true, is_false;
  BranchLabels labels = {&is_true, &is_false, &is_false};
  Condition true_condition = EmitComparisonCode(compiler, labels);
  EmitBranchOnCondition(compiler, true_condition, labels);

  Register result = locs()->out(0).reg();
  Label done;
  __ Bind(&is_false);
  __ LoadObject(result, Bool::False());
  __ jmp(&done, Assembler::kNearJump);
  __ Bind(&is_true);
  __ LoadObject(result, Bool::True());
  __ Bind(&done);
}


void EqualityCompareInstr::EmitBranchCode(FlowGraphCompiler* compiler,
                                          BranchInstr* branch) {
  ASSERT((kind() == Token::kNE) || (kind() == Token::kEQ));

  BranchLabels labels = compiler->CreateBranchLabels(branch);
  Condition true_condition = EmitComparisonCode(compiler, labels);
  EmitBranchOnCondition(compiler, true_condition, labels);
}


LocationSummary* TestSmiInstr::MakeLocationSummary(Zone* zone, bool opt) const {
  const intptr_t kNumInputs = 2;
  const intptr_t kNumTemps = 0;
  LocationSummary* locs = new (zone)
      LocationSummary(zone, kNumInputs, kNumTemps, LocationSummary::kNoCall);
  locs->set_in(0, Location::RequiresRegister());
  // Only one input can be a constant operand. The case of two constant
  // operands should be handled by constant propagation.
  locs->set_in(1, Location::RegisterOrConstant(right()));
  return locs;
}


Condition TestSmiInstr::EmitComparisonCode(FlowGraphCompiler* compiler,
                                           BranchLabels labels) {
  Register left = locs()->in(0).reg();
  Location right = locs()->in(1);
  if (right.IsConstant()) {
    ASSERT(right.constant().IsSmi());
    const int32_t imm = reinterpret_cast<int32_t>(right.constant().raw());
    __ testl(left, Immediate(imm));
  } else {
    __ testl(left, right.reg());
  }
  Condition true_condition = (kind() == Token::kNE) ? NOT_ZERO : ZERO;
  return true_condition;
}


void TestSmiInstr::EmitNativeCode(FlowGraphCompiler* compiler) {
  // Never emitted outside of the BranchInstr.
  UNREACHABLE();
}


void TestSmiInstr::EmitBranchCode(FlowGraphCompiler* compiler,
                                  BranchInstr* branch) {
  BranchLabels labels = compiler->CreateBranchLabels(branch);
  Condition true_condition = EmitComparisonCode(compiler, labels);
  EmitBranchOnCondition(compiler, true_condition, labels);
}


LocationSummary* TestCidsInstr::MakeLocationSummary(Zone* zone,
                                                    bool opt) const {
  const intptr_t kNumInputs = 1;
  const intptr_t kNumTemps = 1;
  LocationSummary* locs = new (zone)
      LocationSummary(zone, kNumInputs, kNumTemps, LocationSummary::kNoCall);
  locs->set_in(0, Location::RequiresRegister());
  locs->set_temp(0, Location::RequiresRegister());
  locs->set_out(0, Location::RequiresRegister());
  return locs;
}


Condition TestCidsInstr::EmitComparisonCode(FlowGraphCompiler* compiler,
                                            BranchLabels labels) {
  ASSERT((kind() == Token::kIS) || (kind() == Token::kISNOT));
  Register val_reg = locs()->in(0).reg();
  Register cid_reg = locs()->temp(0).reg();

  Label* deopt =
      CanDeoptimize()
          ? compiler->AddDeoptStub(deopt_id(), ICData::kDeoptTestCids,
                                   licm_hoisted_ ? ICData::kHoisted : 0)
          : NULL;

  const intptr_t true_result = (kind() == Token::kIS) ? 1 : 0;
  const ZoneGrowableArray<intptr_t>& data = cid_results();
  ASSERT(data[0] == kSmiCid);
  bool result = data[1] == true_result;
  __ testl(val_reg, Immediate(kSmiTagMask));
  __ j(ZERO, result ? labels.true_label : labels.false_label);
  __ LoadClassId(cid_reg, val_reg);
  for (intptr_t i = 2; i < data.length(); i += 2) {
    const intptr_t test_cid = data[i];
    ASSERT(test_cid != kSmiCid);
    result = data[i + 1] == true_result;
    __ cmpl(cid_reg, Immediate(test_cid));
    __ j(EQUAL, result ? labels.true_label : labels.false_label);
  }
  // No match found, deoptimize or false.
  if (deopt == NULL) {
    Label* target = result ? labels.false_label : labels.true_label;
    if (target != labels.fall_through) {
      __ jmp(target);
    }
  } else {
    __ jmp(deopt);
  }
  // Dummy result as the last instruction is a jump, any conditional
  // branch using the result will therefore be skipped.
  return ZERO;
}


void TestCidsInstr::EmitBranchCode(FlowGraphCompiler* compiler,
                                   BranchInstr* branch) {
  BranchLabels labels = compiler->CreateBranchLabels(branch);
  EmitComparisonCode(compiler, labels);
}


void TestCidsInstr::EmitNativeCode(FlowGraphCompiler* compiler) {
  Register result_reg = locs()->out(0).reg();
  Label is_true, is_false, done;
  BranchLabels labels = {&is_true, &is_false, &is_false};
  EmitComparisonCode(compiler, labels);
  __ Bind(&is_false);
  __ LoadObject(result_reg, Bool::False());
  __ jmp(&done, Assembler::kNearJump);
  __ Bind(&is_true);
  __ LoadObject(result_reg, Bool::True());
  __ Bind(&done);
}


LocationSummary* RelationalOpInstr::MakeLocationSummary(Zone* zone,
                                                        bool opt) const {
  const intptr_t kNumInputs = 2;
  const intptr_t kNumTemps = 0;
  if (operation_cid() == kMintCid) {
    const intptr_t kNumTemps = 0;
    LocationSummary* locs = new (zone)
        LocationSummary(zone, kNumInputs, kNumTemps, LocationSummary::kNoCall);
    locs->set_in(0, Location::Pair(Location::RequiresRegister(),
                                   Location::RequiresRegister()));
    locs->set_in(1, Location::Pair(Location::RequiresRegister(),
                                   Location::RequiresRegister()));
    locs->set_out(0, Location::RequiresRegister());
    return locs;
  }
  if (operation_cid() == kDoubleCid) {
    LocationSummary* summary = new (zone)
        LocationSummary(zone, kNumInputs, kNumTemps, LocationSummary::kNoCall);
    summary->set_in(0, Location::RequiresFpuRegister());
    summary->set_in(1, Location::RequiresFpuRegister());
    summary->set_out(0, Location::RequiresRegister());
    return summary;
  }
  ASSERT(operation_cid() == kSmiCid);
  LocationSummary* summary = new (zone)
      LocationSummary(zone, kNumInputs, kNumTemps, LocationSummary::kNoCall);
  summary->set_in(0, Location::RegisterOrConstant(left()));
  // Only one input can be a constant operand. The case of two constant
  // operands should be handled by constant propagation.
  summary->set_in(1, summary->in(0).IsConstant()
                         ? Location::RequiresRegister()
                         : Location::RegisterOrConstant(right()));
  summary->set_out(0, Location::RequiresRegister());
  return summary;
}


Condition RelationalOpInstr::EmitComparisonCode(FlowGraphCompiler* compiler,
                                                BranchLabels labels) {
  if (operation_cid() == kSmiCid) {
    return EmitSmiComparisonOp(compiler, *locs(), kind(), labels);
  } else if (operation_cid() == kMintCid) {
    return EmitUnboxedMintComparisonOp(compiler, *locs(), kind(), labels);
  } else {
    ASSERT(operation_cid() == kDoubleCid);
    return EmitDoubleComparisonOp(compiler, *locs(), kind(), labels);
  }
}


void RelationalOpInstr::EmitNativeCode(FlowGraphCompiler* compiler) {
  Label is_true, is_false;
  BranchLabels labels = {&is_true, &is_false, &is_false};
  Condition true_condition = EmitComparisonCode(compiler, labels);
  EmitBranchOnCondition(compiler, true_condition, labels);

  Register result = locs()->out(0).reg();
  Label done;
  __ Bind(&is_false);
  __ LoadObject(result, Bool::False());
  __ jmp(&done, Assembler::kNearJump);
  __ Bind(&is_true);
  __ LoadObject(result, Bool::True());
  __ Bind(&done);
}


void RelationalOpInstr::EmitBranchCode(FlowGraphCompiler* compiler,
                                       BranchInstr* branch) {
  BranchLabels labels = compiler->CreateBranchLabels(branch);
  Condition true_condition = EmitComparisonCode(compiler, labels);
  EmitBranchOnCondition(compiler, true_condition, labels);
}


LocationSummary* NativeCallInstr::MakeLocationSummary(Zone* zone,
                                                      bool opt) const {
  return MakeCallSummary(zone);
}


void NativeCallInstr::EmitNativeCode(FlowGraphCompiler* compiler) {
  SetupNative();
  Register result = locs()->out(0).reg();
  const intptr_t argc_tag = NativeArguments::ComputeArgcTag(function());

  // Push the result place holder initialized to NULL.
  __ PushObject(Object::null_object());
  // Pass a pointer to the first argument in EAX.
  if (!function().HasOptionalParameters()) {
    __ leal(EAX,
            Address(EBP, (kParamEndSlotFromFp + function().NumParameters()) *
                             kWordSize));
  } else {
    __ leal(EAX, Address(EBP, kFirstLocalSlotFromFp * kWordSize));
  }
  __ movl(EDX, Immediate(argc_tag));

  const StubEntry* stub_entry;

  // There is no lazy-linking support on ia32.
  ASSERT(!link_lazily());
  stub_entry = (is_bootstrap_native())
                   ? StubCode::CallBootstrapCFunction_entry()
                   : StubCode::CallNativeCFunction_entry();
  const ExternalLabel label(reinterpret_cast<uword>(native_c_function()));
  __ movl(ECX, Immediate(label.address()));
  compiler->GenerateCall(token_pos(), *stub_entry, RawPcDescriptors::kOther,
                         locs());

  __ popl(result);
}


static bool CanBeImmediateIndex(Value* value, intptr_t cid) {
  ConstantInstr* constant = value->definition()->AsConstant();
  if ((constant == NULL) || !Assembler::IsSafeSmi(constant->value())) {
    return false;
  }
  const int64_t index = Smi::Cast(constant->value()).AsInt64Value();
  const intptr_t scale = Instance::ElementSizeFor(cid);
  const intptr_t offset = Instance::DataOffsetFor(cid);
  const int64_t displacement = index * scale + offset;
  return Utils::IsInt(32, displacement);
}


LocationSummary* OneByteStringFromCharCodeInstr::MakeLocationSummary(
    Zone* zone,
    bool opt) const {
  const intptr_t kNumInputs = 1;
  // TODO(fschneider): Allow immediate operands for the char code.
  return LocationSummary::Make(zone, kNumInputs, Location::RequiresRegister(),
                               LocationSummary::kNoCall);
}


void OneByteStringFromCharCodeInstr::EmitNativeCode(
    FlowGraphCompiler* compiler) {
  Register char_code = locs()->in(0).reg();
  Register result = locs()->out(0).reg();
  __ movl(result,
          Immediate(reinterpret_cast<uword>(Symbols::PredefinedAddress())));
  __ movl(result, Address(result, char_code,
                          TIMES_HALF_WORD_SIZE,  // Char code is a smi.
                          Symbols::kNullCharCodeSymbolOffset * kWordSize));
}


LocationSummary* StringToCharCodeInstr::MakeLocationSummary(Zone* zone,
                                                            bool opt) const {
  const intptr_t kNumInputs = 1;
  return LocationSummary::Make(zone, kNumInputs, Location::RequiresRegister(),
                               LocationSummary::kNoCall);
}


void StringToCharCodeInstr::EmitNativeCode(FlowGraphCompiler* compiler) {
  ASSERT(cid_ == kOneByteStringCid);
  Register str = locs()->in(0).reg();
  Register result = locs()->out(0).reg();
  Label is_one, done;
  __ movl(result, FieldAddress(str, String::length_offset()));
  __ cmpl(result, Immediate(Smi::RawValue(1)));
  __ j(EQUAL, &is_one, Assembler::kNearJump);
  __ movl(result, Immediate(Smi::RawValue(-1)));
  __ jmp(&done);
  __ Bind(&is_one);
  __ movzxb(result, FieldAddress(str, OneByteString::data_offset()));
  __ SmiTag(result);
  __ Bind(&done);
}


LocationSummary* StringInterpolateInstr::MakeLocationSummary(Zone* zone,
                                                             bool opt) const {
  const intptr_t kNumInputs = 1;
  const intptr_t kNumTemps = 0;
  LocationSummary* summary = new (zone)
      LocationSummary(zone, kNumInputs, kNumTemps, LocationSummary::kCall);
  summary->set_in(0, Location::RegisterLocation(EAX));
  summary->set_out(0, Location::RegisterLocation(EAX));
  return summary;
}


void StringInterpolateInstr::EmitNativeCode(FlowGraphCompiler* compiler) {
  Register array = locs()->in(0).reg();
  __ pushl(array);
  const int kNumberOfArguments = 1;
  const Array& kNoArgumentNames = Object::null_array();
  compiler->GenerateStaticCall(deopt_id(), token_pos(), CallFunction(),
                               kNumberOfArguments, kNoArgumentNames, locs(),
                               ICData::Handle());
  ASSERT(locs()->out(0).reg() == EAX);
}


LocationSummary* LoadUntaggedInstr::MakeLocationSummary(Zone* zone,
                                                        bool opt) const {
  const intptr_t kNumInputs = 1;
  return LocationSummary::Make(zone, kNumInputs, Location::SameAsFirstInput(),
                               LocationSummary::kNoCall);
}


void LoadUntaggedInstr::EmitNativeCode(FlowGraphCompiler* compiler) {
  Register obj = locs()->in(0).reg();
  Register result = locs()->out(0).reg();
  if (object()->definition()->representation() == kUntagged) {
    __ movl(result, Address(obj, offset()));
  } else {
    ASSERT(object()->definition()->representation() == kTagged);
    __ movl(result, FieldAddress(obj, offset()));
  }
}


LocationSummary* LoadClassIdInstr::MakeLocationSummary(Zone* zone,
                                                       bool opt) const {
  const intptr_t kNumInputs = 1;
  return LocationSummary::Make(zone, kNumInputs, Location::RequiresRegister(),
                               LocationSummary::kNoCall);
}


void LoadClassIdInstr::EmitNativeCode(FlowGraphCompiler* compiler) {
  const Register object = locs()->in(0).reg();
  const Register result = locs()->out(0).reg();
  const AbstractType& value_type = *this->object()->Type()->ToAbstractType();
  if (CompileType::Smi().IsAssignableTo(value_type) ||
      value_type.IsTypeParameter()) {
    // We don't use Assembler::LoadTaggedClassIdMayBeSmi() here---which uses
    // a conditional move instead, and requires an additional register---because
    // it is slower, probably due to branch prediction usually working just fine
    // in this case.
    ASSERT(result != object);
    Label done;
    __ movl(result, Immediate(kSmiCid << 1));
    __ testl(object, Immediate(kSmiTagMask));
    __ j(EQUAL, &done, Assembler::kNearJump);
    __ LoadClassId(result, object);
    __ SmiTag(result);
    __ Bind(&done);
  } else {
    __ LoadClassId(result, object);
    __ SmiTag(result);
  }
}


CompileType LoadIndexedInstr::ComputeType() const {
  switch (class_id_) {
    case kArrayCid:
    case kImmutableArrayCid:
      return CompileType::Dynamic();

    case kTypedDataFloat32ArrayCid:
    case kTypedDataFloat64ArrayCid:
      return CompileType::FromCid(kDoubleCid);
    case kTypedDataFloat32x4ArrayCid:
      return CompileType::FromCid(kFloat32x4Cid);
    case kTypedDataInt32x4ArrayCid:
      return CompileType::FromCid(kInt32x4Cid);
    case kTypedDataFloat64x2ArrayCid:
      return CompileType::FromCid(kFloat64x2Cid);

    case kTypedDataInt8ArrayCid:
    case kTypedDataUint8ArrayCid:
    case kTypedDataUint8ClampedArrayCid:
    case kExternalTypedDataUint8ArrayCid:
    case kExternalTypedDataUint8ClampedArrayCid:
    case kTypedDataInt16ArrayCid:
    case kTypedDataUint16ArrayCid:
    case kOneByteStringCid:
    case kTwoByteStringCid:
    case kExternalOneByteStringCid:
    case kExternalTwoByteStringCid:
      return CompileType::FromCid(kSmiCid);

    case kTypedDataInt32ArrayCid:
    case kTypedDataUint32ArrayCid:
      return CompileType::Int();

    default:
      UNIMPLEMENTED();
      return CompileType::Dynamic();
  }
}


Representation LoadIndexedInstr::representation() const {
  switch (class_id_) {
    case kArrayCid:
    case kImmutableArrayCid:
    case kTypedDataInt8ArrayCid:
    case kTypedDataUint8ArrayCid:
    case kTypedDataUint8ClampedArrayCid:
    case kExternalTypedDataUint8ArrayCid:
    case kExternalTypedDataUint8ClampedArrayCid:
    case kTypedDataInt16ArrayCid:
    case kTypedDataUint16ArrayCid:
    case kOneByteStringCid:
    case kTwoByteStringCid:
    case kExternalOneByteStringCid:
    case kExternalTwoByteStringCid:
      return kTagged;
    case kTypedDataInt32ArrayCid:
      return kUnboxedInt32;
    case kTypedDataUint32ArrayCid:
      return kUnboxedUint32;
    case kTypedDataFloat32ArrayCid:
    case kTypedDataFloat64ArrayCid:
      return kUnboxedDouble;
    case kTypedDataFloat32x4ArrayCid:
      return kUnboxedFloat32x4;
    case kTypedDataInt32x4ArrayCid:
      return kUnboxedInt32x4;
    case kTypedDataFloat64x2ArrayCid:
      return kUnboxedFloat64x2;
    default:
      UNIMPLEMENTED();
      return kTagged;
  }
}


LocationSummary* LoadIndexedInstr::MakeLocationSummary(Zone* zone,
                                                       bool opt) const {
  const intptr_t kNumInputs = 2;
  const intptr_t kNumTemps = 0;
  LocationSummary* locs = new (zone)
      LocationSummary(zone, kNumInputs, kNumTemps, LocationSummary::kNoCall);
  locs->set_in(0, Location::RequiresRegister());
  if (CanBeImmediateIndex(index(), class_id())) {
    // CanBeImmediateIndex must return false for unsafe smis.
    locs->set_in(1, Location::Constant(index()->definition()->AsConstant()));
  } else {
    // The index is either untagged (element size == 1) or a smi (for all
    // element sizes > 1).
    locs->set_in(1, (index_scale() == 1) ? Location::WritableRegister()
                                         : Location::RequiresRegister());
  }
  if ((representation() == kUnboxedDouble) ||
      (representation() == kUnboxedFloat32x4) ||
      (representation() == kUnboxedInt32x4) ||
      (representation() == kUnboxedFloat64x2)) {
    locs->set_out(0, Location::RequiresFpuRegister());
  } else if (representation() == kUnboxedUint32) {
    ASSERT(class_id() == kTypedDataUint32ArrayCid);
    locs->set_out(0, Location::RequiresRegister());
  } else if (representation() == kUnboxedInt32) {
    ASSERT(class_id() == kTypedDataInt32ArrayCid);
    locs->set_out(0, Location::RequiresRegister());
  } else {
    ASSERT(representation() == kTagged);
    locs->set_out(0, Location::RequiresRegister());
  }
  return locs;
}


void LoadIndexedInstr::EmitNativeCode(FlowGraphCompiler* compiler) {
  // The array register points to the backing store for external arrays.
  const Register array = locs()->in(0).reg();
  const Location index = locs()->in(1);

  Address element_address =
      index.IsRegister()
          ? Assembler::ElementAddressForRegIndex(
                IsExternal(), class_id(), index_scale(), array, index.reg())
          : Assembler::ElementAddressForIntIndex(
                IsExternal(), class_id(), index_scale(), array,
                Smi::Cast(index.constant()).Value());

  if ((representation() == kUnboxedDouble) ||
      (representation() == kUnboxedFloat32x4) ||
      (representation() == kUnboxedInt32x4) ||
      (representation() == kUnboxedFloat64x2)) {
    XmmRegister result = locs()->out(0).fpu_reg();
    if ((index_scale() == 1) && index.IsRegister()) {
      __ SmiUntag(index.reg());
    }
    switch (class_id()) {
      case kTypedDataFloat32ArrayCid:
        __ movss(result, element_address);
        break;
      case kTypedDataFloat64ArrayCid:
        __ movsd(result, element_address);
        break;
      case kTypedDataInt32x4ArrayCid:
      case kTypedDataFloat32x4ArrayCid:
      case kTypedDataFloat64x2ArrayCid:
        __ movups(result, element_address);
        break;
      default:
        UNREACHABLE();
    }
    return;
  }

  if ((representation() == kUnboxedUint32) ||
      (representation() == kUnboxedInt32)) {
    Register result = locs()->out(0).reg();
    if ((index_scale() == 1) && index.IsRegister()) {
      __ SmiUntag(index.reg());
    }
    switch (class_id()) {
      case kTypedDataInt32ArrayCid:
        ASSERT(representation() == kUnboxedInt32);
        __ movl(result, element_address);
        break;
      case kTypedDataUint32ArrayCid:
        ASSERT(representation() == kUnboxedUint32);
        __ movl(result, element_address);
        break;
      default:
        UNREACHABLE();
    }
    return;
  }

  ASSERT(representation() == kTagged);

  Register result = locs()->out(0).reg();
  if ((index_scale() == 1) && index.IsRegister()) {
    __ SmiUntag(index.reg());
  }
  switch (class_id()) {
    case kTypedDataInt8ArrayCid:
      ASSERT(index_scale() == 1);
      __ movsxb(result, element_address);
      __ SmiTag(result);
      break;
    case kTypedDataUint8ArrayCid:
    case kTypedDataUint8ClampedArrayCid:
    case kExternalTypedDataUint8ArrayCid:
    case kExternalTypedDataUint8ClampedArrayCid:
    case kOneByteStringCid:
    case kExternalOneByteStringCid:
      ASSERT(index_scale() == 1);
      __ movzxb(result, element_address);
      __ SmiTag(result);
      break;
    case kTypedDataInt16ArrayCid:
      __ movsxw(result, element_address);
      __ SmiTag(result);
      break;
    case kTypedDataUint16ArrayCid:
    case kTwoByteStringCid:
    case kExternalTwoByteStringCid:
      __ movzxw(result, element_address);
      __ SmiTag(result);
      break;
    default:
      ASSERT((class_id() == kArrayCid) || (class_id() == kImmutableArrayCid));
      __ movl(result, element_address);
      break;
  }
}


Representation StoreIndexedInstr::RequiredInputRepresentation(
    intptr_t idx) const {
  // Array can be a Dart object or a pointer to external data.
  if (idx == 0) return kNoRepresentation;  // Flexible input representation.
  if (idx == 1) return kTagged;            // Index is a smi.
  ASSERT(idx == 2);
  switch (class_id_) {
    case kArrayCid:
    case kOneByteStringCid:
    case kTypedDataInt8ArrayCid:
    case kTypedDataUint8ArrayCid:
    case kExternalTypedDataUint8ArrayCid:
    case kTypedDataUint8ClampedArrayCid:
    case kExternalTypedDataUint8ClampedArrayCid:
    case kTypedDataInt16ArrayCid:
    case kTypedDataUint16ArrayCid:
      return kTagged;
    case kTypedDataInt32ArrayCid:
      return kUnboxedInt32;
    case kTypedDataUint32ArrayCid:
      return kUnboxedUint32;
    case kTypedDataFloat32ArrayCid:
    case kTypedDataFloat64ArrayCid:
      return kUnboxedDouble;
    case kTypedDataFloat32x4ArrayCid:
      return kUnboxedFloat32x4;
    case kTypedDataInt32x4ArrayCid:
      return kUnboxedInt32x4;
    case kTypedDataFloat64x2ArrayCid:
      return kUnboxedFloat64x2;
    default:
      UNIMPLEMENTED();
      return kTagged;
  }
}


LocationSummary* StoreIndexedInstr::MakeLocationSummary(Zone* zone,
                                                        bool opt) const {
  const intptr_t kNumInputs = 3;
  const intptr_t kNumTemps = 0;
  LocationSummary* locs = new (zone)
      LocationSummary(zone, kNumInputs, kNumTemps, LocationSummary::kNoCall);
  locs->set_in(0, Location::RequiresRegister());
  if (CanBeImmediateIndex(index(), class_id())) {
    // CanBeImmediateIndex must return false for unsafe smis.
    locs->set_in(1, Location::Constant(index()->definition()->AsConstant()));
  } else {
    // The index is either untagged (element size == 1) or a smi (for all
    // element sizes > 1).
    locs->set_in(1, (index_scale() == 1) ? Location::WritableRegister()
                                         : Location::RequiresRegister());
  }
  switch (class_id()) {
    case kArrayCid:
      locs->set_in(2, ShouldEmitStoreBarrier()
                          ? Location::WritableRegister()
                          : Location::RegisterOrConstant(value()));
      break;
    case kExternalTypedDataUint8ArrayCid:
    case kExternalTypedDataUint8ClampedArrayCid:
    case kTypedDataInt8ArrayCid:
    case kTypedDataUint8ArrayCid:
    case kTypedDataUint8ClampedArrayCid:
    case kOneByteStringCid:
      // TODO(fschneider): Add location constraint for byte registers (EAX,
      // EBX, ECX, EDX) instead of using a fixed register.
      locs->set_in(2, Location::FixedRegisterOrSmiConstant(value(), EAX));
      break;
    case kTypedDataInt16ArrayCid:
    case kTypedDataUint16ArrayCid:
      // Writable register because the value must be untagged before storing.
      locs->set_in(2, Location::WritableRegister());
      break;
    case kTypedDataInt32ArrayCid:
    case kTypedDataUint32ArrayCid:
      locs->set_in(2, Location::RequiresRegister());
      break;
    case kTypedDataFloat32ArrayCid:
    case kTypedDataFloat64ArrayCid:
      // TODO(srdjan): Support Float64 constants.
      locs->set_in(2, Location::RequiresFpuRegister());
      break;
    case kTypedDataInt32x4ArrayCid:
    case kTypedDataFloat32x4ArrayCid:
    case kTypedDataFloat64x2ArrayCid:
      locs->set_in(2, Location::RequiresFpuRegister());
      break;
    default:
      UNREACHABLE();
      return NULL;
  }
  return locs;
}


void StoreIndexedInstr::EmitNativeCode(FlowGraphCompiler* compiler) {
  // The array register points to the backing store for external arrays.
  const Register array = locs()->in(0).reg();
  const Location index = locs()->in(1);

  Address element_address =
      index.IsRegister()
          ? Assembler::ElementAddressForRegIndex(
                IsExternal(), class_id(), index_scale(), array, index.reg())
          : Assembler::ElementAddressForIntIndex(
                IsExternal(), class_id(), index_scale(), array,
                Smi::Cast(index.constant()).Value());

  if ((index_scale() == 1) && index.IsRegister()) {
    __ SmiUntag(index.reg());
  }
  switch (class_id()) {
    case kArrayCid:
      if (ShouldEmitStoreBarrier()) {
        Register value = locs()->in(2).reg();
        __ StoreIntoObject(array, element_address, value);
      } else if (locs()->in(2).IsConstant()) {
        const Object& constant = locs()->in(2).constant();
        __ StoreIntoObjectNoBarrier(array, element_address, constant);
      } else {
        Register value = locs()->in(2).reg();
        __ StoreIntoObjectNoBarrier(array, element_address, value);
      }
      break;
    case kTypedDataInt8ArrayCid:
    case kTypedDataUint8ArrayCid:
    case kExternalTypedDataUint8ArrayCid:
    case kOneByteStringCid:
      if (locs()->in(2).IsConstant()) {
        const Smi& constant = Smi::Cast(locs()->in(2).constant());
        __ movb(element_address,
                Immediate(static_cast<int8_t>(constant.Value())));
      } else {
        ASSERT(locs()->in(2).reg() == EAX);
        __ SmiUntag(EAX);
        __ movb(element_address, AL);
      }
      break;
    case kTypedDataUint8ClampedArrayCid:
    case kExternalTypedDataUint8ClampedArrayCid: {
      if (locs()->in(2).IsConstant()) {
        const Smi& constant = Smi::Cast(locs()->in(2).constant());
        intptr_t value = constant.Value();
        // Clamp to 0x0 or 0xFF respectively.
        if (value > 0xFF) {
          value = 0xFF;
        } else if (value < 0) {
          value = 0;
        }
        __ movb(element_address, Immediate(static_cast<int8_t>(value)));
      } else {
        ASSERT(locs()->in(2).reg() == EAX);
        Label store_value, store_0xff;
        __ SmiUntag(EAX);
        __ cmpl(EAX, Immediate(0xFF));
        __ j(BELOW_EQUAL, &store_value, Assembler::kNearJump);
        // Clamp to 0x0 or 0xFF respectively.
        __ j(GREATER, &store_0xff);
        __ xorl(EAX, EAX);
        __ jmp(&store_value, Assembler::kNearJump);
        __ Bind(&store_0xff);
        __ movl(EAX, Immediate(0xFF));
        __ Bind(&store_value);
        __ movb(element_address, AL);
      }
      break;
    }
    case kTypedDataInt16ArrayCid:
    case kTypedDataUint16ArrayCid: {
      Register value = locs()->in(2).reg();
      __ SmiUntag(value);
      __ movw(element_address, value);
      break;
    }
    case kTypedDataInt32ArrayCid:
    case kTypedDataUint32ArrayCid:
      __ movl(element_address, locs()->in(2).reg());
      break;
    case kTypedDataFloat32ArrayCid:
      __ movss(element_address, locs()->in(2).fpu_reg());
      break;
    case kTypedDataFloat64ArrayCid:
      __ movsd(element_address, locs()->in(2).fpu_reg());
      break;
    case kTypedDataInt32x4ArrayCid:
    case kTypedDataFloat32x4ArrayCid:
    case kTypedDataFloat64x2ArrayCid:
      __ movups(element_address, locs()->in(2).fpu_reg());
      break;
    default:
      UNREACHABLE();
  }
}


LocationSummary* GuardFieldClassInstr::MakeLocationSummary(Zone* zone,
                                                           bool opt) const {
  const intptr_t kNumInputs = 1;

  const intptr_t value_cid = value()->Type()->ToCid();
  const intptr_t field_cid = field().guarded_cid();

  const bool emit_full_guard = !opt || (field_cid == kIllegalCid);
  const bool needs_value_cid_temp_reg =
      (value_cid == kDynamicCid) && (emit_full_guard || (field_cid != kSmiCid));
  const bool needs_field_temp_reg = emit_full_guard;

  intptr_t num_temps = 0;
  if (needs_value_cid_temp_reg) {
    num_temps++;
  }
  if (needs_field_temp_reg) {
    num_temps++;
  }

  LocationSummary* summary = new (zone)
      LocationSummary(zone, kNumInputs, num_temps, LocationSummary::kNoCall);
  summary->set_in(0, Location::RequiresRegister());

  for (intptr_t i = 0; i < num_temps; i++) {
    summary->set_temp(i, Location::RequiresRegister());
  }

  return summary;
}


void GuardFieldClassInstr::EmitNativeCode(FlowGraphCompiler* compiler) {
  ASSERT(sizeof(classid_t) == kInt16Size);
  const intptr_t value_cid = value()->Type()->ToCid();
  const intptr_t field_cid = field().guarded_cid();
  const intptr_t nullability = field().is_nullable() ? kNullCid : kIllegalCid;

  if (field_cid == kDynamicCid) {
    if (Compiler::IsBackgroundCompilation()) {
      // Field state changed while compiling.
      Compiler::AbortBackgroundCompilation(
          deopt_id(),
          "GuardFieldClassInstr: field state changed while compiling");
    }
    ASSERT(!compiler->is_optimizing());
    return;  // Nothing to emit.
  }

  const bool emit_full_guard =
      !compiler->is_optimizing() || (field_cid == kIllegalCid);

  const bool needs_value_cid_temp_reg =
      (value_cid == kDynamicCid) && (emit_full_guard || (field_cid != kSmiCid));

  const bool needs_field_temp_reg = emit_full_guard;

  const Register value_reg = locs()->in(0).reg();

  const Register value_cid_reg =
      needs_value_cid_temp_reg ? locs()->temp(0).reg() : kNoRegister;

  const Register field_reg = needs_field_temp_reg
                                 ? locs()->temp(locs()->temp_count() - 1).reg()
                                 : kNoRegister;

  Label ok, fail_label;

  Label* deopt =
      compiler->is_optimizing()
          ? compiler->AddDeoptStub(deopt_id(), ICData::kDeoptGuardField)
          : NULL;

  Label* fail = (deopt != NULL) ? deopt : &fail_label;

  if (emit_full_guard) {
    __ LoadObject(field_reg, Field::ZoneHandle(field().Original()));

    FieldAddress field_cid_operand(field_reg, Field::guarded_cid_offset());
    FieldAddress field_nullability_operand(field_reg,
                                           Field::is_nullable_offset());

    if (value_cid == kDynamicCid) {
      LoadValueCid(compiler, value_cid_reg, value_reg);
      __ cmpw(value_cid_reg, field_cid_operand);
      __ j(EQUAL, &ok);
      __ cmpw(value_cid_reg, field_nullability_operand);
    } else if (value_cid == kNullCid) {
      // Value in graph known to be null.
      // Compare with null.
      __ cmpw(field_nullability_operand, Immediate(value_cid));
    } else {
      // Value in graph known to be non-null.
      // Compare class id with guard field class id.
      __ cmpw(field_cid_operand, Immediate(value_cid));
    }
    __ j(EQUAL, &ok);

    // Check if the tracked state of the guarded field can be initialized
    // inline. If the field needs length check we fall through to runtime
    // which is responsible for computing offset of the length field
    // based on the class id.
    // Length guard will be emitted separately when needed via GuardFieldLength
    // instruction after GuardFieldClass.
    if (!field().needs_length_check()) {
      // Uninitialized field can be handled inline. Check if the
      // field is still unitialized.
      __ cmpw(field_cid_operand, Immediate(kIllegalCid));
      // Jump to failure path when guard field has been initialized and
      // the field and value class ids do not not match.
      __ j(NOT_EQUAL, fail);

      if (value_cid == kDynamicCid) {
        // Do not know value's class id.
        __ movw(field_cid_operand, value_cid_reg);
        __ movw(field_nullability_operand, value_cid_reg);
      } else {
        ASSERT(field_reg != kNoRegister);
        __ movw(field_cid_operand, Immediate(value_cid));
        __ movw(field_nullability_operand, Immediate(value_cid));
      }

      if (deopt == NULL) {
        ASSERT(!compiler->is_optimizing());
        __ jmp(&ok);
      }
    }

    if (deopt == NULL) {
      ASSERT(!compiler->is_optimizing());
      __ Bind(fail);

      __ cmpw(FieldAddress(field_reg, Field::guarded_cid_offset()),
              Immediate(kDynamicCid));
      __ j(EQUAL, &ok);

      __ pushl(field_reg);
      __ pushl(value_reg);
      __ CallRuntime(kUpdateFieldCidRuntimeEntry, 2);
      __ Drop(2);  // Drop the field and the value.
    }
  } else {
    ASSERT(compiler->is_optimizing());
    ASSERT(deopt != NULL);
    ASSERT(fail == deopt);

    // Field guard class has been initialized and is known.
    if (value_cid == kDynamicCid) {
      // Value's class id is not known.
      __ testl(value_reg, Immediate(kSmiTagMask));

      if (field_cid != kSmiCid) {
        __ j(ZERO, fail);
        __ LoadClassId(value_cid_reg, value_reg);
        __ cmpl(value_cid_reg, Immediate(field_cid));
      }

      if (field().is_nullable() && (field_cid != kNullCid)) {
        __ j(EQUAL, &ok);
        if (field_cid != kSmiCid) {
          __ cmpl(value_cid_reg, Immediate(kNullCid));
        } else {
          const Immediate& raw_null =
              Immediate(reinterpret_cast<intptr_t>(Object::null()));
          __ cmpl(value_reg, raw_null);
        }
      }
      __ j(NOT_EQUAL, fail);
    } else {
      // Both value's and field's class id is known.
      ASSERT((value_cid != field_cid) && (value_cid != nullability));
      __ jmp(fail);
    }
  }
  __ Bind(&ok);
}


LocationSummary* GuardFieldLengthInstr::MakeLocationSummary(Zone* zone,
                                                            bool opt) const {
  const intptr_t kNumInputs = 1;
  if (!opt || (field().guarded_list_length() == Field::kUnknownFixedLength)) {
    const intptr_t kNumTemps = 3;
    LocationSummary* summary = new (zone)
        LocationSummary(zone, kNumInputs, kNumTemps, LocationSummary::kNoCall);
    summary->set_in(0, Location::RequiresRegister());
    // We need temporaries for field object, length offset and expected length.
    summary->set_temp(0, Location::RequiresRegister());
    summary->set_temp(1, Location::RequiresRegister());
    summary->set_temp(2, Location::RequiresRegister());
    return summary;
  } else {
    LocationSummary* summary = new (zone)
        LocationSummary(zone, kNumInputs, 0, LocationSummary::kNoCall);
    summary->set_in(0, Location::RequiresRegister());
    return summary;
  }
  UNREACHABLE();
}


void GuardFieldLengthInstr::EmitNativeCode(FlowGraphCompiler* compiler) {
  if (field().guarded_list_length() == Field::kNoFixedLength) {
    if (Compiler::IsBackgroundCompilation()) {
      // Field state changed while compiling.
      Compiler::AbortBackgroundCompilation(
          deopt_id(),
          "GuardFieldLengthInstr: field state changed while compiling");
    }
    ASSERT(!compiler->is_optimizing());
    return;  // Nothing to emit.
  }

  Label* deopt =
      compiler->is_optimizing()
          ? compiler->AddDeoptStub(deopt_id(), ICData::kDeoptGuardField)
          : NULL;

  const Register value_reg = locs()->in(0).reg();

  if (!compiler->is_optimizing() ||
      (field().guarded_list_length() == Field::kUnknownFixedLength)) {
    const Register field_reg = locs()->temp(0).reg();
    const Register offset_reg = locs()->temp(1).reg();
    const Register length_reg = locs()->temp(2).reg();

    Label ok;

    __ LoadObject(field_reg, Field::ZoneHandle(field().Original()));

    __ movsxb(
        offset_reg,
        FieldAddress(field_reg,
                     Field::guarded_list_length_in_object_offset_offset()));
    __ movl(length_reg,
            FieldAddress(field_reg, Field::guarded_list_length_offset()));

    __ cmpl(offset_reg, Immediate(0));
    __ j(NEGATIVE, &ok);

    // Load the length from the value. GuardFieldClass already verified that
    // value's class matches guarded class id of the field.
    // offset_reg contains offset already corrected by -kHeapObjectTag that is
    // why we use Address instead of FieldAddress.
    __ cmpl(length_reg, Address(value_reg, offset_reg, TIMES_1, 0));

    if (deopt == NULL) {
      __ j(EQUAL, &ok);

      __ pushl(field_reg);
      __ pushl(value_reg);
      __ CallRuntime(kUpdateFieldCidRuntimeEntry, 2);
      __ Drop(2);  // Drop the field and the value.
    } else {
      __ j(NOT_EQUAL, deopt);
    }

    __ Bind(&ok);
  } else {
    ASSERT(compiler->is_optimizing());
    ASSERT(field().guarded_list_length() >= 0);
    ASSERT(field().guarded_list_length_in_object_offset() !=
           Field::kUnknownLengthOffset);

    __ cmpl(
        FieldAddress(value_reg, field().guarded_list_length_in_object_offset()),
        Immediate(Smi::RawValue(field().guarded_list_length())));
    __ j(NOT_EQUAL, deopt);
  }
}


class BoxAllocationSlowPath : public SlowPathCode {
 public:
  BoxAllocationSlowPath(Instruction* instruction,
                        const Class& cls,
                        Register result)
      : instruction_(instruction), cls_(cls), result_(result) {}

  virtual void EmitNativeCode(FlowGraphCompiler* compiler) {
    if (Assembler::EmittingComments()) {
      __ Comment("%s slow path allocation of %s", instruction_->DebugName(),
                 String::Handle(cls_.ScrubbedName()).ToCString());
    }
    __ Bind(entry_label());
    const Code& stub = Code::ZoneHandle(
        compiler->zone(), StubCode::GetAllocationStubForClass(cls_));
    const StubEntry stub_entry(stub);

    LocationSummary* locs = instruction_->locs();

    locs->live_registers()->Remove(Location::RegisterLocation(result_));

    compiler->SaveLiveRegisters(locs);
    compiler->GenerateCall(TokenPosition::kNoSource, stub_entry,
                           RawPcDescriptors::kOther, locs);
    compiler->AddStubCallTarget(stub);
    __ MoveRegister(result_, EAX);
    compiler->RestoreLiveRegisters(locs);
    __ jmp(exit_label());
  }

  static void Allocate(FlowGraphCompiler* compiler,
                       Instruction* instruction,
                       const Class& cls,
                       Register result,
                       Register temp) {
    if (compiler->intrinsic_mode()) {
      __ TryAllocate(cls, compiler->intrinsic_slow_path_label(),
                     Assembler::kFarJump, result, temp);
    } else {
      BoxAllocationSlowPath* slow_path =
          new BoxAllocationSlowPath(instruction, cls, result);
      compiler->AddSlowPathCode(slow_path);

      __ TryAllocate(cls, slow_path->entry_label(), Assembler::kFarJump, result,
                     temp);
      __ Bind(slow_path->exit_label());
    }
  }

 private:
  Instruction* instruction_;
  const Class& cls_;
  const Register result_;
};


LocationSummary* StoreInstanceFieldInstr::MakeLocationSummary(Zone* zone,
                                                              bool opt) const {
  const intptr_t kNumInputs = 2;
  const intptr_t kNumTemps =
      (IsUnboxedStore() && opt) ? 2 : ((IsPotentialUnboxedStore()) ? 3 : 0);
  LocationSummary* summary = new (zone)
      LocationSummary(zone, kNumInputs, kNumTemps,
                      ((IsUnboxedStore() && opt && is_initialization()) ||
                       IsPotentialUnboxedStore())
                          ? LocationSummary::kCallOnSlowPath
                          : LocationSummary::kNoCall);

  summary->set_in(0, Location::RequiresRegister());
  if (IsUnboxedStore() && opt) {
    summary->set_in(1, Location::RequiresFpuRegister());
    summary->set_temp(0, Location::RequiresRegister());
    summary->set_temp(1, Location::RequiresRegister());
  } else if (IsPotentialUnboxedStore()) {
    summary->set_in(1, ShouldEmitStoreBarrier() ? Location::WritableRegister()
                                                : Location::RequiresRegister());
    summary->set_temp(0, Location::RequiresRegister());
    summary->set_temp(1, Location::RequiresRegister());
    summary->set_temp(2, opt ? Location::RequiresFpuRegister()
                             : Location::FpuRegisterLocation(XMM1));
  } else {
    summary->set_in(1, ShouldEmitStoreBarrier()
                           ? Location::WritableRegister()
                           : Location::RegisterOrConstant(value()));
  }
  return summary;
}


static void EnsureMutableBox(FlowGraphCompiler* compiler,
                             StoreInstanceFieldInstr* instruction,
                             Register box_reg,
                             const Class& cls,
                             Register instance_reg,
                             intptr_t offset,
                             Register temp) {
  Label done;
  const Immediate& raw_null =
      Immediate(reinterpret_cast<intptr_t>(Object::null()));
  __ movl(box_reg, FieldAddress(instance_reg, offset));
  __ cmpl(box_reg, raw_null);
  __ j(NOT_EQUAL, &done);
  BoxAllocationSlowPath::Allocate(compiler, instruction, cls, box_reg, temp);
  __ movl(temp, box_reg);
  __ StoreIntoObject(instance_reg, FieldAddress(instance_reg, offset), temp);

  __ Bind(&done);
}


void StoreInstanceFieldInstr::EmitNativeCode(FlowGraphCompiler* compiler) {
  ASSERT(sizeof(classid_t) == kInt16Size);
  Label skip_store;

  Register instance_reg = locs()->in(0).reg();

  if (IsUnboxedStore() && compiler->is_optimizing()) {
    XmmRegister value = locs()->in(1).fpu_reg();
    Register temp = locs()->temp(0).reg();
    Register temp2 = locs()->temp(1).reg();
    const intptr_t cid = field().UnboxedFieldCid();

    if (is_initialization()) {
      const Class* cls = NULL;
      switch (cid) {
        case kDoubleCid:
          cls = &compiler->double_class();
          break;
        case kFloat32x4Cid:
          cls = &compiler->float32x4_class();
          break;
        case kFloat64x2Cid:
          cls = &compiler->float64x2_class();
          break;
        default:
          UNREACHABLE();
      }

      BoxAllocationSlowPath::Allocate(compiler, this, *cls, temp, temp2);
      __ movl(temp2, temp);
      __ StoreIntoObject(instance_reg,
                         FieldAddress(instance_reg, offset_in_bytes_), temp2);
    } else {
      __ movl(temp, FieldAddress(instance_reg, offset_in_bytes_));
    }
    switch (cid) {
      case kDoubleCid:
        __ Comment("UnboxedDoubleStoreInstanceFieldInstr");
        __ movsd(FieldAddress(temp, Double::value_offset()), value);
        break;
      case kFloat32x4Cid:
        __ Comment("UnboxedFloat32x4StoreInstanceFieldInstr");
        __ movups(FieldAddress(temp, Float32x4::value_offset()), value);
        break;
      case kFloat64x2Cid:
        __ Comment("UnboxedFloat64x2StoreInstanceFieldInstr");
        __ movups(FieldAddress(temp, Float64x2::value_offset()), value);
        break;
      default:
        UNREACHABLE();
    }
    return;
  }

  if (IsPotentialUnboxedStore()) {
    __ Comment("PotentialUnboxedStore");
    Register value_reg = locs()->in(1).reg();
    Register temp = locs()->temp(0).reg();
    Register temp2 = locs()->temp(1).reg();
    FpuRegister fpu_temp = locs()->temp(2).fpu_reg();

    if (ShouldEmitStoreBarrier()) {
      // Value input is a writable register and should be manually preserved
      // across allocation slow-path.
      locs()->live_registers()->Add(locs()->in(1), kTagged);
    }

    Label store_pointer;
    Label store_double;
    Label store_float32x4;
    Label store_float64x2;

    __ LoadObject(temp, Field::ZoneHandle(Z, field().Original()));

    __ cmpw(FieldAddress(temp, Field::is_nullable_offset()),
            Immediate(kNullCid));
    __ j(EQUAL, &store_pointer);

    __ movzxb(temp2, FieldAddress(temp, Field::kind_bits_offset()));
    __ testl(temp2, Immediate(1 << Field::kUnboxingCandidateBit));
    __ j(ZERO, &store_pointer);

    __ cmpw(FieldAddress(temp, Field::guarded_cid_offset()),
            Immediate(kDoubleCid));
    __ j(EQUAL, &store_double);

    __ cmpw(FieldAddress(temp, Field::guarded_cid_offset()),
            Immediate(kFloat32x4Cid));
    __ j(EQUAL, &store_float32x4);

    __ cmpw(FieldAddress(temp, Field::guarded_cid_offset()),
            Immediate(kFloat64x2Cid));
    __ j(EQUAL, &store_float64x2);

    // Fall through.
    __ jmp(&store_pointer);


    if (!compiler->is_optimizing()) {
      locs()->live_registers()->Add(locs()->in(0));
      locs()->live_registers()->Add(locs()->in(1));
    }

    {
      __ Bind(&store_double);
      EnsureMutableBox(compiler, this, temp, compiler->double_class(),
                       instance_reg, offset_in_bytes_, temp2);
      __ movsd(fpu_temp, FieldAddress(value_reg, Double::value_offset()));
      __ movsd(FieldAddress(temp, Double::value_offset()), fpu_temp);
      __ jmp(&skip_store);
    }

    {
      __ Bind(&store_float32x4);
      EnsureMutableBox(compiler, this, temp, compiler->float32x4_class(),
                       instance_reg, offset_in_bytes_, temp2);
      __ movups(fpu_temp, FieldAddress(value_reg, Float32x4::value_offset()));
      __ movups(FieldAddress(temp, Float32x4::value_offset()), fpu_temp);
      __ jmp(&skip_store);
    }

    {
      __ Bind(&store_float64x2);
      EnsureMutableBox(compiler, this, temp, compiler->float64x2_class(),
                       instance_reg, offset_in_bytes_, temp2);
      __ movups(fpu_temp, FieldAddress(value_reg, Float64x2::value_offset()));
      __ movups(FieldAddress(temp, Float64x2::value_offset()), fpu_temp);
      __ jmp(&skip_store);
    }

    __ Bind(&store_pointer);
  }

  if (ShouldEmitStoreBarrier()) {
    Register value_reg = locs()->in(1).reg();
    __ StoreIntoObject(instance_reg,
                       FieldAddress(instance_reg, offset_in_bytes_), value_reg,
                       CanValueBeSmi());
  } else {
    if (locs()->in(1).IsConstant()) {
      __ StoreIntoObjectNoBarrier(instance_reg,
                                  FieldAddress(instance_reg, offset_in_bytes_),
                                  locs()->in(1).constant());
    } else {
      Register value_reg = locs()->in(1).reg();
      __ StoreIntoObjectNoBarrier(instance_reg,
                                  FieldAddress(instance_reg, offset_in_bytes_),
                                  value_reg);
    }
  }
  __ Bind(&skip_store);
}


LocationSummary* LoadStaticFieldInstr::MakeLocationSummary(Zone* zone,
                                                           bool opt) const {
  const intptr_t kNumInputs = 1;
  const intptr_t kNumTemps = 0;
  LocationSummary* summary = new (zone)
      LocationSummary(zone, kNumInputs, kNumTemps, LocationSummary::kNoCall);
  summary->set_in(0, Location::RequiresRegister());
  // By specifying same register as input, our simple register allocator can
  // generate better code.
  summary->set_out(0, Location::SameAsFirstInput());
  return summary;
}


// When the parser is building an implicit static getter for optimization,
// it can generate a function body where deoptimization ids do not line up
// with the unoptimized code.
//
// This is safe only so long as LoadStaticFieldInstr cannot deoptimize.
void LoadStaticFieldInstr::EmitNativeCode(FlowGraphCompiler* compiler) {
  Register field = locs()->in(0).reg();
  Register result = locs()->out(0).reg();
  __ movl(result, FieldAddress(field, Field::static_value_offset()));
}


LocationSummary* StoreStaticFieldInstr::MakeLocationSummary(Zone* zone,
                                                            bool opt) const {
  LocationSummary* locs =
      new (zone) LocationSummary(zone, 1, 1, LocationSummary::kNoCall);
  locs->set_in(0, value()->NeedsStoreBuffer() ? Location::WritableRegister()
                                              : Location::RequiresRegister());
  locs->set_temp(0, Location::RequiresRegister());
  return locs;
}


void StoreStaticFieldInstr::EmitNativeCode(FlowGraphCompiler* compiler) {
  Register value = locs()->in(0).reg();
  Register temp = locs()->temp(0).reg();

  __ LoadObject(temp, Field::ZoneHandle(Z, field().Original()));
  if (this->value()->NeedsStoreBuffer()) {
    __ StoreIntoObject(temp, FieldAddress(temp, Field::static_value_offset()),
                       value, CanValueBeSmi());
  } else {
    __ StoreIntoObjectNoBarrier(
        temp, FieldAddress(temp, Field::static_value_offset()), value);
  }
}


LocationSummary* InstanceOfInstr::MakeLocationSummary(Zone* zone,
                                                      bool opt) const {
  const intptr_t kNumInputs = 2;
  const intptr_t kNumTemps = 0;
  LocationSummary* summary = new (zone)
      LocationSummary(zone, kNumInputs, kNumTemps, LocationSummary::kCall);
  summary->set_in(0, Location::RegisterLocation(EAX));
  summary->set_in(1, Location::RegisterLocation(EDX));
  summary->set_out(0, Location::RegisterLocation(EAX));
  return summary;
}


void InstanceOfInstr::EmitNativeCode(FlowGraphCompiler* compiler) {
  ASSERT(locs()->in(0).reg() == EAX);  // Value.
  ASSERT(locs()->in(1).reg() == EDX);  // Instantiator type arguments.

  compiler->GenerateInstanceOf(token_pos(), deopt_id(), type(), negate_result(),
                               locs());
  ASSERT(locs()->out(0).reg() == EAX);
}


// TODO(srdjan): In case of constant inputs make CreateArray kNoCall and
// use slow path stub.
LocationSummary* CreateArrayInstr::MakeLocationSummary(Zone* zone,
                                                       bool opt) const {
  const intptr_t kNumInputs = 2;
  const intptr_t kNumTemps = 0;
  LocationSummary* locs = new (zone)
      LocationSummary(zone, kNumInputs, kNumTemps, LocationSummary::kCall);
  locs->set_in(0, Location::RegisterLocation(ECX));
  locs->set_in(1, Location::RegisterLocation(EDX));
  locs->set_out(0, Location::RegisterLocation(EAX));
  return locs;
}


// Inlines array allocation for known constant values.
static void InlineArrayAllocation(FlowGraphCompiler* compiler,
                                  intptr_t num_elements,
                                  Label* slow_path,
                                  Label* done) {
  const int kInlineArraySize = 12;  // Same as kInlineInstanceSize.
  const Register kLengthReg = EDX;
  const Register kElemTypeReg = ECX;
  const intptr_t instance_size = Array::InstanceSize(num_elements);

  // Instance in EAX.
  // Object end address in EBX.
  __ TryAllocateArray(kArrayCid, instance_size, slow_path, Assembler::kFarJump,
                      EAX,   // instance
                      EBX,   // end address
                      EDI);  // temp

  // Store the type argument field.
  __ StoreIntoObjectNoBarrier(
      EAX, FieldAddress(EAX, Array::type_arguments_offset()), kElemTypeReg);

  // Set the length field.
  __ StoreIntoObjectNoBarrier(EAX, FieldAddress(EAX, Array::length_offset()),
                              kLengthReg);

  // Initialize all array elements to raw_null.
  // EAX: new object start as a tagged pointer.
  // EBX: new object end address.
  // EDI: iterator which initially points to the start of the variable
  // data area to be initialized.
  if (num_elements > 0) {
    const intptr_t array_size = instance_size - sizeof(RawArray);
    const Immediate& raw_null =
        Immediate(reinterpret_cast<intptr_t>(Object::null()));
    __ leal(EDI, FieldAddress(EAX, sizeof(RawArray)));
    if (array_size < (kInlineArraySize * kWordSize)) {
      intptr_t current_offset = 0;
      __ movl(EBX, raw_null);
      while (current_offset < array_size) {
        __ StoreIntoObjectNoBarrier(EAX, Address(EDI, current_offset), EBX);
        current_offset += kWordSize;
      }
    } else {
      Label init_loop;
      __ Bind(&init_loop);
      __ StoreIntoObjectNoBarrier(EAX, Address(EDI, 0), Object::null_object());
      __ addl(EDI, Immediate(kWordSize));
      __ cmpl(EDI, EBX);
      __ j(BELOW, &init_loop, Assembler::kNearJump);
    }
  }
  __ jmp(done, Assembler::kNearJump);
}


void CreateArrayInstr::EmitNativeCode(FlowGraphCompiler* compiler) {
  // Allocate the array.  EDX = length, ECX = element type.
  const Register kLengthReg = EDX;
  const Register kElemTypeReg = ECX;
  const Register kResultReg = EAX;
  ASSERT(locs()->in(0).reg() == kElemTypeReg);
  ASSERT(locs()->in(1).reg() == kLengthReg);

  Label slow_path, done;
  if (compiler->is_optimizing() && num_elements()->BindsToConstant() &&
      num_elements()->BoundConstant().IsSmi()) {
    const intptr_t length = Smi::Cast(num_elements()->BoundConstant()).Value();
    if ((length >= 0) && (length <= Array::kMaxElements)) {
      Label slow_path, done;
      InlineArrayAllocation(compiler, length, &slow_path, &done);
      __ Bind(&slow_path);
      __ PushObject(Object::null_object());  // Make room for the result.
      __ pushl(kLengthReg);
      __ pushl(kElemTypeReg);
      compiler->GenerateRuntimeCall(token_pos(), deopt_id(),
                                    kAllocateArrayRuntimeEntry, 2, locs());
      __ Drop(2);
      __ popl(kResultReg);
      __ Bind(&done);
      return;
    }
  }

  __ Bind(&slow_path);
  const Code& stub = Code::ZoneHandle(compiler->zone(),
                                      StubCode::AllocateArray_entry()->code());
  compiler->AddStubCallTarget(stub);
  compiler->GenerateCall(token_pos(), *StubCode::AllocateArray_entry(),
                         RawPcDescriptors::kOther, locs());
  __ Bind(&done);
  ASSERT(locs()->out(0).reg() == kResultReg);
}


LocationSummary* LoadFieldInstr::MakeLocationSummary(Zone* zone,
                                                     bool opt) const {
  const intptr_t kNumInputs = 1;
  const intptr_t kNumTemps =
      (IsUnboxedLoad() && opt) ? 1 : ((IsPotentialUnboxedLoad()) ? 2 : 0);

  LocationSummary* locs = new (zone) LocationSummary(
      zone, kNumInputs, kNumTemps, (opt && !IsPotentialUnboxedLoad())
                                       ? LocationSummary::kNoCall
                                       : LocationSummary::kCallOnSlowPath);

  locs->set_in(0, Location::RequiresRegister());

  if (IsUnboxedLoad() && opt) {
    locs->set_temp(0, Location::RequiresRegister());
  } else if (IsPotentialUnboxedLoad()) {
    locs->set_temp(0, opt ? Location::RequiresFpuRegister()
                          : Location::FpuRegisterLocation(XMM1));
    locs->set_temp(1, Location::RequiresRegister());
  }
  locs->set_out(0, Location::RequiresRegister());
  return locs;
}


void LoadFieldInstr::EmitNativeCode(FlowGraphCompiler* compiler) {
  ASSERT(sizeof(classid_t) == kInt16Size);

  Register instance_reg = locs()->in(0).reg();
  if (IsUnboxedLoad() && compiler->is_optimizing()) {
    XmmRegister result = locs()->out(0).fpu_reg();
    Register temp = locs()->temp(0).reg();
    __ movl(temp, FieldAddress(instance_reg, offset_in_bytes()));
    const intptr_t cid = field()->UnboxedFieldCid();
    switch (cid) {
      case kDoubleCid:
        __ Comment("UnboxedDoubleLoadFieldInstr");
        __ movsd(result, FieldAddress(temp, Double::value_offset()));
        break;
      case kFloat32x4Cid:
        __ Comment("UnboxedFloat32x4LoadFieldInstr");
        __ movups(result, FieldAddress(temp, Float32x4::value_offset()));
        break;
      case kFloat64x2Cid:
        __ Comment("UnboxedFloat64x2LoadFieldInstr");
        __ movups(result, FieldAddress(temp, Float64x2::value_offset()));
        break;
      default:
        UNREACHABLE();
    }
    return;
  }

  Label done;
  Register result = locs()->out(0).reg();
  if (IsPotentialUnboxedLoad()) {
    Register temp = locs()->temp(1).reg();
    XmmRegister value = locs()->temp(0).fpu_reg();


    Label load_pointer;
    Label load_double;
    Label load_float32x4;
    Label load_float64x2;

    __ LoadObject(result, Field::ZoneHandle(field()->Original()));

    FieldAddress field_cid_operand(result, Field::guarded_cid_offset());
    FieldAddress field_nullability_operand(result, Field::is_nullable_offset());

    __ cmpw(field_nullability_operand, Immediate(kNullCid));
    __ j(EQUAL, &load_pointer);

    __ cmpw(field_cid_operand, Immediate(kDoubleCid));
    __ j(EQUAL, &load_double);

    __ cmpw(field_cid_operand, Immediate(kFloat32x4Cid));
    __ j(EQUAL, &load_float32x4);

    __ cmpw(field_cid_operand, Immediate(kFloat64x2Cid));
    __ j(EQUAL, &load_float64x2);

    // Fall through.
    __ jmp(&load_pointer);

    if (!compiler->is_optimizing()) {
      locs()->live_registers()->Add(locs()->in(0));
    }

    {
      __ Bind(&load_double);
      BoxAllocationSlowPath::Allocate(compiler, this, compiler->double_class(),
                                      result, temp);
      __ movl(temp, FieldAddress(instance_reg, offset_in_bytes()));
      __ movsd(value, FieldAddress(temp, Double::value_offset()));
      __ movsd(FieldAddress(result, Double::value_offset()), value);
      __ jmp(&done);
    }

    {
      __ Bind(&load_float32x4);
      BoxAllocationSlowPath::Allocate(
          compiler, this, compiler->float32x4_class(), result, temp);
      __ movl(temp, FieldAddress(instance_reg, offset_in_bytes()));
      __ movups(value, FieldAddress(temp, Float32x4::value_offset()));
      __ movups(FieldAddress(result, Float32x4::value_offset()), value);
      __ jmp(&done);
    }

    {
      __ Bind(&load_float64x2);
      BoxAllocationSlowPath::Allocate(
          compiler, this, compiler->float64x2_class(), result, temp);
      __ movl(temp, FieldAddress(instance_reg, offset_in_bytes()));
      __ movups(value, FieldAddress(temp, Float64x2::value_offset()));
      __ movups(FieldAddress(result, Float64x2::value_offset()), value);
      __ jmp(&done);
    }

    __ Bind(&load_pointer);
  }
  __ movl(result, FieldAddress(instance_reg, offset_in_bytes()));
  __ Bind(&done);
}


LocationSummary* InstantiateTypeInstr::MakeLocationSummary(Zone* zone,
                                                           bool opt) const {
  const intptr_t kNumInputs = 1;
  const intptr_t kNumTemps = 0;
  LocationSummary* locs = new (zone)
      LocationSummary(zone, kNumInputs, kNumTemps, LocationSummary::kCall);
  locs->set_in(0, Location::RegisterLocation(EAX));
  locs->set_out(0, Location::RegisterLocation(EAX));
  return locs;
}


void InstantiateTypeInstr::EmitNativeCode(FlowGraphCompiler* compiler) {
  Register instantiator_reg = locs()->in(0).reg();
  Register result_reg = locs()->out(0).reg();

  // 'instantiator_reg' is the instantiator TypeArguments object (or null).
  // A runtime call to instantiate the type is required.
  __ PushObject(Object::null_object());  // Make room for the result.
  __ PushObject(type());
  __ pushl(instantiator_reg);  // Push instantiator type arguments.
  compiler->GenerateRuntimeCall(token_pos(), deopt_id(),
                                kInstantiateTypeRuntimeEntry, 2, locs());
  __ Drop(2);           // Drop instantiator and uninstantiated type.
  __ popl(result_reg);  // Pop instantiated type.
  ASSERT(instantiator_reg == result_reg);
}


LocationSummary* InstantiateTypeArgumentsInstr::MakeLocationSummary(
    Zone* zone,
    bool opt) const {
  const intptr_t kNumInputs = 1;
  const intptr_t kNumTemps = 0;
  LocationSummary* locs = new (zone)
      LocationSummary(zone, kNumInputs, kNumTemps, LocationSummary::kCall);
  locs->set_in(0, Location::RegisterLocation(EAX));
  locs->set_out(0, Location::RegisterLocation(EAX));
  return locs;
}


void InstantiateTypeArgumentsInstr::EmitNativeCode(
    FlowGraphCompiler* compiler) {
  Register instantiator_reg = locs()->in(0).reg();
  Register result_reg = locs()->out(0).reg();
  ASSERT(instantiator_reg == EAX);
  ASSERT(instantiator_reg == result_reg);

  // 'instantiator_reg' is the instantiator TypeArguments object (or null).
  ASSERT(!type_arguments().IsUninstantiatedIdentity() &&
         !type_arguments().CanShareInstantiatorTypeArguments(
             instantiator_class()));
  // If the instantiator is null and if the type argument vector
  // instantiated from null becomes a vector of dynamic, then use null as
  // the type arguments.
  Label type_arguments_instantiated;
  const intptr_t len = type_arguments().Length();
  if (type_arguments().IsRawInstantiatedRaw(len)) {
    const Immediate& raw_null =
        Immediate(reinterpret_cast<intptr_t>(Object::null()));
    __ cmpl(instantiator_reg, raw_null);
    __ j(EQUAL, &type_arguments_instantiated, Assembler::kNearJump);
  }
  // Lookup cache before calling runtime.
  // TODO(fschneider): Consider moving this into a shared stub to reduce
  // generated code size.
  __ LoadObject(EDI, type_arguments());
  __ movl(EDI, FieldAddress(EDI, TypeArguments::instantiations_offset()));
  __ leal(EDI, FieldAddress(EDI, Array::data_offset()));
  // The instantiations cache is initialized with Object::zero_array() and is
  // therefore guaranteed to contain kNoInstantiator. No length check needed.
  Label loop, found, slow_case;
  __ Bind(&loop);
  __ movl(EDX, Address(EDI, 0 * kWordSize));  // Cached instantiator.
  __ cmpl(EDX, EAX);
  __ j(EQUAL, &found, Assembler::kNearJump);
  __ addl(EDI, Immediate(2 * kWordSize));
  __ cmpl(EDX, Immediate(Smi::RawValue(StubCode::kNoInstantiator)));
  __ j(NOT_EQUAL, &loop, Assembler::kNearJump);
  __ jmp(&slow_case, Assembler::kNearJump);
  __ Bind(&found);
  __ movl(EAX, Address(EDI, 1 * kWordSize));  // Cached instantiated args.
  __ jmp(&type_arguments_instantiated, Assembler::kNearJump);

  __ Bind(&slow_case);
  // Instantiate non-null type arguments.
  // A runtime call to instantiate the type arguments is required.
  __ PushObject(Object::null_object());  // Make room for the result.
  __ PushObject(type_arguments());
  __ pushl(instantiator_reg);  // Push instantiator type arguments.
  compiler->GenerateRuntimeCall(token_pos(), deopt_id(),
                                kInstantiateTypeArgumentsRuntimeEntry, 2,
                                locs());
  __ Drop(2);           // Drop instantiator and uninstantiated type arguments.
  __ popl(result_reg);  // Pop instantiated type arguments.
  __ Bind(&type_arguments_instantiated);
}


LocationSummary* AllocateUninitializedContextInstr::MakeLocationSummary(
    Zone* zone,
    bool opt) const {
  ASSERT(opt);
  const intptr_t kNumInputs = 0;
  const intptr_t kNumTemps = 2;
  LocationSummary* locs = new (zone) LocationSummary(
      zone, kNumInputs, kNumTemps, LocationSummary::kCallOnSlowPath);
  locs->set_temp(0, Location::RegisterLocation(ECX));
  locs->set_temp(1, Location::RegisterLocation(EDI));
  locs->set_out(0, Location::RegisterLocation(EAX));
  return locs;
}


class AllocateContextSlowPath : public SlowPathCode {
 public:
  explicit AllocateContextSlowPath(
      AllocateUninitializedContextInstr* instruction)
      : instruction_(instruction) {}

  virtual void EmitNativeCode(FlowGraphCompiler* compiler) {
    __ Comment("AllocateContextSlowPath");
    __ Bind(entry_label());

    LocationSummary* locs = instruction_->locs();
    ASSERT(!locs->live_registers()->Contains(locs->out(0)));

    compiler->SaveLiveRegisters(locs);

    __ movl(EDX, Immediate(instruction_->num_context_variables()));
    const Code& stub = Code::ZoneHandle(
        compiler->zone(), StubCode::AllocateContext_entry()->code());
    compiler->AddStubCallTarget(stub);
    compiler->GenerateCall(instruction_->token_pos(),
                           *StubCode::AllocateContext_entry(),
                           RawPcDescriptors::kOther, locs);
    ASSERT(instruction_->locs()->out(0).reg() == EAX);
    compiler->RestoreLiveRegisters(instruction_->locs());
    __ jmp(exit_label());
  }

 private:
  AllocateUninitializedContextInstr* instruction_;
};


void AllocateUninitializedContextInstr::EmitNativeCode(
    FlowGraphCompiler* compiler) {
  ASSERT(compiler->is_optimizing());
  Register temp = locs()->temp(0).reg();
  Register temp2 = locs()->temp(1).reg();
  Register result = locs()->out(0).reg();
  // Try allocate the object.
  AllocateContextSlowPath* slow_path = new AllocateContextSlowPath(this);
  compiler->AddSlowPathCode(slow_path);
  intptr_t instance_size = Context::InstanceSize(num_context_variables());

  __ TryAllocateArray(kContextCid, instance_size, slow_path->entry_label(),
                      Assembler::kFarJump,
                      result,  // instance
                      temp,    // end address
                      temp2);  // temp

  // Setup up number of context variables field.
  __ movl(FieldAddress(result, Context::num_variables_offset()),
          Immediate(num_context_variables()));

  __ Bind(slow_path->exit_label());
}


LocationSummary* AllocateContextInstr::MakeLocationSummary(Zone* zone,
                                                           bool opt) const {
  const intptr_t kNumInputs = 0;
  const intptr_t kNumTemps = 1;
  LocationSummary* locs = new (zone)
      LocationSummary(zone, kNumInputs, kNumTemps, LocationSummary::kCall);
  locs->set_temp(0, Location::RegisterLocation(EDX));
  locs->set_out(0, Location::RegisterLocation(EAX));
  return locs;
}


void AllocateContextInstr::EmitNativeCode(FlowGraphCompiler* compiler) {
  ASSERT(locs()->temp(0).reg() == EDX);
  ASSERT(locs()->out(0).reg() == EAX);

  __ movl(EDX, Immediate(num_context_variables()));
  compiler->GenerateCall(token_pos(), *StubCode::AllocateContext_entry(),
                         RawPcDescriptors::kOther, locs());
}


LocationSummary* InitStaticFieldInstr::MakeLocationSummary(Zone* zone,
                                                           bool opt) const {
  const intptr_t kNumInputs = 1;
  const intptr_t kNumTemps = 1;
  LocationSummary* locs = new (zone)
      LocationSummary(zone, kNumInputs, kNumTemps, LocationSummary::kCall);
  locs->set_in(0, Location::RegisterLocation(EAX));
  locs->set_temp(0, Location::RegisterLocation(ECX));
  return locs;
}


void InitStaticFieldInstr::EmitNativeCode(FlowGraphCompiler* compiler) {
  Register field = locs()->in(0).reg();
  Register temp = locs()->temp(0).reg();

  Label call_runtime, no_call;

  __ movl(temp, FieldAddress(field, Field::static_value_offset()));
  __ CompareObject(temp, Object::sentinel());
  __ j(EQUAL, &call_runtime);

  __ CompareObject(temp, Object::transition_sentinel());
  __ j(NOT_EQUAL, &no_call);

  __ Bind(&call_runtime);
  __ PushObject(Object::null_object());  // Make room for (unused) result.
  __ pushl(field);
  compiler->GenerateRuntimeCall(token_pos(), deopt_id(),
                                kInitStaticFieldRuntimeEntry, 1, locs());
  __ Drop(2);  // Remove argument and unused result.
  __ Bind(&no_call);
}


LocationSummary* CloneContextInstr::MakeLocationSummary(Zone* zone,
                                                        bool opt) const {
  const intptr_t kNumInputs = 1;
  const intptr_t kNumTemps = 0;
  LocationSummary* locs = new (zone)
      LocationSummary(zone, kNumInputs, kNumTemps, LocationSummary::kCall);
  locs->set_in(0, Location::RegisterLocation(EAX));
  locs->set_out(0, Location::RegisterLocation(EAX));
  return locs;
}


void CloneContextInstr::EmitNativeCode(FlowGraphCompiler* compiler) {
  Register context_value = locs()->in(0).reg();
  Register result = locs()->out(0).reg();

  __ PushObject(Object::null_object());  // Make room for the result.
  __ pushl(context_value);
  compiler->GenerateRuntimeCall(token_pos(), deopt_id(),
                                kCloneContextRuntimeEntry, 1, locs());
  __ popl(result);  // Remove argument.
  __ popl(result);  // Get result (cloned context).
}


LocationSummary* CatchBlockEntryInstr::MakeLocationSummary(Zone* zone,
                                                           bool opt) const {
  UNREACHABLE();
  return NULL;
}


void CatchBlockEntryInstr::EmitNativeCode(FlowGraphCompiler* compiler) {
  __ Bind(compiler->GetJumpLabel(this));
  compiler->AddExceptionHandler(catch_try_index(), try_index(),
                                compiler->assembler()->CodeSize(),
                                handler_token_pos(), is_generated(),
                                catch_handler_types_, needs_stacktrace());
  // On lazy deoptimization we patch the optimized code here to enter the
  // deoptimization stub.
  const intptr_t deopt_id = Thread::ToDeoptAfter(GetDeoptId());
  if (compiler->is_optimizing()) {
    compiler->AddDeoptIndexAtCall(deopt_id);
  } else {
    compiler->AddCurrentDescriptor(RawPcDescriptors::kDeopt, deopt_id,
                                   TokenPosition::kNoSource);
  }
  if (HasParallelMove()) {
    compiler->parallel_move_resolver()->EmitNativeCode(parallel_move());
  }

  // Restore ESP from EBP as we are coming from a throw and the code for
  // popping arguments has not been run.
  const intptr_t fp_sp_dist =
      (kFirstLocalSlotFromFp + 1 - compiler->StackSize()) * kWordSize;
  ASSERT(fp_sp_dist <= 0);
  __ leal(ESP, Address(EBP, fp_sp_dist));

  // Restore stack and initialize the two exception variables:
  // exception and stack trace variables.
  __ movl(Address(EBP, exception_var().index() * kWordSize),
          kExceptionObjectReg);
  __ movl(Address(EBP, stacktrace_var().index() * kWordSize),
          kStackTraceObjectReg);
}


LocationSummary* CheckStackOverflowInstr::MakeLocationSummary(Zone* zone,
                                                              bool opt) const {
  const intptr_t kNumInputs = 0;
  const intptr_t kNumTemps = opt ? 0 : 1;
  LocationSummary* summary = new (zone) LocationSummary(
      zone, kNumInputs, kNumTemps, LocationSummary::kCallOnSlowPath);
  if (!opt) {
    summary->set_temp(0, Location::RequiresRegister());
  }
  return summary;
}


class CheckStackOverflowSlowPath : public SlowPathCode {
 public:
  explicit CheckStackOverflowSlowPath(CheckStackOverflowInstr* instruction)
      : instruction_(instruction) {}

  virtual void EmitNativeCode(FlowGraphCompiler* compiler) {
<<<<<<< HEAD
    if (FLAG_use_osr && osr_entry_label()->IsLinked()) {
=======
    if (compiler->isolate()->use_osr() && osr_entry_label()->IsLinked()) {
>>>>>>> 7fe4c099
      __ Comment("CheckStackOverflowSlowPathOsr");
      __ Bind(osr_entry_label());
      __ movl(Address(THR, Thread::stack_overflow_flags_offset()),
              Immediate(Thread::kOsrRequest));
    }
    __ Comment("CheckStackOverflowSlowPath");
    __ Bind(entry_label());
    compiler->SaveLiveRegisters(instruction_->locs());
    // pending_deoptimization_env_ is needed to generate a runtime call that
    // may throw an exception.
    ASSERT(compiler->pending_deoptimization_env_ == NULL);
    Environment* env = compiler->SlowPathEnvironmentFor(instruction_);
    compiler->pending_deoptimization_env_ = env;
    compiler->GenerateRuntimeCall(
        instruction_->token_pos(), instruction_->deopt_id(),
        kStackOverflowRuntimeEntry, 0, instruction_->locs());

    if (compiler->isolate()->use_osr() && !compiler->is_optimizing() &&
        instruction_->in_loop()) {
      // In unoptimized code, record loop stack checks as possible OSR entries.
      compiler->AddCurrentDescriptor(RawPcDescriptors::kOsrEntry,
                                     instruction_->deopt_id(),
                                     TokenPosition::kNoSource);
    }
    compiler->pending_deoptimization_env_ = NULL;
    compiler->RestoreLiveRegisters(instruction_->locs());
    __ jmp(exit_label());
  }

  Label* osr_entry_label() {
    ASSERT(Isolate::Current()->use_osr());
    return &osr_entry_label_;
  }

 private:
  CheckStackOverflowInstr* instruction_;
  Label osr_entry_label_;
};


void CheckStackOverflowInstr::EmitNativeCode(FlowGraphCompiler* compiler) {
  CheckStackOverflowSlowPath* slow_path = new CheckStackOverflowSlowPath(this);
  compiler->AddSlowPathCode(slow_path);

  __ cmpl(ESP, Address(THR, Thread::stack_limit_offset()));
  __ j(BELOW_EQUAL, slow_path->entry_label());
  if (compiler->CanOSRFunction() && in_loop()) {
    // In unoptimized code check the usage counter to trigger OSR at loop
    // stack checks.  Use progressively higher thresholds for more deeply
    // nested loops to attempt to hit outer loops with OSR when possible.
    __ LoadObject(EDI, compiler->parsed_function().function());
    intptr_t threshold =
        FLAG_optimization_counter_threshold * (loop_depth() + 1);
    __ cmpl(FieldAddress(EDI, Function::usage_counter_offset()),
            Immediate(threshold));
    __ j(GREATER_EQUAL, slow_path->osr_entry_label());
  }
  if (compiler->ForceSlowPathForStackOverflow()) {
    // TODO(turnidge): Implement stack overflow count in assembly to
    // make --stacktrace-every and --deoptimize-every faster.
    __ jmp(slow_path->entry_label());
  }
  __ Bind(slow_path->exit_label());
}


static void EmitSmiShiftLeft(FlowGraphCompiler* compiler,
                             BinarySmiOpInstr* shift_left) {
  const LocationSummary& locs = *shift_left->locs();
  Register left = locs.in(0).reg();
  Register result = locs.out(0).reg();
  ASSERT(left == result);
  Label* deopt = shift_left->CanDeoptimize()
                     ? compiler->AddDeoptStub(shift_left->deopt_id(),
                                              ICData::kDeoptBinarySmiOp)
                     : NULL;
  if (locs.in(1).IsConstant()) {
    const Object& constant = locs.in(1).constant();
    ASSERT(constant.IsSmi());
    // shll operation masks the count to 5 bits.
    const intptr_t kCountLimit = 0x1F;
    const intptr_t value = Smi::Cast(constant).Value();
    ASSERT((0 < value) && (value < kCountLimit));
    if (shift_left->can_overflow()) {
      if (value == 1) {
        // Use overflow flag.
        __ shll(left, Immediate(1));
        __ j(OVERFLOW, deopt);
        return;
      }
      // Check for overflow.
      Register temp = locs.temp(0).reg();
      __ movl(temp, left);
      __ shll(left, Immediate(value));
      __ sarl(left, Immediate(value));
      __ cmpl(left, temp);
      __ j(NOT_EQUAL, deopt);  // Overflow.
    }
    // Shift for result now we know there is no overflow.
    __ shll(left, Immediate(value));
    return;
  }

  // Right (locs.in(1)) is not constant.
  Register right = locs.in(1).reg();
  Range* right_range = shift_left->right()->definition()->range();
  if (shift_left->left()->BindsToConstant() && shift_left->can_overflow()) {
    // TODO(srdjan): Implement code below for can_overflow().
    // If left is constant, we know the maximal allowed size for right.
    const Object& obj = shift_left->left()->BoundConstant();
    if (obj.IsSmi()) {
      const intptr_t left_int = Smi::Cast(obj).Value();
      if (left_int == 0) {
        __ cmpl(right, Immediate(0));
        __ j(NEGATIVE, deopt);
        return;
      }
      const intptr_t max_right = kSmiBits - Utils::HighestBit(left_int);
      const bool right_needs_check =
          !RangeUtils::IsWithin(right_range, 0, max_right - 1);
      if (right_needs_check) {
        __ cmpl(right,
                Immediate(reinterpret_cast<int32_t>(Smi::New(max_right))));
        __ j(ABOVE_EQUAL, deopt);
      }
      __ SmiUntag(right);
      __ shll(left, right);
    }
    return;
  }

  const bool right_needs_check =
      !RangeUtils::IsWithin(right_range, 0, (Smi::kBits - 1));
  ASSERT(right == ECX);  // Count must be in ECX
  if (!shift_left->can_overflow()) {
    if (right_needs_check) {
      const bool right_may_be_negative =
          (right_range == NULL) || !right_range->IsPositive();
      if (right_may_be_negative) {
        ASSERT(shift_left->CanDeoptimize());
        __ cmpl(right, Immediate(0));
        __ j(NEGATIVE, deopt);
      }
      Label done, is_not_zero;
      __ cmpl(right,
              Immediate(reinterpret_cast<int32_t>(Smi::New(Smi::kBits))));
      __ j(BELOW, &is_not_zero, Assembler::kNearJump);
      __ xorl(left, left);
      __ jmp(&done, Assembler::kNearJump);
      __ Bind(&is_not_zero);
      __ SmiUntag(right);
      __ shll(left, right);
      __ Bind(&done);
    } else {
      __ SmiUntag(right);
      __ shll(left, right);
    }
  } else {
    if (right_needs_check) {
      ASSERT(shift_left->CanDeoptimize());
      __ cmpl(right,
              Immediate(reinterpret_cast<int32_t>(Smi::New(Smi::kBits))));
      __ j(ABOVE_EQUAL, deopt);
    }
    // Left is not a constant.
    Register temp = locs.temp(0).reg();
    // Check if count too large for handling it inlined.
    __ movl(temp, left);
    __ SmiUntag(right);
    // Overflow test (preserve temp and right);
    __ shll(left, right);
    __ sarl(left, right);
    __ cmpl(left, temp);
    __ j(NOT_EQUAL, deopt);  // Overflow.
    // Shift for result now we know there is no overflow.
    __ shll(left, right);
  }
}


LocationSummary* CheckedSmiOpInstr::MakeLocationSummary(Zone* zone,
                                                        bool opt) const {
  // Only for precompiled code, not on ia32 currently.
  UNIMPLEMENTED();
  return NULL;
}


void CheckedSmiOpInstr::EmitNativeCode(FlowGraphCompiler* compiler) {
  // Only for precompiled code, not on ia32 currently.
  UNIMPLEMENTED();
}


LocationSummary* CheckedSmiComparisonInstr::MakeLocationSummary(
    Zone* zone,
    bool opt) const {
  // Only for precompiled code, not on ia32 currently.
  UNIMPLEMENTED();
  return NULL;
}


Condition CheckedSmiComparisonInstr::EmitComparisonCode(
    FlowGraphCompiler* compiler,
    BranchLabels labels) {
  // Only for precompiled code, not on ia32 currently.
  UNIMPLEMENTED();
  return ZERO;
}


void CheckedSmiComparisonInstr::EmitBranchCode(FlowGraphCompiler* compiler,
                                               BranchInstr* instr) {
  // Only for precompiled code, not on ia32 currently.
  UNIMPLEMENTED();
}


void CheckedSmiComparisonInstr::EmitNativeCode(FlowGraphCompiler* compiler) {
  // Only for precompiled code, not on ia32 currently.
  UNIMPLEMENTED();
}


static bool IsSmiValue(const Object& constant, intptr_t value) {
  return constant.IsSmi() && (Smi::Cast(constant).Value() == value);
}


LocationSummary* BinarySmiOpInstr::MakeLocationSummary(Zone* zone,
                                                       bool opt) const {
  const intptr_t kNumInputs = 2;
  if (op_kind() == Token::kTRUNCDIV) {
    const intptr_t kNumTemps = 1;
    LocationSummary* summary = new (zone)
        LocationSummary(zone, kNumInputs, kNumTemps, LocationSummary::kNoCall);
    if (RightIsPowerOfTwoConstant()) {
      summary->set_in(0, Location::RequiresRegister());
      ConstantInstr* right_constant = right()->definition()->AsConstant();
      // The programmer only controls one bit, so the constant is safe.
      summary->set_in(1, Location::Constant(right_constant));
      summary->set_temp(0, Location::RequiresRegister());
      summary->set_out(0, Location::SameAsFirstInput());
    } else {
      // Both inputs must be writable because they will be untagged.
      summary->set_in(0, Location::RegisterLocation(EAX));
      summary->set_in(1, Location::WritableRegister());
      summary->set_out(0, Location::SameAsFirstInput());
      // Will be used for sign extension and division.
      summary->set_temp(0, Location::RegisterLocation(EDX));
    }
    return summary;
  } else if (op_kind() == Token::kMOD) {
    const intptr_t kNumTemps = 1;
    LocationSummary* summary = new (zone)
        LocationSummary(zone, kNumInputs, kNumTemps, LocationSummary::kNoCall);
    // Both inputs must be writable because they will be untagged.
    summary->set_in(0, Location::RegisterLocation(EDX));
    summary->set_in(1, Location::WritableRegister());
    summary->set_out(0, Location::SameAsFirstInput());
    // Will be used for sign extension and division.
    summary->set_temp(0, Location::RegisterLocation(EAX));
    return summary;
  } else if (op_kind() == Token::kSHR) {
    const intptr_t kNumTemps = 0;
    LocationSummary* summary = new (zone)
        LocationSummary(zone, kNumInputs, kNumTemps, LocationSummary::kNoCall);
    summary->set_in(0, Location::RequiresRegister());
    summary->set_in(1, Location::FixedRegisterOrSmiConstant(right(), ECX));
    summary->set_out(0, Location::SameAsFirstInput());
    return summary;
  } else if (op_kind() == Token::kSHL) {
    ConstantInstr* right_constant = right()->definition()->AsConstant();
    // Shift-by-1 overflow checking can use flags, otherwise we need a temp.
    const bool shiftBy1 =
        (right_constant != NULL) && IsSmiValue(right_constant->value(), 1);
    const intptr_t kNumTemps = (can_overflow() && !shiftBy1) ? 1 : 0;
    LocationSummary* summary = new (zone)
        LocationSummary(zone, kNumInputs, kNumTemps, LocationSummary::kNoCall);
    summary->set_in(0, Location::RequiresRegister());
    summary->set_in(1, Location::FixedRegisterOrSmiConstant(right(), ECX));
    if (kNumTemps == 1) {
      summary->set_temp(0, Location::RequiresRegister());
    }
    summary->set_out(0, Location::SameAsFirstInput());
    return summary;
  } else {
    const intptr_t kNumTemps = 0;
    LocationSummary* summary = new (zone)
        LocationSummary(zone, kNumInputs, kNumTemps, LocationSummary::kNoCall);
    summary->set_in(0, Location::RequiresRegister());
    ConstantInstr* constant = right()->definition()->AsConstant();
    if (constant != NULL) {
      summary->set_in(1, Location::RegisterOrSmiConstant(right()));
    } else {
      summary->set_in(1, Location::PrefersRegister());
    }
    summary->set_out(0, Location::SameAsFirstInput());
    return summary;
  }
}


template <typename OperandType>
static void EmitIntegerArithmetic(FlowGraphCompiler* compiler,
                                  Token::Kind op_kind,
                                  Register left,
                                  const OperandType& right,
                                  Label* deopt) {
  switch (op_kind) {
    case Token::kADD:
      __ addl(left, right);
      break;
    case Token::kSUB:
      __ subl(left, right);
      break;
    case Token::kBIT_AND:
      __ andl(left, right);
      break;
    case Token::kBIT_OR:
      __ orl(left, right);
      break;
    case Token::kBIT_XOR:
      __ xorl(left, right);
      break;
    case Token::kMUL:
      __ imull(left, right);
      break;
    default:
      UNREACHABLE();
  }
  if (deopt != NULL) __ j(OVERFLOW, deopt);
}


void BinarySmiOpInstr::EmitNativeCode(FlowGraphCompiler* compiler) {
  if (op_kind() == Token::kSHL) {
    EmitSmiShiftLeft(compiler, this);
    return;
  }

  Register left = locs()->in(0).reg();
  Register result = locs()->out(0).reg();
  ASSERT(left == result);
  Label* deopt = NULL;
  if (CanDeoptimize()) {
    deopt = compiler->AddDeoptStub(deopt_id(), ICData::kDeoptBinarySmiOp);
  }

  if (locs()->in(1).IsConstant()) {
    const Object& constant = locs()->in(1).constant();
    ASSERT(constant.IsSmi());
    const intptr_t value = Smi::Cast(constant).Value();
    switch (op_kind()) {
      case Token::kADD:
      case Token::kSUB:
      case Token::kBIT_AND:
      case Token::kBIT_OR:
      case Token::kBIT_XOR:
      case Token::kMUL: {
        const intptr_t imm =
            (op_kind() == Token::kMUL) ? value : Smi::RawValue(value);
        EmitIntegerArithmetic(compiler, op_kind(), left, Immediate(imm), deopt);
        break;
      }

      case Token::kTRUNCDIV: {
        ASSERT(Utils::IsPowerOfTwo(Utils::Abs(value)));
        const intptr_t shift_count =
            Utils::ShiftForPowerOfTwo(Utils::Abs(value)) + kSmiTagSize;
        ASSERT(kSmiTagSize == 1);
        Register temp = locs()->temp(0).reg();
        __ movl(temp, left);
        __ sarl(temp, Immediate(31));
        ASSERT(shift_count > 1);  // 1, -1 case handled above.
        __ shrl(temp, Immediate(32 - shift_count));
        __ addl(left, temp);
        ASSERT(shift_count > 0);
        __ sarl(left, Immediate(shift_count));
        if (value < 0) {
          __ negl(left);
        }
        __ SmiTag(left);
        break;
      }

      case Token::kSHR: {
        // sarl operation masks the count to 5 bits.
        const intptr_t kCountLimit = 0x1F;
        __ sarl(left,
                Immediate(Utils::Minimum(value + kSmiTagSize, kCountLimit)));
        __ SmiTag(left);
        break;
      }

      default:
        UNREACHABLE();
        break;
    }
    return;
  }  // if locs()->in(1).IsConstant()

  if (locs()->in(1).IsStackSlot()) {
    const Address& right = locs()->in(1).ToStackSlotAddress();
    if (op_kind() == Token::kMUL) {
      __ SmiUntag(left);
    }
    EmitIntegerArithmetic(compiler, op_kind(), left, right, deopt);
    return;
  }

  // if locs()->in(1).IsRegister.
  Register right = locs()->in(1).reg();
  Range* right_range = this->right()->definition()->range();
  switch (op_kind()) {
    case Token::kADD:
    case Token::kSUB:
    case Token::kBIT_AND:
    case Token::kBIT_OR:
    case Token::kBIT_XOR:
    case Token::kMUL:
      if (op_kind() == Token::kMUL) {
        __ SmiUntag(left);
      }
      EmitIntegerArithmetic(compiler, op_kind(), left, right, deopt);
      break;


    case Token::kTRUNCDIV: {
      if ((right_range == NULL) || right_range->Overlaps(0, 0)) {
        // Handle divide by zero in runtime.
        __ testl(right, right);
        __ j(ZERO, deopt);
      }
      ASSERT(left == EAX);
      ASSERT((right != EDX) && (right != EAX));
      ASSERT(locs()->temp(0).reg() == EDX);
      ASSERT(result == EAX);
      __ SmiUntag(left);
      __ SmiUntag(right);
      __ cdq();         // Sign extend EAX -> EDX:EAX.
      __ idivl(right);  //  EAX: quotient, EDX: remainder.
      // Check the corner case of dividing the 'MIN_SMI' with -1, in which
      // case we cannot tag the result.
      __ cmpl(result, Immediate(0x40000000));
      __ j(EQUAL, deopt);
      __ SmiTag(result);
      break;
    }
    case Token::kMOD: {
      if ((right_range == NULL) || right_range->Overlaps(0, 0)) {
        // Handle divide by zero in runtime.
        __ testl(right, right);
        __ j(ZERO, deopt);
      }
      ASSERT(left == EDX);
      ASSERT((right != EDX) && (right != EAX));
      ASSERT(locs()->temp(0).reg() == EAX);
      ASSERT(result == EDX);
      __ SmiUntag(left);
      __ SmiUntag(right);
      __ movl(EAX, EDX);
      __ cdq();         // Sign extend EAX -> EDX:EAX.
      __ idivl(right);  //  EAX: quotient, EDX: remainder.
      //  res = left % right;
      //  if (res < 0) {
      //    if (right < 0) {
      //      res = res - right;
      //    } else {
      //      res = res + right;
      //    }
      //  }
      Label done;
      __ cmpl(result, Immediate(0));
      __ j(GREATER_EQUAL, &done, Assembler::kNearJump);
      // Result is negative, adjust it.
      if ((right_range == NULL) || right_range->Overlaps(-1, 1)) {
        // Right can be positive and negative.
        Label subtract;
        __ cmpl(right, Immediate(0));
        __ j(LESS, &subtract, Assembler::kNearJump);
        __ addl(result, right);
        __ jmp(&done, Assembler::kNearJump);
        __ Bind(&subtract);
        __ subl(result, right);
      } else if (right_range->IsPositive()) {
        // Right is positive.
        __ addl(result, right);
      } else {
        // Right is negative.
        __ subl(result, right);
      }
      __ Bind(&done);
      __ SmiTag(result);
      break;
    }
    case Token::kSHR: {
      if (CanDeoptimize()) {
        __ cmpl(right, Immediate(0));
        __ j(LESS, deopt);
      }
      __ SmiUntag(right);
      // sarl operation masks the count to 5 bits.
      const intptr_t kCountLimit = 0x1F;
      if ((right_range == NULL) ||
          !right_range->OnlyLessThanOrEqualTo(kCountLimit)) {
        __ cmpl(right, Immediate(kCountLimit));
        Label count_ok;
        __ j(LESS, &count_ok, Assembler::kNearJump);
        __ movl(right, Immediate(kCountLimit));
        __ Bind(&count_ok);
      }
      ASSERT(right == ECX);  // Count must be in ECX
      __ SmiUntag(left);
      __ sarl(left, right);
      __ SmiTag(left);
      break;
    }
    case Token::kDIV: {
      // Dispatches to 'Double./'.
      // TODO(srdjan): Implement as conversion to double and double division.
      UNREACHABLE();
      break;
    }
    case Token::kOR:
    case Token::kAND: {
      // Flow graph builder has dissected this operation to guarantee correct
      // behavior (short-circuit evaluation).
      UNREACHABLE();
      break;
    }
    default:
      UNREACHABLE();
      break;
  }
}


LocationSummary* BinaryInt32OpInstr::MakeLocationSummary(Zone* zone,
                                                         bool opt) const {
  const intptr_t kNumInputs = 2;
  if (op_kind() == Token::kTRUNCDIV) {
    UNREACHABLE();
    return NULL;
  } else if (op_kind() == Token::kMOD) {
    UNREACHABLE();
    return NULL;
  } else if (op_kind() == Token::kSHR) {
    const intptr_t kNumTemps = 0;
    LocationSummary* summary = new (zone)
        LocationSummary(zone, kNumInputs, kNumTemps, LocationSummary::kNoCall);
    summary->set_in(0, Location::RequiresRegister());
    summary->set_in(1, Location::FixedRegisterOrSmiConstant(right(), ECX));
    summary->set_out(0, Location::SameAsFirstInput());
    return summary;
  } else if (op_kind() == Token::kSHL) {
    const intptr_t kNumTemps = can_overflow() ? 1 : 0;
    LocationSummary* summary = new (zone)
        LocationSummary(zone, kNumInputs, kNumTemps, LocationSummary::kNoCall);
    summary->set_in(0, Location::RequiresRegister());
    summary->set_in(1, Location::FixedRegisterOrSmiConstant(right(), ECX));
    if (can_overflow()) {
      summary->set_temp(0, Location::RequiresRegister());
    }
    summary->set_out(0, Location::SameAsFirstInput());
    return summary;
  } else {
    const intptr_t kNumTemps = 0;
    LocationSummary* summary = new (zone)
        LocationSummary(zone, kNumInputs, kNumTemps, LocationSummary::kNoCall);
    summary->set_in(0, Location::RequiresRegister());
    ConstantInstr* constant = right()->definition()->AsConstant();
    if (constant != NULL) {
      summary->set_in(1, Location::RegisterOrSmiConstant(right()));
    } else {
      summary->set_in(1, Location::PrefersRegister());
    }
    summary->set_out(0, Location::SameAsFirstInput());
    return summary;
  }
}


static void EmitInt32ShiftLeft(FlowGraphCompiler* compiler,
                               BinaryInt32OpInstr* shift_left) {
  const LocationSummary& locs = *shift_left->locs();
  Register left = locs.in(0).reg();
  Register result = locs.out(0).reg();
  ASSERT(left == result);
  Label* deopt = shift_left->CanDeoptimize()
                     ? compiler->AddDeoptStub(shift_left->deopt_id(),
                                              ICData::kDeoptBinarySmiOp)
                     : NULL;
  ASSERT(locs.in(1).IsConstant());

  const Object& constant = locs.in(1).constant();
  ASSERT(constant.IsSmi());
  // shll operation masks the count to 5 bits.
  const intptr_t kCountLimit = 0x1F;
  const intptr_t value = Smi::Cast(constant).Value();
  ASSERT((0 < value) && (value < kCountLimit));
  if (shift_left->can_overflow()) {
    // Check for overflow.
    Register temp = locs.temp(0).reg();
    __ movl(temp, left);
    __ shll(left, Immediate(value));
    __ sarl(left, Immediate(value));
    __ cmpl(left, temp);
    __ j(NOT_EQUAL, deopt);  // Overflow.
  }
  // Shift for result now we know there is no overflow.
  __ shll(left, Immediate(value));
}


void BinaryInt32OpInstr::EmitNativeCode(FlowGraphCompiler* compiler) {
  if (op_kind() == Token::kSHL) {
    EmitInt32ShiftLeft(compiler, this);
    return;
  }

  Register left = locs()->in(0).reg();
  Register result = locs()->out(0).reg();
  ASSERT(left == result);
  Label* deopt = NULL;
  if (CanDeoptimize()) {
    deopt = compiler->AddDeoptStub(deopt_id(), ICData::kDeoptBinarySmiOp);
  }

  if (locs()->in(1).IsConstant()) {
    const Object& constant = locs()->in(1).constant();
    ASSERT(constant.IsSmi());
    const intptr_t value = Smi::Cast(constant).Value();
    switch (op_kind()) {
      case Token::kADD:
      case Token::kSUB:
      case Token::kMUL:
      case Token::kBIT_AND:
      case Token::kBIT_OR:
      case Token::kBIT_XOR:
        EmitIntegerArithmetic(compiler, op_kind(), left, Immediate(value),
                              deopt);
        break;


      case Token::kTRUNCDIV: {
        UNREACHABLE();
        break;
      }

      case Token::kSHR: {
        // sarl operation masks the count to 5 bits.
        const intptr_t kCountLimit = 0x1F;
        __ sarl(left, Immediate(Utils::Minimum(value, kCountLimit)));
        break;
      }

      default:
        UNREACHABLE();
        break;
    }
    return;
  }  // if locs()->in(1).IsConstant()

  if (locs()->in(1).IsStackSlot()) {
    const Address& right = locs()->in(1).ToStackSlotAddress();
    EmitIntegerArithmetic(compiler, op_kind(), left, right, deopt);
    return;
  }  // if locs()->in(1).IsStackSlot.

  // if locs()->in(1).IsRegister.
  Register right = locs()->in(1).reg();
  switch (op_kind()) {
    case Token::kADD:
    case Token::kSUB:
    case Token::kMUL:
    case Token::kBIT_AND:
    case Token::kBIT_OR:
    case Token::kBIT_XOR:
      EmitIntegerArithmetic(compiler, op_kind(), left, right, deopt);
      break;

    default:
      UNREACHABLE();
      break;
  }
}


LocationSummary* BinaryUint32OpInstr::MakeLocationSummary(Zone* zone,
                                                          bool opt) const {
  const intptr_t kNumInputs = 2;
  const intptr_t kNumTemps = (op_kind() == Token::kMUL) ? 1 : 0;
  LocationSummary* summary = new (zone)
      LocationSummary(zone, kNumInputs, kNumTemps, LocationSummary::kNoCall);
  if (op_kind() == Token::kMUL) {
    summary->set_in(0, Location::RegisterLocation(EAX));
    summary->set_temp(0, Location::RegisterLocation(EDX));
  } else {
    summary->set_in(0, Location::RequiresRegister());
  }
  summary->set_in(1, Location::RequiresRegister());
  summary->set_out(0, Location::SameAsFirstInput());
  return summary;
}


void BinaryUint32OpInstr::EmitNativeCode(FlowGraphCompiler* compiler) {
  Register left = locs()->in(0).reg();
  Register right = locs()->in(1).reg();
  Register out = locs()->out(0).reg();
  ASSERT(out == left);
  switch (op_kind()) {
    case Token::kBIT_AND:
    case Token::kBIT_OR:
    case Token::kBIT_XOR:
    case Token::kADD:
    case Token::kSUB:
      EmitIntegerArithmetic(compiler, op_kind(), left, right, NULL);
      return;

    case Token::kMUL:
      __ mull(right);  // Result in EDX:EAX.
      ASSERT(out == EAX);
      ASSERT(locs()->temp(0).reg() == EDX);
      break;
    default:
      UNREACHABLE();
  }
}


LocationSummary* CheckEitherNonSmiInstr::MakeLocationSummary(Zone* zone,
                                                             bool opt) const {
  intptr_t left_cid = left()->Type()->ToCid();
  intptr_t right_cid = right()->Type()->ToCid();
  ASSERT((left_cid != kDoubleCid) && (right_cid != kDoubleCid));
  const intptr_t kNumInputs = 2;
  const bool need_temp = (left()->definition() != right()->definition()) &&
                         (left_cid != kSmiCid) && (right_cid != kSmiCid);
  const intptr_t kNumTemps = need_temp ? 1 : 0;
  LocationSummary* summary = new (zone)
      LocationSummary(zone, kNumInputs, kNumTemps, LocationSummary::kNoCall);
  summary->set_in(0, Location::RequiresRegister());
  summary->set_in(1, Location::RequiresRegister());
  if (need_temp) summary->set_temp(0, Location::RequiresRegister());
  return summary;
}


void CheckEitherNonSmiInstr::EmitNativeCode(FlowGraphCompiler* compiler) {
  Label* deopt =
      compiler->AddDeoptStub(deopt_id(), ICData::kDeoptBinaryDoubleOp,
                             licm_hoisted_ ? ICData::kHoisted : 0);
  intptr_t left_cid = left()->Type()->ToCid();
  intptr_t right_cid = right()->Type()->ToCid();
  Register left = locs()->in(0).reg();
  Register right = locs()->in(1).reg();
  if (this->left()->definition() == this->right()->definition()) {
    __ testl(left, Immediate(kSmiTagMask));
  } else if (left_cid == kSmiCid) {
    __ testl(right, Immediate(kSmiTagMask));
  } else if (right_cid == kSmiCid) {
    __ testl(left, Immediate(kSmiTagMask));
  } else {
    Register temp = locs()->temp(0).reg();
    __ movl(temp, left);
    __ orl(temp, right);
    __ testl(temp, Immediate(kSmiTagMask));
  }
  __ j(ZERO, deopt);
}


LocationSummary* BoxInstr::MakeLocationSummary(Zone* zone, bool opt) const {
  const intptr_t kNumInputs = 1;
  const intptr_t kNumTemps = 1;
  LocationSummary* summary = new (zone) LocationSummary(
      zone, kNumInputs, kNumTemps, LocationSummary::kCallOnSlowPath);
  summary->set_in(0, Location::RequiresFpuRegister());
  summary->set_temp(0, Location::RequiresRegister());
  summary->set_out(0, Location::RequiresRegister());
  return summary;
}


void BoxInstr::EmitNativeCode(FlowGraphCompiler* compiler) {
  Register out_reg = locs()->out(0).reg();
  XmmRegister value = locs()->in(0).fpu_reg();

  BoxAllocationSlowPath::Allocate(compiler, this,
                                  compiler->BoxClassFor(from_representation()),
                                  out_reg, locs()->temp(0).reg());

  switch (from_representation()) {
    case kUnboxedDouble:
      __ movsd(FieldAddress(out_reg, ValueOffset()), value);
      break;
    case kUnboxedFloat32x4:
    case kUnboxedFloat64x2:
    case kUnboxedInt32x4:
      __ movups(FieldAddress(out_reg, ValueOffset()), value);
      break;
    default:
      UNREACHABLE();
      break;
  }
}


LocationSummary* UnboxInstr::MakeLocationSummary(Zone* zone, bool opt) const {
  const bool needs_temp =
      CanDeoptimize() ||
      (CanConvertSmi() && (value()->Type()->ToCid() == kSmiCid));

  const intptr_t kNumInputs = 1;
  const intptr_t kNumTemps = needs_temp ? 1 : 0;
  LocationSummary* summary = new (zone)
      LocationSummary(zone, kNumInputs, kNumTemps, LocationSummary::kNoCall);
  summary->set_in(0, Location::RequiresRegister());
  if (needs_temp) {
    summary->set_temp(0, Location::RequiresRegister());
  }
  if (representation() == kUnboxedMint) {
    summary->set_out(0, Location::Pair(Location::RegisterLocation(EAX),
                                       Location::RegisterLocation(EDX)));
  } else {
    summary->set_out(0, Location::RequiresFpuRegister());
  }
  return summary;
}


void UnboxInstr::EmitLoadFromBox(FlowGraphCompiler* compiler) {
  const Register box = locs()->in(0).reg();

  switch (representation()) {
    case kUnboxedMint: {
      PairLocation* result = locs()->out(0).AsPairLocation();
      __ movl(result->At(0).reg(), FieldAddress(box, ValueOffset()));
      __ movl(result->At(1).reg(),
              FieldAddress(box, ValueOffset() + kWordSize));
      break;
    }

    case kUnboxedDouble: {
      const FpuRegister result = locs()->out(0).fpu_reg();
      __ movsd(result, FieldAddress(box, ValueOffset()));
      break;
    }

    case kUnboxedFloat32x4:
    case kUnboxedFloat64x2:
    case kUnboxedInt32x4: {
      const FpuRegister result = locs()->out(0).fpu_reg();
      __ movups(result, FieldAddress(box, ValueOffset()));
      break;
    }

    default:
      UNREACHABLE();
      break;
  }
}


void UnboxInstr::EmitSmiConversion(FlowGraphCompiler* compiler) {
  const Register box = locs()->in(0).reg();

  switch (representation()) {
    case kUnboxedMint: {
      PairLocation* result = locs()->out(0).AsPairLocation();
      ASSERT(result->At(0).reg() == EAX);
      ASSERT(result->At(1).reg() == EDX);
      __ movl(EAX, box);
      __ SmiUntag(EAX);
      __ cdq();
      break;
    }

    case kUnboxedDouble: {
      const Register temp = locs()->temp(0).reg();
      const FpuRegister result = locs()->out(0).fpu_reg();
      __ movl(temp, box);
      __ SmiUntag(temp);
      __ cvtsi2sd(result, temp);
      break;
    }

    default:
      UNREACHABLE();
      break;
  }
}


void UnboxInstr::EmitNativeCode(FlowGraphCompiler* compiler) {
  const intptr_t value_cid = value()->Type()->ToCid();
  const intptr_t box_cid = BoxCid();

  if (value_cid == box_cid) {
    EmitLoadFromBox(compiler);
  } else if (CanConvertSmi() && (value_cid == kSmiCid)) {
    EmitSmiConversion(compiler);
  } else {
    const Register box = locs()->in(0).reg();
    const Register temp = locs()->temp(0).reg();
    Label* deopt =
        compiler->AddDeoptStub(GetDeoptId(), ICData::kDeoptCheckClass);
    Label is_smi;

    if ((value()->Type()->ToNullableCid() == box_cid) &&
        value()->Type()->is_nullable()) {
      const Immediate& raw_null =
          Immediate(reinterpret_cast<intptr_t>(Object::null()));
      __ cmpl(box, raw_null);
      __ j(EQUAL, deopt);
    } else {
      __ testl(box, Immediate(kSmiTagMask));
      __ j(ZERO, CanConvertSmi() ? &is_smi : deopt);
      __ CompareClassId(box, box_cid, temp);
      __ j(NOT_EQUAL, deopt);
    }

    EmitLoadFromBox(compiler);

    if (is_smi.IsLinked()) {
      Label done;
      __ jmp(&done);
      __ Bind(&is_smi);
      EmitSmiConversion(compiler);
      __ Bind(&done);
    }
  }
}


LocationSummary* BoxInteger32Instr::MakeLocationSummary(Zone* zone,
                                                        bool opt) const {
  const intptr_t kNumInputs = 1;
  const intptr_t kNumTemps = ValueFitsSmi() ? 0 : 1;
  LocationSummary* summary = new (zone)
      LocationSummary(zone, kNumInputs, kNumTemps,
                      ValueFitsSmi() ? LocationSummary::kNoCall
                                     : LocationSummary::kCallOnSlowPath);
  const bool needs_writable_input =
      ValueFitsSmi() || (from_representation() == kUnboxedUint32);
  summary->set_in(0, needs_writable_input ? Location::RequiresRegister()
                                          : Location::WritableRegister());
  if (!ValueFitsSmi()) {
    summary->set_temp(0, Location::RequiresRegister());
  }
  summary->set_out(0, ValueFitsSmi() ? Location::SameAsFirstInput()
                                     : Location::RequiresRegister());
  return summary;
}


void BoxInteger32Instr::EmitNativeCode(FlowGraphCompiler* compiler) {
  const Register value = locs()->in(0).reg();
  const Register out = locs()->out(0).reg();

  __ MoveRegister(out, value);
  __ shll(out, Immediate(kSmiTagSize));
  if (!ValueFitsSmi()) {
    Label done;
    ASSERT(value != out);
    if (from_representation() == kUnboxedInt32) {
      __ j(NO_OVERFLOW, &done);
    } else {
      __ testl(value, Immediate(0xC0000000));
      __ j(ZERO, &done);
    }

    // Allocate a mint.
    // Value input is writable register and has to be manually preserved
    // on the slow path.
    locs()->live_registers()->Add(locs()->in(0), kUnboxedInt32);
    BoxAllocationSlowPath::Allocate(compiler, this, compiler->mint_class(), out,
                                    locs()->temp(0).reg());
    __ movl(FieldAddress(out, Mint::value_offset()), value);
    if (from_representation() == kUnboxedInt32) {
      __ sarl(value, Immediate(31));  // Sign extend.
      __ movl(FieldAddress(out, Mint::value_offset() + kWordSize), value);
    } else {
      __ movl(FieldAddress(out, Mint::value_offset() + kWordSize),
              Immediate(0));
    }
    __ Bind(&done);
  }
}


LocationSummary* BoxInt64Instr::MakeLocationSummary(Zone* zone,
                                                    bool opt) const {
  const intptr_t kNumInputs = 1;
  const intptr_t kNumTemps = ValueFitsSmi() ? 0 : 1;
  LocationSummary* summary = new (zone)
      LocationSummary(zone, kNumInputs, kNumTemps,
                      ValueFitsSmi() ? LocationSummary::kNoCall
                                     : LocationSummary::kCallOnSlowPath);
  summary->set_in(0, Location::Pair(Location::RequiresRegister(),
                                    Location::RequiresRegister()));
  if (!ValueFitsSmi()) {
    summary->set_temp(0, Location::RequiresRegister());
  }
  summary->set_out(0, Location::RequiresRegister());
  return summary;
}


void BoxInt64Instr::EmitNativeCode(FlowGraphCompiler* compiler) {
  if (ValueFitsSmi()) {
    PairLocation* value_pair = locs()->in(0).AsPairLocation();
    Register value_lo = value_pair->At(0).reg();
    Register out_reg = locs()->out(0).reg();
    __ movl(out_reg, value_lo);
    __ SmiTag(out_reg);
    return;
  }

  PairLocation* value_pair = locs()->in(0).AsPairLocation();
  Register value_lo = value_pair->At(0).reg();
  Register value_hi = value_pair->At(1).reg();
  Register out_reg = locs()->out(0).reg();

  // Copy value_hi into out_reg as a temporary.
  // We modify value_lo but restore it before using it.
  __ movl(out_reg, value_hi);

  // Unboxed operations produce smis or mint-sized values.
  // Check if value fits into a smi.
  Label not_smi, done;

  // 1. Compute (x + -kMinSmi) which has to be in the range
  //    0 .. -kMinSmi+kMaxSmi for x to fit into a smi.
  __ addl(value_lo, Immediate(0x40000000));
  __ adcl(out_reg, Immediate(0));
  // 2. Unsigned compare to -kMinSmi+kMaxSmi.
  __ cmpl(value_lo, Immediate(0x80000000));
  __ sbbl(out_reg, Immediate(0));
  __ j(ABOVE_EQUAL, &not_smi);
  // 3. Restore lower half if result is a smi.
  __ subl(value_lo, Immediate(0x40000000));
  __ movl(out_reg, value_lo);
  __ SmiTag(out_reg);
  __ jmp(&done);
  __ Bind(&not_smi);
  // 3. Restore lower half of input before using it.
  __ subl(value_lo, Immediate(0x40000000));

  BoxAllocationSlowPath::Allocate(compiler, this, compiler->mint_class(),
                                  out_reg, locs()->temp(0).reg());
  __ movl(FieldAddress(out_reg, Mint::value_offset()), value_lo);
  __ movl(FieldAddress(out_reg, Mint::value_offset() + kWordSize), value_hi);
  __ Bind(&done);
}


LocationSummary* UnboxInteger32Instr::MakeLocationSummary(Zone* zone,
                                                          bool opt) const {
  const intptr_t value_cid = value()->Type()->ToCid();
  const intptr_t kNumInputs = 1;
  intptr_t kNumTemps = 0;

  if (CanDeoptimize()) {
    if ((value_cid != kSmiCid) && (value_cid != kMintCid) && !is_truncating()) {
      kNumTemps = 2;
    } else {
      kNumTemps = 1;
    }
  }

  LocationSummary* summary = new (zone)
      LocationSummary(zone, kNumInputs, kNumTemps, LocationSummary::kNoCall);
  summary->set_in(0, Location::RequiresRegister());
  for (int i = 0; i < kNumTemps; i++) {
    summary->set_temp(i, Location::RequiresRegister());
  }
  summary->set_out(0, ((value_cid == kSmiCid) || (value_cid != kMintCid))
                          ? Location::SameAsFirstInput()
                          : Location::RequiresRegister());
  return summary;
}


static void LoadInt32FromMint(FlowGraphCompiler* compiler,
                              Register result,
                              const Address& lo,
                              const Address& hi,
                              Register temp,
                              Label* deopt) {
  __ movl(result, lo);
  if (deopt != NULL) {
    ASSERT(temp != result);
    __ movl(temp, result);
    __ sarl(temp, Immediate(31));
    __ cmpl(temp, hi);
    __ j(NOT_EQUAL, deopt);
  }
}


void UnboxInteger32Instr::EmitNativeCode(FlowGraphCompiler* compiler) {
  const intptr_t value_cid = value()->Type()->ToCid();
  Register value = locs()->in(0).reg();
  const Register result = locs()->out(0).reg();
  const Register temp = CanDeoptimize() ? locs()->temp(0).reg() : kNoRegister;
  Label* deopt =
      CanDeoptimize()
          ? compiler->AddDeoptStub(GetDeoptId(), ICData::kDeoptUnboxInteger)
          : NULL;
  Label* out_of_range = !is_truncating() ? deopt : NULL;

  const intptr_t lo_offset = Mint::value_offset();
  const intptr_t hi_offset = Mint::value_offset() + kWordSize;

  if (value_cid == kSmiCid) {
    ASSERT(value == result);
    __ SmiUntag(value);
  } else if (value_cid == kMintCid) {
    ASSERT((value != result) || (out_of_range == NULL));
    LoadInt32FromMint(compiler, result, FieldAddress(value, lo_offset),
                      FieldAddress(value, hi_offset), temp, out_of_range);
  } else if (!CanDeoptimize()) {
    ASSERT(value == result);
    Label done;
    __ SmiUntag(value);
    __ j(NOT_CARRY, &done);
    __ movl(value, Address(value, TIMES_2, lo_offset));
    __ Bind(&done);
  } else {
    ASSERT(value == result);
    Label done;
    __ SmiUntagOrCheckClass(value, kMintCid, temp, &done);
    __ j(NOT_EQUAL, deopt);
    if (out_of_range != NULL) {
      Register value_temp = locs()->temp(1).reg();
      __ movl(value_temp, value);
      value = value_temp;
    }
    LoadInt32FromMint(compiler, result, Address(value, TIMES_2, lo_offset),
                      Address(value, TIMES_2, hi_offset), temp, out_of_range);
    __ Bind(&done);
  }
}


LocationSummary* LoadCodeUnitsInstr::MakeLocationSummary(Zone* zone,
                                                         bool opt) const {
  const bool might_box = (representation() == kTagged) && !can_pack_into_smi();
  const intptr_t kNumInputs = 2;
  const intptr_t kNumTemps = might_box ? 2 : 0;
  LocationSummary* summary = new (zone) LocationSummary(
      zone, kNumInputs, kNumTemps,
      might_box ? LocationSummary::kCallOnSlowPath : LocationSummary::kNoCall);
  summary->set_in(0, Location::RequiresRegister());
  // The smi index is either untagged (element size == 1), or it is left smi
  // tagged (for all element sizes > 1).
  summary->set_in(1, (index_scale() == 1) ? Location::WritableRegister()
                                          : Location::RequiresRegister());
  if (might_box) {
    summary->set_temp(0, Location::RequiresRegister());
    summary->set_temp(1, Location::RequiresRegister());
  }

  if (representation() == kUnboxedMint) {
    summary->set_out(0, Location::Pair(Location::RequiresRegister(),
                                       Location::RequiresRegister()));
  } else {
    ASSERT(representation() == kTagged);
    summary->set_out(0, Location::RequiresRegister());
  }

  return summary;
}


void LoadCodeUnitsInstr::EmitNativeCode(FlowGraphCompiler* compiler) {
  // The string register points to the backing store for external strings.
  const Register str = locs()->in(0).reg();
  const Location index = locs()->in(1);

  Address element_address = Assembler::ElementAddressForRegIndex(
      IsExternal(), class_id(), index_scale(), str, index.reg());

  if ((index_scale() == 1)) {
    __ SmiUntag(index.reg());
  }

  if (representation() == kUnboxedMint) {
    ASSERT(compiler->is_optimizing());
    ASSERT(locs()->out(0).IsPairLocation());
    PairLocation* result_pair = locs()->out(0).AsPairLocation();
    Register result1 = result_pair->At(0).reg();
    Register result2 = result_pair->At(1).reg();

    switch (class_id()) {
      case kOneByteStringCid:
      case kExternalOneByteStringCid:
        ASSERT(element_count() == 4);
        __ movl(result1, element_address);
        __ xorl(result2, result2);
        break;
      case kTwoByteStringCid:
      case kExternalTwoByteStringCid:
        ASSERT(element_count() == 2);
        __ movl(result1, element_address);
        __ xorl(result2, result2);
        break;
      default:
        UNREACHABLE();
    }
  } else {
    ASSERT(representation() == kTagged);
    Register result = locs()->out(0).reg();
    switch (class_id()) {
      case kOneByteStringCid:
      case kExternalOneByteStringCid:
        switch (element_count()) {
          case 1:
            __ movzxb(result, element_address);
            break;
          case 2:
            __ movzxw(result, element_address);
            break;
          case 4:
            __ movl(result, element_address);
            break;
          default:
            UNREACHABLE();
        }
        break;
      case kTwoByteStringCid:
      case kExternalTwoByteStringCid:
        switch (element_count()) {
          case 1:
            __ movzxw(result, element_address);
            break;
          case 2:
            __ movl(result, element_address);
            break;
          default:
            UNREACHABLE();
        }
        break;
      default:
        UNREACHABLE();
        break;
    }
    if (can_pack_into_smi()) {
      __ SmiTag(result);
    } else {
      // If the value cannot fit in a smi then allocate a mint box for it.
      Register temp = locs()->temp(0).reg();
      Register temp2 = locs()->temp(1).reg();
      // Temp register needs to be manually preserved on allocation slow-path.
      locs()->live_registers()->Add(locs()->temp(0), kUnboxedInt32);

      ASSERT(temp != result);
      __ MoveRegister(temp, result);
      __ SmiTag(result);

      Label done;
      __ testl(temp, Immediate(0xC0000000));
      __ j(ZERO, &done);
      BoxAllocationSlowPath::Allocate(compiler, this, compiler->mint_class(),
                                      result, temp2);
      __ movl(FieldAddress(result, Mint::value_offset()), temp);
      __ movl(FieldAddress(result, Mint::value_offset() + kWordSize),
              Immediate(0));
      __ Bind(&done);
    }
  }
}


LocationSummary* BinaryDoubleOpInstr::MakeLocationSummary(Zone* zone,
                                                          bool opt) const {
  const intptr_t kNumInputs = 2;
  const intptr_t kNumTemps = 0;
  LocationSummary* summary = new (zone)
      LocationSummary(zone, kNumInputs, kNumTemps, LocationSummary::kNoCall);
  summary->set_in(0, Location::RequiresFpuRegister());
  summary->set_in(1, Location::RequiresFpuRegister());
  summary->set_out(0, Location::SameAsFirstInput());
  return summary;
}


void BinaryDoubleOpInstr::EmitNativeCode(FlowGraphCompiler* compiler) {
  XmmRegister left = locs()->in(0).fpu_reg();
  XmmRegister right = locs()->in(1).fpu_reg();

  ASSERT(locs()->out(0).fpu_reg() == left);

  switch (op_kind()) {
    case Token::kADD:
      __ addsd(left, right);
      break;
    case Token::kSUB:
      __ subsd(left, right);
      break;
    case Token::kMUL:
      __ mulsd(left, right);
      break;
    case Token::kDIV:
      __ divsd(left, right);
      break;
    default:
      UNREACHABLE();
  }
}


LocationSummary* DoubleTestOpInstr::MakeLocationSummary(Zone* zone,
                                                        bool opt) const {
  const intptr_t kNumInputs = 1;
  const intptr_t kNumTemps =
      (op_kind() == MethodRecognizer::kDouble_getIsInfinite) ? 1 : 0;
  LocationSummary* summary = new (zone)
      LocationSummary(zone, kNumInputs, kNumTemps, LocationSummary::kNoCall);
  summary->set_in(0, Location::RequiresFpuRegister());
  if (op_kind() == MethodRecognizer::kDouble_getIsInfinite) {
    summary->set_temp(0, Location::RequiresRegister());
  }
  summary->set_out(0, Location::RequiresRegister());
  return summary;
}


Condition DoubleTestOpInstr::EmitComparisonCode(FlowGraphCompiler* compiler,
                                                BranchLabels labels) {
  ASSERT(compiler->is_optimizing());
  const XmmRegister value = locs()->in(0).fpu_reg();
  const bool is_negated = kind() != Token::kEQ;
  if (op_kind() == MethodRecognizer::kDouble_getIsNaN) {
    Label is_nan;
    __ comisd(value, value);
    return is_negated ? PARITY_ODD : PARITY_EVEN;
  } else {
    ASSERT(op_kind() == MethodRecognizer::kDouble_getIsInfinite);
    const Register temp = locs()->temp(0).reg();
    Label check_upper;
    __ AddImmediate(ESP, Immediate(-kDoubleSize));
    __ movsd(Address(ESP, 0), value);
    __ movl(temp, Address(ESP, 0));
    // If the low word isn't zero, then it isn't infinity.
    __ cmpl(temp, Immediate(0));
    __ j(EQUAL, &check_upper, Assembler::kNearJump);
    __ AddImmediate(ESP, Immediate(kDoubleSize));
    __ jmp(is_negated ? labels.true_label : labels.false_label);
    __ Bind(&check_upper);
    // Check the high word.
    __ movl(temp, Address(ESP, kWordSize));
    __ AddImmediate(ESP, Immediate(kDoubleSize));
    // Mask off sign bit.
    __ andl(temp, Immediate(0x7FFFFFFF));
    // Compare with +infinity.
    __ cmpl(temp, Immediate(0x7FF00000));
    return is_negated ? NOT_EQUAL : EQUAL;
  }
}


void DoubleTestOpInstr::EmitBranchCode(FlowGraphCompiler* compiler,
                                       BranchInstr* branch) {
  ASSERT(compiler->is_optimizing());
  BranchLabels labels = compiler->CreateBranchLabels(branch);
  Condition true_condition = EmitComparisonCode(compiler, labels);
  EmitBranchOnCondition(compiler, true_condition, labels);
}


void DoubleTestOpInstr::EmitNativeCode(FlowGraphCompiler* compiler) {
  Label is_true, is_false;
  BranchLabels labels = {&is_true, &is_false, &is_false};
  Condition true_condition = EmitComparisonCode(compiler, labels);
  EmitBranchOnCondition(compiler, true_condition, labels);

  Register result = locs()->out(0).reg();
  Label done;
  __ Bind(&is_false);
  __ LoadObject(result, Bool::False());
  __ jmp(&done);
  __ Bind(&is_true);
  __ LoadObject(result, Bool::True());
  __ Bind(&done);
}


LocationSummary* BinaryFloat32x4OpInstr::MakeLocationSummary(Zone* zone,
                                                             bool opt) const {
  const intptr_t kNumInputs = 2;
  const intptr_t kNumTemps = 0;
  LocationSummary* summary = new (zone)
      LocationSummary(zone, kNumInputs, kNumTemps, LocationSummary::kNoCall);
  summary->set_in(0, Location::RequiresFpuRegister());
  summary->set_in(1, Location::RequiresFpuRegister());
  summary->set_out(0, Location::SameAsFirstInput());
  return summary;
}


void BinaryFloat32x4OpInstr::EmitNativeCode(FlowGraphCompiler* compiler) {
  XmmRegister left = locs()->in(0).fpu_reg();
  XmmRegister right = locs()->in(1).fpu_reg();

  ASSERT(locs()->out(0).fpu_reg() == left);

  switch (op_kind()) {
    case Token::kADD:
      __ addps(left, right);
      break;
    case Token::kSUB:
      __ subps(left, right);
      break;
    case Token::kMUL:
      __ mulps(left, right);
      break;
    case Token::kDIV:
      __ divps(left, right);
      break;
    default:
      UNREACHABLE();
  }
}


LocationSummary* BinaryFloat64x2OpInstr::MakeLocationSummary(Zone* zone,
                                                             bool opt) const {
  const intptr_t kNumInputs = 2;
  const intptr_t kNumTemps = 0;
  LocationSummary* summary = new (zone)
      LocationSummary(zone, kNumInputs, kNumTemps, LocationSummary::kNoCall);
  summary->set_in(0, Location::RequiresFpuRegister());
  summary->set_in(1, Location::RequiresFpuRegister());
  summary->set_out(0, Location::SameAsFirstInput());
  return summary;
}


void BinaryFloat64x2OpInstr::EmitNativeCode(FlowGraphCompiler* compiler) {
  XmmRegister left = locs()->in(0).fpu_reg();
  XmmRegister right = locs()->in(1).fpu_reg();

  ASSERT(locs()->out(0).fpu_reg() == left);

  switch (op_kind()) {
    case Token::kADD:
      __ addpd(left, right);
      break;
    case Token::kSUB:
      __ subpd(left, right);
      break;
    case Token::kMUL:
      __ mulpd(left, right);
      break;
    case Token::kDIV:
      __ divpd(left, right);
      break;
    default:
      UNREACHABLE();
  }
}


LocationSummary* Simd32x4ShuffleInstr::MakeLocationSummary(Zone* zone,
                                                           bool opt) const {
  const intptr_t kNumInputs = 1;
  const intptr_t kNumTemps = 0;
  LocationSummary* summary = new (zone)
      LocationSummary(zone, kNumInputs, kNumTemps, LocationSummary::kNoCall);
  summary->set_in(0, Location::RequiresFpuRegister());
  summary->set_out(0, Location::SameAsFirstInput());
  return summary;
}


void Simd32x4ShuffleInstr::EmitNativeCode(FlowGraphCompiler* compiler) {
  XmmRegister value = locs()->in(0).fpu_reg();

  ASSERT(locs()->out(0).fpu_reg() == value);

  switch (op_kind()) {
    case MethodRecognizer::kFloat32x4ShuffleX:
      // Shuffle not necessary.
      __ cvtss2sd(value, value);
      break;
    case MethodRecognizer::kFloat32x4ShuffleY:
      __ shufps(value, value, Immediate(0x55));
      __ cvtss2sd(value, value);
      break;
    case MethodRecognizer::kFloat32x4ShuffleZ:
      __ shufps(value, value, Immediate(0xAA));
      __ cvtss2sd(value, value);
      break;
    case MethodRecognizer::kFloat32x4ShuffleW:
      __ shufps(value, value, Immediate(0xFF));
      __ cvtss2sd(value, value);
      break;
    case MethodRecognizer::kFloat32x4Shuffle:
    case MethodRecognizer::kInt32x4Shuffle:
      __ shufps(value, value, Immediate(mask_));
      break;
    default:
      UNREACHABLE();
  }
}


LocationSummary* Simd32x4ShuffleMixInstr::MakeLocationSummary(Zone* zone,
                                                              bool opt) const {
  const intptr_t kNumInputs = 2;
  const intptr_t kNumTemps = 0;
  LocationSummary* summary = new (zone)
      LocationSummary(zone, kNumInputs, kNumTemps, LocationSummary::kNoCall);
  summary->set_in(0, Location::RequiresFpuRegister());
  summary->set_in(1, Location::RequiresFpuRegister());
  summary->set_out(0, Location::SameAsFirstInput());
  return summary;
}


void Simd32x4ShuffleMixInstr::EmitNativeCode(FlowGraphCompiler* compiler) {
  XmmRegister left = locs()->in(0).fpu_reg();
  XmmRegister right = locs()->in(1).fpu_reg();

  ASSERT(locs()->out(0).fpu_reg() == left);
  switch (op_kind()) {
    case MethodRecognizer::kFloat32x4ShuffleMix:
    case MethodRecognizer::kInt32x4ShuffleMix:
      __ shufps(left, right, Immediate(mask_));
      break;
    default:
      UNREACHABLE();
  }
}


LocationSummary* Simd32x4GetSignMaskInstr::MakeLocationSummary(Zone* zone,
                                                               bool opt) const {
  const intptr_t kNumInputs = 1;
  const intptr_t kNumTemps = 0;
  LocationSummary* summary = new (zone)
      LocationSummary(zone, kNumInputs, kNumTemps, LocationSummary::kNoCall);
  summary->set_in(0, Location::RequiresFpuRegister());
  summary->set_out(0, Location::RequiresRegister());
  return summary;
}


void Simd32x4GetSignMaskInstr::EmitNativeCode(FlowGraphCompiler* compiler) {
  XmmRegister value = locs()->in(0).fpu_reg();
  Register out = locs()->out(0).reg();

  __ movmskps(out, value);
  __ SmiTag(out);
}


LocationSummary* Float32x4ConstructorInstr::MakeLocationSummary(
    Zone* zone,
    bool opt) const {
  const intptr_t kNumInputs = 4;
  const intptr_t kNumTemps = 0;
  LocationSummary* summary = new (zone)
      LocationSummary(zone, kNumInputs, kNumTemps, LocationSummary::kNoCall);
  summary->set_in(0, Location::RequiresFpuRegister());
  summary->set_in(1, Location::RequiresFpuRegister());
  summary->set_in(2, Location::RequiresFpuRegister());
  summary->set_in(3, Location::RequiresFpuRegister());
  summary->set_out(0, Location::SameAsFirstInput());
  return summary;
}


void Float32x4ConstructorInstr::EmitNativeCode(FlowGraphCompiler* compiler) {
  XmmRegister v0 = locs()->in(0).fpu_reg();
  XmmRegister v1 = locs()->in(1).fpu_reg();
  XmmRegister v2 = locs()->in(2).fpu_reg();
  XmmRegister v3 = locs()->in(3).fpu_reg();
  ASSERT(v0 == locs()->out(0).fpu_reg());
  __ subl(ESP, Immediate(16));
  __ cvtsd2ss(v0, v0);
  __ movss(Address(ESP, 0), v0);
  __ movsd(v0, v1);
  __ cvtsd2ss(v0, v0);
  __ movss(Address(ESP, 4), v0);
  __ movsd(v0, v2);
  __ cvtsd2ss(v0, v0);
  __ movss(Address(ESP, 8), v0);
  __ movsd(v0, v3);
  __ cvtsd2ss(v0, v0);
  __ movss(Address(ESP, 12), v0);
  __ movups(v0, Address(ESP, 0));
  __ addl(ESP, Immediate(16));
}


LocationSummary* Float32x4ZeroInstr::MakeLocationSummary(Zone* zone,
                                                         bool opt) const {
  const intptr_t kNumInputs = 0;
  const intptr_t kNumTemps = 0;
  LocationSummary* summary = new (zone)
      LocationSummary(zone, kNumInputs, kNumTemps, LocationSummary::kNoCall);
  summary->set_out(0, Location::RequiresFpuRegister());
  return summary;
}


void Float32x4ZeroInstr::EmitNativeCode(FlowGraphCompiler* compiler) {
  XmmRegister value = locs()->out(0).fpu_reg();
  __ xorps(value, value);
}


LocationSummary* Float32x4SplatInstr::MakeLocationSummary(Zone* zone,
                                                          bool opt) const {
  const intptr_t kNumInputs = 1;
  const intptr_t kNumTemps = 0;
  LocationSummary* summary = new (zone)
      LocationSummary(zone, kNumInputs, kNumTemps, LocationSummary::kNoCall);
  summary->set_in(0, Location::RequiresFpuRegister());
  summary->set_out(0, Location::SameAsFirstInput());
  return summary;
}


void Float32x4SplatInstr::EmitNativeCode(FlowGraphCompiler* compiler) {
  XmmRegister value = locs()->out(0).fpu_reg();
  ASSERT(locs()->in(0).fpu_reg() == locs()->out(0).fpu_reg());
  // Convert to Float32.
  __ cvtsd2ss(value, value);
  // Splat across all lanes.
  __ shufps(value, value, Immediate(0x00));
}


LocationSummary* Float32x4ComparisonInstr::MakeLocationSummary(Zone* zone,
                                                               bool opt) const {
  const intptr_t kNumInputs = 2;
  const intptr_t kNumTemps = 0;
  LocationSummary* summary = new (zone)
      LocationSummary(zone, kNumInputs, kNumTemps, LocationSummary::kNoCall);
  summary->set_in(0, Location::RequiresFpuRegister());
  summary->set_in(1, Location::RequiresFpuRegister());
  summary->set_out(0, Location::SameAsFirstInput());
  return summary;
}


void Float32x4ComparisonInstr::EmitNativeCode(FlowGraphCompiler* compiler) {
  XmmRegister left = locs()->in(0).fpu_reg();
  XmmRegister right = locs()->in(1).fpu_reg();

  ASSERT(locs()->out(0).fpu_reg() == left);

  switch (op_kind()) {
    case MethodRecognizer::kFloat32x4Equal:
      __ cmppseq(left, right);
      break;
    case MethodRecognizer::kFloat32x4NotEqual:
      __ cmppsneq(left, right);
      break;
    case MethodRecognizer::kFloat32x4GreaterThan:
      __ cmppsnle(left, right);
      break;
    case MethodRecognizer::kFloat32x4GreaterThanOrEqual:
      __ cmppsnlt(left, right);
      break;
    case MethodRecognizer::kFloat32x4LessThan:
      __ cmppslt(left, right);
      break;
    case MethodRecognizer::kFloat32x4LessThanOrEqual:
      __ cmppsle(left, right);
      break;

    default:
      UNREACHABLE();
  }
}


LocationSummary* Float32x4MinMaxInstr::MakeLocationSummary(Zone* zone,
                                                           bool opt) const {
  const intptr_t kNumInputs = 2;
  const intptr_t kNumTemps = 0;
  LocationSummary* summary = new (zone)
      LocationSummary(zone, kNumInputs, kNumTemps, LocationSummary::kNoCall);
  summary->set_in(0, Location::RequiresFpuRegister());
  summary->set_in(1, Location::RequiresFpuRegister());
  summary->set_out(0, Location::SameAsFirstInput());
  return summary;
}


void Float32x4MinMaxInstr::EmitNativeCode(FlowGraphCompiler* compiler) {
  XmmRegister left = locs()->in(0).fpu_reg();
  XmmRegister right = locs()->in(1).fpu_reg();

  ASSERT(locs()->out(0).fpu_reg() == left);

  switch (op_kind()) {
    case MethodRecognizer::kFloat32x4Min:
      __ minps(left, right);
      break;
    case MethodRecognizer::kFloat32x4Max:
      __ maxps(left, right);
      break;
    default:
      UNREACHABLE();
  }
}


LocationSummary* Float32x4ScaleInstr::MakeLocationSummary(Zone* zone,
                                                          bool opt) const {
  const intptr_t kNumInputs = 2;
  const intptr_t kNumTemps = 0;
  LocationSummary* summary = new (zone)
      LocationSummary(zone, kNumInputs, kNumTemps, LocationSummary::kNoCall);
  summary->set_in(0, Location::RequiresFpuRegister());
  summary->set_in(1, Location::RequiresFpuRegister());
  summary->set_out(0, Location::SameAsFirstInput());
  return summary;
}


void Float32x4ScaleInstr::EmitNativeCode(FlowGraphCompiler* compiler) {
  XmmRegister left = locs()->in(0).fpu_reg();
  XmmRegister right = locs()->in(1).fpu_reg();

  ASSERT(locs()->out(0).fpu_reg() == left);

  switch (op_kind()) {
    case MethodRecognizer::kFloat32x4Scale:
      __ cvtsd2ss(left, left);
      __ shufps(left, left, Immediate(0x00));
      __ mulps(left, right);
      break;
    default:
      UNREACHABLE();
  }
}


LocationSummary* Float32x4SqrtInstr::MakeLocationSummary(Zone* zone,
                                                         bool opt) const {
  const intptr_t kNumInputs = 1;
  const intptr_t kNumTemps = 0;
  LocationSummary* summary = new (zone)
      LocationSummary(zone, kNumInputs, kNumTemps, LocationSummary::kNoCall);
  summary->set_in(0, Location::RequiresFpuRegister());
  summary->set_out(0, Location::SameAsFirstInput());
  return summary;
}


void Float32x4SqrtInstr::EmitNativeCode(FlowGraphCompiler* compiler) {
  XmmRegister left = locs()->in(0).fpu_reg();

  ASSERT(locs()->out(0).fpu_reg() == left);

  switch (op_kind()) {
    case MethodRecognizer::kFloat32x4Sqrt:
      __ sqrtps(left);
      break;
    case MethodRecognizer::kFloat32x4Reciprocal:
      __ reciprocalps(left);
      break;
    case MethodRecognizer::kFloat32x4ReciprocalSqrt:
      __ rsqrtps(left);
      break;
    default:
      UNREACHABLE();
  }
}


LocationSummary* Float32x4ZeroArgInstr::MakeLocationSummary(Zone* zone,
                                                            bool opt) const {
  const intptr_t kNumInputs = 1;
  const intptr_t kNumTemps = 0;
  LocationSummary* summary = new (zone)
      LocationSummary(zone, kNumInputs, kNumTemps, LocationSummary::kNoCall);
  summary->set_in(0, Location::RequiresFpuRegister());
  summary->set_out(0, Location::SameAsFirstInput());
  return summary;
}


void Float32x4ZeroArgInstr::EmitNativeCode(FlowGraphCompiler* compiler) {
  XmmRegister left = locs()->in(0).fpu_reg();

  ASSERT(locs()->out(0).fpu_reg() == left);
  switch (op_kind()) {
    case MethodRecognizer::kFloat32x4Negate:
      __ negateps(left);
      break;
    case MethodRecognizer::kFloat32x4Absolute:
      __ absps(left);
      break;
    default:
      UNREACHABLE();
  }
}


LocationSummary* Float32x4ClampInstr::MakeLocationSummary(Zone* zone,
                                                          bool opt) const {
  const intptr_t kNumInputs = 3;
  const intptr_t kNumTemps = 0;
  LocationSummary* summary = new (zone)
      LocationSummary(zone, kNumInputs, kNumTemps, LocationSummary::kNoCall);
  summary->set_in(0, Location::RequiresFpuRegister());
  summary->set_in(1, Location::RequiresFpuRegister());
  summary->set_in(2, Location::RequiresFpuRegister());
  summary->set_out(0, Location::SameAsFirstInput());
  return summary;
}


void Float32x4ClampInstr::EmitNativeCode(FlowGraphCompiler* compiler) {
  XmmRegister left = locs()->in(0).fpu_reg();
  XmmRegister lower = locs()->in(1).fpu_reg();
  XmmRegister upper = locs()->in(2).fpu_reg();
  ASSERT(locs()->out(0).fpu_reg() == left);
  __ minps(left, upper);
  __ maxps(left, lower);
}


LocationSummary* Float32x4WithInstr::MakeLocationSummary(Zone* zone,
                                                         bool opt) const {
  const intptr_t kNumInputs = 2;
  const intptr_t kNumTemps = 0;
  LocationSummary* summary = new (zone)
      LocationSummary(zone, kNumInputs, kNumTemps, LocationSummary::kNoCall);
  summary->set_in(0, Location::RequiresFpuRegister());
  summary->set_in(1, Location::RequiresFpuRegister());
  summary->set_out(0, Location::SameAsFirstInput());
  return summary;
}


void Float32x4WithInstr::EmitNativeCode(FlowGraphCompiler* compiler) {
  XmmRegister replacement = locs()->in(0).fpu_reg();
  XmmRegister value = locs()->in(1).fpu_reg();

  ASSERT(locs()->out(0).fpu_reg() == replacement);

  switch (op_kind()) {
    case MethodRecognizer::kFloat32x4WithX:
      __ cvtsd2ss(replacement, replacement);
      __ subl(ESP, Immediate(16));
      // Move value to stack.
      __ movups(Address(ESP, 0), value);
      // Write over X value.
      __ movss(Address(ESP, 0), replacement);
      // Move updated value into output register.
      __ movups(replacement, Address(ESP, 0));
      __ addl(ESP, Immediate(16));
      break;
    case MethodRecognizer::kFloat32x4WithY:
      __ cvtsd2ss(replacement, replacement);
      __ subl(ESP, Immediate(16));
      // Move value to stack.
      __ movups(Address(ESP, 0), value);
      // Write over Y value.
      __ movss(Address(ESP, 4), replacement);
      // Move updated value into output register.
      __ movups(replacement, Address(ESP, 0));
      __ addl(ESP, Immediate(16));
      break;
    case MethodRecognizer::kFloat32x4WithZ:
      __ cvtsd2ss(replacement, replacement);
      __ subl(ESP, Immediate(16));
      // Move value to stack.
      __ movups(Address(ESP, 0), value);
      // Write over Z value.
      __ movss(Address(ESP, 8), replacement);
      // Move updated value into output register.
      __ movups(replacement, Address(ESP, 0));
      __ addl(ESP, Immediate(16));
      break;
    case MethodRecognizer::kFloat32x4WithW:
      __ cvtsd2ss(replacement, replacement);
      __ subl(ESP, Immediate(16));
      // Move value to stack.
      __ movups(Address(ESP, 0), value);
      // Write over W value.
      __ movss(Address(ESP, 12), replacement);
      // Move updated value into output register.
      __ movups(replacement, Address(ESP, 0));
      __ addl(ESP, Immediate(16));
      break;
    default:
      UNREACHABLE();
  }
}


LocationSummary* Float32x4ToInt32x4Instr::MakeLocationSummary(Zone* zone,
                                                              bool opt) const {
  const intptr_t kNumInputs = 1;
  const intptr_t kNumTemps = 0;
  LocationSummary* summary = new (zone)
      LocationSummary(zone, kNumInputs, kNumTemps, LocationSummary::kNoCall);
  summary->set_in(0, Location::RequiresFpuRegister());
  summary->set_out(0, Location::SameAsFirstInput());
  return summary;
}


void Float32x4ToInt32x4Instr::EmitNativeCode(FlowGraphCompiler* compiler) {
  // NOP.
}


LocationSummary* Simd64x2ShuffleInstr::MakeLocationSummary(Zone* zone,
                                                           bool opt) const {
  const intptr_t kNumInputs = 1;
  const intptr_t kNumTemps = 0;
  LocationSummary* summary = new (zone)
      LocationSummary(zone, kNumInputs, kNumTemps, LocationSummary::kNoCall);
  summary->set_in(0, Location::RequiresFpuRegister());
  summary->set_out(0, Location::SameAsFirstInput());
  return summary;
}


void Simd64x2ShuffleInstr::EmitNativeCode(FlowGraphCompiler* compiler) {
  XmmRegister value = locs()->in(0).fpu_reg();

  ASSERT(locs()->out(0).fpu_reg() == value);

  switch (op_kind()) {
    case MethodRecognizer::kFloat64x2GetX:
      // nop.
      break;
    case MethodRecognizer::kFloat64x2GetY:
      __ shufpd(value, value, Immediate(0x33));
      break;
    default:
      UNREACHABLE();
  }
}


LocationSummary* Float64x2ZeroInstr::MakeLocationSummary(Zone* zone,
                                                         bool opt) const {
  const intptr_t kNumInputs = 0;
  const intptr_t kNumTemps = 0;
  LocationSummary* summary = new (zone)
      LocationSummary(zone, kNumInputs, kNumTemps, LocationSummary::kNoCall);
  summary->set_out(0, Location::RequiresFpuRegister());
  return summary;
}


void Float64x2ZeroInstr::EmitNativeCode(FlowGraphCompiler* compiler) {
  XmmRegister value = locs()->out(0).fpu_reg();
  __ xorpd(value, value);
}


LocationSummary* Float64x2SplatInstr::MakeLocationSummary(Zone* zone,
                                                          bool opt) const {
  const intptr_t kNumInputs = 1;
  const intptr_t kNumTemps = 0;
  LocationSummary* summary = new (zone)
      LocationSummary(zone, kNumInputs, kNumTemps, LocationSummary::kNoCall);
  summary->set_in(0, Location::RequiresFpuRegister());
  summary->set_out(0, Location::SameAsFirstInput());
  return summary;
}


void Float64x2SplatInstr::EmitNativeCode(FlowGraphCompiler* compiler) {
  XmmRegister value = locs()->out(0).fpu_reg();
  __ shufpd(value, value, Immediate(0x0));
}


LocationSummary* Float64x2ConstructorInstr::MakeLocationSummary(
    Zone* zone,
    bool opt) const {
  const intptr_t kNumInputs = 2;
  const intptr_t kNumTemps = 0;
  LocationSummary* summary = new (zone)
      LocationSummary(zone, kNumInputs, kNumTemps, LocationSummary::kNoCall);
  summary->set_in(0, Location::RequiresFpuRegister());
  summary->set_in(1, Location::RequiresFpuRegister());
  summary->set_out(0, Location::SameAsFirstInput());
  return summary;
}


void Float64x2ConstructorInstr::EmitNativeCode(FlowGraphCompiler* compiler) {
  XmmRegister v0 = locs()->in(0).fpu_reg();
  XmmRegister v1 = locs()->in(1).fpu_reg();
  ASSERT(v0 == locs()->out(0).fpu_reg());
  // shufpd mask 0x0 results in:
  // Lower 64-bits of v0 = Lower 64-bits of v0.
  // Upper 64-bits of v0 = Lower 64-bits of v1.
  __ shufpd(v0, v1, Immediate(0x0));
}


LocationSummary* Float64x2ToFloat32x4Instr::MakeLocationSummary(
    Zone* zone,
    bool opt) const {
  const intptr_t kNumInputs = 1;
  const intptr_t kNumTemps = 0;
  LocationSummary* summary = new (zone)
      LocationSummary(zone, kNumInputs, kNumTemps, LocationSummary::kNoCall);
  summary->set_in(0, Location::RequiresFpuRegister());
  summary->set_out(0, Location::SameAsFirstInput());
  return summary;
}


void Float64x2ToFloat32x4Instr::EmitNativeCode(FlowGraphCompiler* compiler) {
  XmmRegister value = locs()->out(0).fpu_reg();
  __ cvtpd2ps(value, value);
}


LocationSummary* Float32x4ToFloat64x2Instr::MakeLocationSummary(
    Zone* zone,
    bool opt) const {
  const intptr_t kNumInputs = 1;
  const intptr_t kNumTemps = 0;
  LocationSummary* summary = new (zone)
      LocationSummary(zone, kNumInputs, kNumTemps, LocationSummary::kNoCall);
  summary->set_in(0, Location::RequiresFpuRegister());
  summary->set_out(0, Location::SameAsFirstInput());
  return summary;
}


void Float32x4ToFloat64x2Instr::EmitNativeCode(FlowGraphCompiler* compiler) {
  XmmRegister value = locs()->out(0).fpu_reg();
  __ cvtps2pd(value, value);
}


LocationSummary* Float64x2ZeroArgInstr::MakeLocationSummary(Zone* zone,
                                                            bool opt) const {
  const intptr_t kNumInputs = 1;
  const intptr_t kNumTemps = 0;
  LocationSummary* summary = new (zone)
      LocationSummary(zone, kNumInputs, kNumTemps, LocationSummary::kNoCall);
  summary->set_in(0, Location::RequiresFpuRegister());
  if (representation() == kTagged) {
    ASSERT(op_kind() == MethodRecognizer::kFloat64x2GetSignMask);
    summary->set_out(0, Location::RequiresRegister());
  } else {
    ASSERT(representation() == kUnboxedFloat64x2);
    summary->set_out(0, Location::SameAsFirstInput());
  }
  return summary;
}


void Float64x2ZeroArgInstr::EmitNativeCode(FlowGraphCompiler* compiler) {
  XmmRegister left = locs()->in(0).fpu_reg();

  ASSERT((op_kind() == MethodRecognizer::kFloat64x2GetSignMask) ||
         (locs()->out(0).fpu_reg() == left));

  switch (op_kind()) {
    case MethodRecognizer::kFloat64x2Negate:
      __ negatepd(left);
      break;
    case MethodRecognizer::kFloat64x2Abs:
      __ abspd(left);
      break;
    case MethodRecognizer::kFloat64x2Sqrt:
      __ sqrtpd(left);
      break;
    case MethodRecognizer::kFloat64x2GetSignMask:
      __ movmskpd(locs()->out(0).reg(), left);
      __ SmiTag(locs()->out(0).reg());
      break;
    default:
      UNREACHABLE();
  }
}


LocationSummary* Float64x2OneArgInstr::MakeLocationSummary(Zone* zone,
                                                           bool opt) const {
  const intptr_t kNumInputs = 2;
  const intptr_t kNumTemps = 0;
  LocationSummary* summary = new (zone)
      LocationSummary(zone, kNumInputs, kNumTemps, LocationSummary::kNoCall);
  summary->set_in(0, Location::RequiresFpuRegister());
  summary->set_in(1, Location::RequiresFpuRegister());
  summary->set_out(0, Location::SameAsFirstInput());
  return summary;
}


void Float64x2OneArgInstr::EmitNativeCode(FlowGraphCompiler* compiler) {
  XmmRegister left = locs()->in(0).fpu_reg();
  XmmRegister right = locs()->in(1).fpu_reg();
  ASSERT((locs()->out(0).fpu_reg() == left));

  switch (op_kind()) {
    case MethodRecognizer::kFloat64x2Scale:
      __ shufpd(right, right, Immediate(0x00));
      __ mulpd(left, right);
      break;
    case MethodRecognizer::kFloat64x2WithX:
      __ subl(ESP, Immediate(16));
      // Move value to stack.
      __ movups(Address(ESP, 0), left);
      // Write over X value.
      __ movsd(Address(ESP, 0), right);
      // Move updated value into output register.
      __ movups(left, Address(ESP, 0));
      __ addl(ESP, Immediate(16));
      break;
    case MethodRecognizer::kFloat64x2WithY:
      __ subl(ESP, Immediate(16));
      // Move value to stack.
      __ movups(Address(ESP, 0), left);
      // Write over Y value.
      __ movsd(Address(ESP, 8), right);
      // Move updated value into output register.
      __ movups(left, Address(ESP, 0));
      __ addl(ESP, Immediate(16));
      break;
    case MethodRecognizer::kFloat64x2Min:
      __ minpd(left, right);
      break;
    case MethodRecognizer::kFloat64x2Max:
      __ maxpd(left, right);
      break;
    default:
      UNREACHABLE();
  }
}


LocationSummary* Int32x4ConstructorInstr::MakeLocationSummary(Zone* zone,
                                                              bool opt) const {
  const intptr_t kNumInputs = 4;
  const intptr_t kNumTemps = 0;
  LocationSummary* summary = new (zone)
      LocationSummary(zone, kNumInputs, kNumTemps, LocationSummary::kNoCall);
  summary->set_in(0, Location::RequiresRegister());
  summary->set_in(1, Location::RequiresRegister());
  summary->set_in(2, Location::RequiresRegister());
  summary->set_in(3, Location::RequiresRegister());
  summary->set_out(0, Location::RequiresFpuRegister());
  return summary;
}


void Int32x4ConstructorInstr::EmitNativeCode(FlowGraphCompiler* compiler) {
  Register v0 = locs()->in(0).reg();
  Register v1 = locs()->in(1).reg();
  Register v2 = locs()->in(2).reg();
  Register v3 = locs()->in(3).reg();
  XmmRegister result = locs()->out(0).fpu_reg();
  __ subl(ESP, Immediate(4 * kInt32Size));
  __ movl(Address(ESP, 0 * kInt32Size), v0);
  __ movl(Address(ESP, 1 * kInt32Size), v1);
  __ movl(Address(ESP, 2 * kInt32Size), v2);
  __ movl(Address(ESP, 3 * kInt32Size), v3);
  __ movups(result, Address(ESP, 0));
  __ addl(ESP, Immediate(4 * kInt32Size));
}


LocationSummary* Int32x4BoolConstructorInstr::MakeLocationSummary(
    Zone* zone,
    bool opt) const {
  const intptr_t kNumInputs = 4;
  const intptr_t kNumTemps = 0;
  LocationSummary* summary = new (zone)
      LocationSummary(zone, kNumInputs, kNumTemps, LocationSummary::kNoCall);
  summary->set_in(0, Location::RequiresRegister());
  summary->set_in(1, Location::RequiresRegister());
  summary->set_in(2, Location::RequiresRegister());
  summary->set_in(3, Location::RequiresRegister());
  summary->set_out(0, Location::RequiresFpuRegister());
  return summary;
}


void Int32x4BoolConstructorInstr::EmitNativeCode(FlowGraphCompiler* compiler) {
  Register v0 = locs()->in(0).reg();
  Register v1 = locs()->in(1).reg();
  Register v2 = locs()->in(2).reg();
  Register v3 = locs()->in(3).reg();
  XmmRegister result = locs()->out(0).fpu_reg();
  Label x_false, x_done;
  Label y_false, y_done;
  Label z_false, z_done;
  Label w_false, w_done;
  __ subl(ESP, Immediate(16));
  __ CompareObject(v0, Bool::True());
  __ j(NOT_EQUAL, &x_false);
  __ movl(Address(ESP, 0), Immediate(0xFFFFFFFF));
  __ jmp(&x_done);
  __ Bind(&x_false);
  __ movl(Address(ESP, 0), Immediate(0x0));
  __ Bind(&x_done);

  __ CompareObject(v1, Bool::True());
  __ j(NOT_EQUAL, &y_false);
  __ movl(Address(ESP, 4), Immediate(0xFFFFFFFF));
  __ jmp(&y_done);
  __ Bind(&y_false);
  __ movl(Address(ESP, 4), Immediate(0x0));
  __ Bind(&y_done);

  __ CompareObject(v2, Bool::True());
  __ j(NOT_EQUAL, &z_false);
  __ movl(Address(ESP, 8), Immediate(0xFFFFFFFF));
  __ jmp(&z_done);
  __ Bind(&z_false);
  __ movl(Address(ESP, 8), Immediate(0x0));
  __ Bind(&z_done);

  __ CompareObject(v3, Bool::True());
  __ j(NOT_EQUAL, &w_false);
  __ movl(Address(ESP, 12), Immediate(0xFFFFFFFF));
  __ jmp(&w_done);
  __ Bind(&w_false);
  __ movl(Address(ESP, 12), Immediate(0x0));
  __ Bind(&w_done);

  __ movups(result, Address(ESP, 0));
  __ addl(ESP, Immediate(16));
}


LocationSummary* Int32x4GetFlagInstr::MakeLocationSummary(Zone* zone,
                                                          bool opt) const {
  const intptr_t kNumInputs = 1;
  const intptr_t kNumTemps = 0;
  LocationSummary* summary = new (zone)
      LocationSummary(zone, kNumInputs, kNumTemps, LocationSummary::kNoCall);
  summary->set_in(0, Location::RequiresFpuRegister());
  summary->set_out(0, Location::RequiresRegister());
  return summary;
}


void Int32x4GetFlagInstr::EmitNativeCode(FlowGraphCompiler* compiler) {
  XmmRegister value = locs()->in(0).fpu_reg();
  Register result = locs()->out(0).reg();
  Label done;
  Label non_zero;
  __ subl(ESP, Immediate(16));
  // Move value to stack.
  __ movups(Address(ESP, 0), value);
  switch (op_kind()) {
    case MethodRecognizer::kInt32x4GetFlagX:
      __ movl(result, Address(ESP, 0));
      break;
    case MethodRecognizer::kInt32x4GetFlagY:
      __ movl(result, Address(ESP, 4));
      break;
    case MethodRecognizer::kInt32x4GetFlagZ:
      __ movl(result, Address(ESP, 8));
      break;
    case MethodRecognizer::kInt32x4GetFlagW:
      __ movl(result, Address(ESP, 12));
      break;
    default:
      UNREACHABLE();
  }
  __ addl(ESP, Immediate(16));
  __ testl(result, result);
  __ j(NOT_ZERO, &non_zero, Assembler::kNearJump);
  __ LoadObject(result, Bool::False());
  __ jmp(&done);
  __ Bind(&non_zero);
  __ LoadObject(result, Bool::True());
  __ Bind(&done);
}


LocationSummary* Int32x4SelectInstr::MakeLocationSummary(Zone* zone,
                                                         bool opt) const {
  const intptr_t kNumInputs = 3;
  const intptr_t kNumTemps = 1;
  LocationSummary* summary = new (zone)
      LocationSummary(zone, kNumInputs, kNumTemps, LocationSummary::kNoCall);
  summary->set_in(0, Location::RequiresFpuRegister());
  summary->set_in(1, Location::RequiresFpuRegister());
  summary->set_in(2, Location::RequiresFpuRegister());
  summary->set_temp(0, Location::RequiresFpuRegister());
  summary->set_out(0, Location::SameAsFirstInput());
  return summary;
}


void Int32x4SelectInstr::EmitNativeCode(FlowGraphCompiler* compiler) {
  XmmRegister mask = locs()->in(0).fpu_reg();
  XmmRegister trueValue = locs()->in(1).fpu_reg();
  XmmRegister falseValue = locs()->in(2).fpu_reg();
  XmmRegister out = locs()->out(0).fpu_reg();
  XmmRegister temp = locs()->temp(0).fpu_reg();
  ASSERT(out == mask);
  // Copy mask.
  __ movaps(temp, mask);
  // Invert it.
  __ notps(temp);
  // mask = mask & trueValue.
  __ andps(mask, trueValue);
  // temp = temp & falseValue.
  __ andps(temp, falseValue);
  // out = mask | temp.
  __ orps(mask, temp);
}


LocationSummary* Int32x4SetFlagInstr::MakeLocationSummary(Zone* zone,
                                                          bool opt) const {
  const intptr_t kNumInputs = 2;
  const intptr_t kNumTemps = 0;
  LocationSummary* summary = new (zone)
      LocationSummary(zone, kNumInputs, kNumTemps, LocationSummary::kNoCall);
  summary->set_in(0, Location::RequiresFpuRegister());
  summary->set_in(1, Location::RequiresRegister());
  summary->set_out(0, Location::SameAsFirstInput());
  return summary;
}


void Int32x4SetFlagInstr::EmitNativeCode(FlowGraphCompiler* compiler) {
  XmmRegister mask = locs()->in(0).fpu_reg();
  Register flag = locs()->in(1).reg();
  ASSERT(mask == locs()->out(0).fpu_reg());
  __ subl(ESP, Immediate(16));
  // Copy mask to stack.
  __ movups(Address(ESP, 0), mask);
  Label falsePath, exitPath;
  __ CompareObject(flag, Bool::True());
  __ j(NOT_EQUAL, &falsePath);
  switch (op_kind()) {
    case MethodRecognizer::kInt32x4WithFlagX:
      __ movl(Address(ESP, 0), Immediate(0xFFFFFFFF));
      __ jmp(&exitPath);
      __ Bind(&falsePath);
      __ movl(Address(ESP, 0), Immediate(0x0));
      break;
    case MethodRecognizer::kInt32x4WithFlagY:
      __ movl(Address(ESP, 4), Immediate(0xFFFFFFFF));
      __ jmp(&exitPath);
      __ Bind(&falsePath);
      __ movl(Address(ESP, 4), Immediate(0x0));
      break;
    case MethodRecognizer::kInt32x4WithFlagZ:
      __ movl(Address(ESP, 8), Immediate(0xFFFFFFFF));
      __ jmp(&exitPath);
      __ Bind(&falsePath);
      __ movl(Address(ESP, 8), Immediate(0x0));
      break;
    case MethodRecognizer::kInt32x4WithFlagW:
      __ movl(Address(ESP, 12), Immediate(0xFFFFFFFF));
      __ jmp(&exitPath);
      __ Bind(&falsePath);
      __ movl(Address(ESP, 12), Immediate(0x0));
      break;
    default:
      UNREACHABLE();
  }
  __ Bind(&exitPath);
  // Copy mask back to register.
  __ movups(mask, Address(ESP, 0));
  __ addl(ESP, Immediate(16));
}


LocationSummary* Int32x4ToFloat32x4Instr::MakeLocationSummary(Zone* zone,
                                                              bool opt) const {
  const intptr_t kNumInputs = 1;
  const intptr_t kNumTemps = 0;
  LocationSummary* summary = new (zone)
      LocationSummary(zone, kNumInputs, kNumTemps, LocationSummary::kNoCall);
  summary->set_in(0, Location::RequiresFpuRegister());
  summary->set_out(0, Location::SameAsFirstInput());
  return summary;
}


void Int32x4ToFloat32x4Instr::EmitNativeCode(FlowGraphCompiler* compiler) {
  // NOP.
}


LocationSummary* BinaryInt32x4OpInstr::MakeLocationSummary(Zone* zone,
                                                           bool opt) const {
  const intptr_t kNumInputs = 2;
  const intptr_t kNumTemps = 0;
  LocationSummary* summary = new (zone)
      LocationSummary(zone, kNumInputs, kNumTemps, LocationSummary::kNoCall);
  summary->set_in(0, Location::RequiresFpuRegister());
  summary->set_in(1, Location::RequiresFpuRegister());
  summary->set_out(0, Location::SameAsFirstInput());
  return summary;
}


void BinaryInt32x4OpInstr::EmitNativeCode(FlowGraphCompiler* compiler) {
  XmmRegister left = locs()->in(0).fpu_reg();
  XmmRegister right = locs()->in(1).fpu_reg();
  ASSERT(left == locs()->out(0).fpu_reg());
  switch (op_kind()) {
    case Token::kBIT_AND: {
      __ andps(left, right);
      break;
    }
    case Token::kBIT_OR: {
      __ orps(left, right);
      break;
    }
    case Token::kBIT_XOR: {
      __ xorps(left, right);
      break;
    }
    case Token::kADD:
      __ addpl(left, right);
      break;
    case Token::kSUB:
      __ subpl(left, right);
      break;
    default:
      UNREACHABLE();
  }
}


LocationSummary* MathUnaryInstr::MakeLocationSummary(Zone* zone,
                                                     bool opt) const {
  ASSERT((kind() == MathUnaryInstr::kSqrt) ||
         (kind() == MathUnaryInstr::kDoubleSquare));
  const intptr_t kNumInputs = 1;
  const intptr_t kNumTemps = 0;
  LocationSummary* summary = new (zone)
      LocationSummary(zone, kNumInputs, kNumTemps, LocationSummary::kNoCall);
  summary->set_in(0, Location::RequiresFpuRegister());
  if (kind() == MathUnaryInstr::kDoubleSquare) {
    summary->set_out(0, Location::SameAsFirstInput());
  } else {
    summary->set_out(0, Location::RequiresFpuRegister());
  }
  return summary;
}


void MathUnaryInstr::EmitNativeCode(FlowGraphCompiler* compiler) {
  if (kind() == MathUnaryInstr::kSqrt) {
    __ sqrtsd(locs()->out(0).fpu_reg(), locs()->in(0).fpu_reg());
  } else if (kind() == MathUnaryInstr::kDoubleSquare) {
    XmmRegister value_reg = locs()->in(0).fpu_reg();
    __ mulsd(value_reg, value_reg);
    ASSERT(value_reg == locs()->out(0).fpu_reg());
  } else {
    UNREACHABLE();
  }
}


LocationSummary* CaseInsensitiveCompareUC16Instr::MakeLocationSummary(
    Zone* zone,
    bool opt) const {
  const intptr_t kNumTemps = 0;
  LocationSummary* summary = new (zone)
      LocationSummary(zone, InputCount(), kNumTemps, LocationSummary::kCall);
  summary->set_in(0, Location::RegisterLocation(EAX));
  summary->set_in(1, Location::RegisterLocation(ECX));
  summary->set_in(2, Location::RegisterLocation(EDX));
  summary->set_in(3, Location::RegisterLocation(EBX));
  summary->set_out(0, Location::RegisterLocation(EAX));
  return summary;
}


void CaseInsensitiveCompareUC16Instr::EmitNativeCode(
    FlowGraphCompiler* compiler) {
  // Save ESP. EDI is chosen because it is callee saved so we do not need to
  // back it up before calling into the runtime.
  static const Register kSavedSPReg = EDI;
  __ movl(kSavedSPReg, ESP);
  __ ReserveAlignedFrameSpace(kWordSize * TargetFunction().argument_count());

  __ movl(Address(ESP, +0 * kWordSize), locs()->in(0).reg());
  __ movl(Address(ESP, +1 * kWordSize), locs()->in(1).reg());
  __ movl(Address(ESP, +2 * kWordSize), locs()->in(2).reg());
  __ movl(Address(ESP, +3 * kWordSize), locs()->in(3).reg());

  // Call the function.
  __ CallRuntime(TargetFunction(), TargetFunction().argument_count());

  // Restore ESP.
  __ movl(ESP, kSavedSPReg);
}


LocationSummary* MathMinMaxInstr::MakeLocationSummary(Zone* zone,
                                                      bool opt) const {
  if (result_cid() == kDoubleCid) {
    const intptr_t kNumInputs = 2;
    const intptr_t kNumTemps = 1;
    LocationSummary* summary = new (zone)
        LocationSummary(zone, kNumInputs, kNumTemps, LocationSummary::kNoCall);
    summary->set_in(0, Location::RequiresFpuRegister());
    summary->set_in(1, Location::RequiresFpuRegister());
    // Reuse the left register so that code can be made shorter.
    summary->set_out(0, Location::SameAsFirstInput());
    summary->set_temp(0, Location::RequiresRegister());
    return summary;
  }

  ASSERT(result_cid() == kSmiCid);
  const intptr_t kNumInputs = 2;
  const intptr_t kNumTemps = 0;
  LocationSummary* summary = new (zone)
      LocationSummary(zone, kNumInputs, kNumTemps, LocationSummary::kNoCall);
  summary->set_in(0, Location::RequiresRegister());
  summary->set_in(1, Location::RequiresRegister());
  // Reuse the left register so that code can be made shorter.
  summary->set_out(0, Location::SameAsFirstInput());
  return summary;
}


void MathMinMaxInstr::EmitNativeCode(FlowGraphCompiler* compiler) {
  ASSERT((op_kind() == MethodRecognizer::kMathMin) ||
         (op_kind() == MethodRecognizer::kMathMax));
  const intptr_t is_min = (op_kind() == MethodRecognizer::kMathMin);
  if (result_cid() == kDoubleCid) {
    Label done, returns_nan, are_equal;
    XmmRegister left = locs()->in(0).fpu_reg();
    XmmRegister right = locs()->in(1).fpu_reg();
    XmmRegister result = locs()->out(0).fpu_reg();
    Register temp = locs()->temp(0).reg();
    __ comisd(left, right);
    __ j(PARITY_EVEN, &returns_nan, Assembler::kNearJump);
    __ j(EQUAL, &are_equal, Assembler::kNearJump);
    const Condition double_condition =
        is_min ? TokenKindToDoubleCondition(Token::kLT)
               : TokenKindToDoubleCondition(Token::kGT);
    ASSERT(left == result);
    __ j(double_condition, &done, Assembler::kNearJump);
    __ movsd(result, right);
    __ jmp(&done, Assembler::kNearJump);

    __ Bind(&returns_nan);
    static double kNaN = NAN;
    __ movsd(result, Address::Absolute(reinterpret_cast<uword>(&kNaN)));
    __ jmp(&done, Assembler::kNearJump);

    __ Bind(&are_equal);
    Label left_is_negative;
    // Check for negative zero: -0.0 is equal 0.0 but min or max must return
    // -0.0 or 0.0 respectively.
    // Check for negative left value (get the sign bit):
    // - min -> left is negative ? left : right.
    // - max -> left is negative ? right : left
    // Check the sign bit.
    __ movmskpd(temp, left);
    __ testl(temp, Immediate(1));
    ASSERT(left == result);
    if (is_min) {
      __ j(NOT_ZERO, &done, Assembler::kNearJump);  // Negative -> return left.
    } else {
      __ j(ZERO, &done, Assembler::kNearJump);  // Positive -> return left.
    }
    __ movsd(result, right);
    __ Bind(&done);
    return;
  }

  ASSERT(result_cid() == kSmiCid);
  Register left = locs()->in(0).reg();
  Register right = locs()->in(1).reg();
  Register result = locs()->out(0).reg();
  __ cmpl(left, right);
  ASSERT(result == left);
  if (is_min) {
    __ cmovgel(result, right);
  } else {
    __ cmovlessl(result, right);
  }
}


LocationSummary* UnarySmiOpInstr::MakeLocationSummary(Zone* zone,
                                                      bool opt) const {
  const intptr_t kNumInputs = 1;
  return LocationSummary::Make(zone, kNumInputs, Location::SameAsFirstInput(),
                               LocationSummary::kNoCall);
}


void UnarySmiOpInstr::EmitNativeCode(FlowGraphCompiler* compiler) {
  Register value = locs()->in(0).reg();
  ASSERT(value == locs()->out(0).reg());
  switch (op_kind()) {
    case Token::kNEGATE: {
      Label* deopt = compiler->AddDeoptStub(deopt_id(), ICData::kDeoptUnaryOp);
      __ negl(value);
      __ j(OVERFLOW, deopt);
      break;
    }
    case Token::kBIT_NOT:
      __ notl(value);
      __ andl(value, Immediate(~kSmiTagMask));  // Remove inverted smi-tag.
      break;
    default:
      UNREACHABLE();
  }
}


LocationSummary* UnaryDoubleOpInstr::MakeLocationSummary(Zone* zone,
                                                         bool opt) const {
  const intptr_t kNumInputs = 1;
  const intptr_t kNumTemps = 0;
  LocationSummary* summary = new (zone)
      LocationSummary(zone, kNumInputs, kNumTemps, LocationSummary::kNoCall);
  summary->set_in(0, Location::RequiresFpuRegister());
  summary->set_out(0, Location::SameAsFirstInput());
  return summary;
}


void UnaryDoubleOpInstr::EmitNativeCode(FlowGraphCompiler* compiler) {
  XmmRegister value = locs()->in(0).fpu_reg();
  ASSERT(locs()->out(0).fpu_reg() == value);
  __ DoubleNegate(value);
}


LocationSummary* Int32ToDoubleInstr::MakeLocationSummary(Zone* zone,
                                                         bool opt) const {
  const intptr_t kNumInputs = 1;
  const intptr_t kNumTemps = 0;
  LocationSummary* result = new (zone)
      LocationSummary(zone, kNumInputs, kNumTemps, LocationSummary::kNoCall);
  result->set_in(0, Location::RequiresRegister());
  result->set_out(0, Location::RequiresFpuRegister());
  return result;
}


void Int32ToDoubleInstr::EmitNativeCode(FlowGraphCompiler* compiler) {
  Register value = locs()->in(0).reg();
  FpuRegister result = locs()->out(0).fpu_reg();
  __ cvtsi2sd(result, value);
}


LocationSummary* SmiToDoubleInstr::MakeLocationSummary(Zone* zone,
                                                       bool opt) const {
  const intptr_t kNumInputs = 1;
  const intptr_t kNumTemps = 0;
  LocationSummary* result = new (zone)
      LocationSummary(zone, kNumInputs, kNumTemps, LocationSummary::kNoCall);
  result->set_in(0, Location::WritableRegister());
  result->set_out(0, Location::RequiresFpuRegister());
  return result;
}


void SmiToDoubleInstr::EmitNativeCode(FlowGraphCompiler* compiler) {
  Register value = locs()->in(0).reg();
  FpuRegister result = locs()->out(0).fpu_reg();
  __ SmiUntag(value);
  __ cvtsi2sd(result, value);
}


LocationSummary* MintToDoubleInstr::MakeLocationSummary(Zone* zone,
                                                        bool opt) const {
  const intptr_t kNumInputs = 1;
  const intptr_t kNumTemps = 0;
  LocationSummary* result = new (zone)
      LocationSummary(zone, kNumInputs, kNumTemps, LocationSummary::kNoCall);
  result->set_in(0, Location::Pair(Location::RequiresRegister(),
                                   Location::RequiresRegister()));
  result->set_out(0, Location::RequiresFpuRegister());
  return result;
}


void MintToDoubleInstr::EmitNativeCode(FlowGraphCompiler* compiler) {
  PairLocation* pair = locs()->in(0).AsPairLocation();
  Register in_lo = pair->At(0).reg();
  Register in_hi = pair->At(1).reg();

  FpuRegister result = locs()->out(0).fpu_reg();

  // Push hi.
  __ pushl(in_hi);
  // Push lo.
  __ pushl(in_lo);
  // Perform conversion from Mint to double.
  __ fildl(Address(ESP, 0));
  // Pop FPU stack onto regular stack.
  __ fstpl(Address(ESP, 0));
  // Copy into result.
  __ movsd(result, Address(ESP, 0));
  // Pop args.
  __ addl(ESP, Immediate(2 * kWordSize));
}


LocationSummary* DoubleToIntegerInstr::MakeLocationSummary(Zone* zone,
                                                           bool opt) const {
  const intptr_t kNumInputs = 1;
  const intptr_t kNumTemps = 0;
  LocationSummary* result = new (zone)
      LocationSummary(zone, kNumInputs, kNumTemps, LocationSummary::kCall);
  result->set_in(0, Location::RegisterLocation(ECX));
  result->set_out(0, Location::RegisterLocation(EAX));
  return result;
}


void DoubleToIntegerInstr::EmitNativeCode(FlowGraphCompiler* compiler) {
  Register result = locs()->out(0).reg();
  Register value_obj = locs()->in(0).reg();
  XmmRegister value_double = XMM0;
  ASSERT(result == EAX);
  ASSERT(result != value_obj);
  __ movsd(value_double, FieldAddress(value_obj, Double::value_offset()));
  __ cvttsd2si(result, value_double);
  // Overflow is signalled with minint.
  Label do_call, done;
  // Check for overflow and that it fits into Smi.
  __ cmpl(result, Immediate(0xC0000000));
  __ j(NEGATIVE, &do_call, Assembler::kNearJump);
  __ SmiTag(result);
  __ jmp(&done);
  __ Bind(&do_call);
  __ pushl(value_obj);
  ASSERT(instance_call()->HasICData());
  const ICData& ic_data = *instance_call()->ic_data();
  ASSERT((ic_data.NumberOfChecks() == 1));
  const Function& target = Function::ZoneHandle(ic_data.GetTargetAt(0));

  const intptr_t kNumberOfArguments = 1;
  compiler->GenerateStaticCall(deopt_id(), instance_call()->token_pos(), target,
                               kNumberOfArguments,
                               Object::null_array(),  // No argument names.
                               locs(), ICData::Handle());
  __ Bind(&done);
}


LocationSummary* DoubleToSmiInstr::MakeLocationSummary(Zone* zone,
                                                       bool opt) const {
  const intptr_t kNumInputs = 1;
  const intptr_t kNumTemps = 0;
  LocationSummary* result = new (zone)
      LocationSummary(zone, kNumInputs, kNumTemps, LocationSummary::kNoCall);
  result->set_in(0, Location::RequiresFpuRegister());
  result->set_out(0, Location::RequiresRegister());
  return result;
}


void DoubleToSmiInstr::EmitNativeCode(FlowGraphCompiler* compiler) {
  Label* deopt = compiler->AddDeoptStub(deopt_id(), ICData::kDeoptDoubleToSmi);
  Register result = locs()->out(0).reg();
  XmmRegister value = locs()->in(0).fpu_reg();
  __ cvttsd2si(result, value);
  // Check for overflow and that it fits into Smi.
  __ cmpl(result, Immediate(0xC0000000));
  __ j(NEGATIVE, deopt);
  __ SmiTag(result);
}


LocationSummary* DoubleToDoubleInstr::MakeLocationSummary(Zone* zone,
                                                          bool opt) const {
  const intptr_t kNumInputs = 1;
  const intptr_t kNumTemps = 0;
  LocationSummary* result = new (zone)
      LocationSummary(zone, kNumInputs, kNumTemps, LocationSummary::kNoCall);
  result->set_in(0, Location::RequiresFpuRegister());
  result->set_out(0, Location::RequiresFpuRegister());
  return result;
}


void DoubleToDoubleInstr::EmitNativeCode(FlowGraphCompiler* compiler) {
  XmmRegister value = locs()->in(0).fpu_reg();
  XmmRegister result = locs()->out(0).fpu_reg();
  switch (recognized_kind()) {
    case MethodRecognizer::kDoubleTruncate:
      __ roundsd(result, value, Assembler::kRoundToZero);
      break;
    case MethodRecognizer::kDoubleFloor:
      __ roundsd(result, value, Assembler::kRoundDown);
      break;
    case MethodRecognizer::kDoubleCeil:
      __ roundsd(result, value, Assembler::kRoundUp);
      break;
    default:
      UNREACHABLE();
  }
}


LocationSummary* DoubleToFloatInstr::MakeLocationSummary(Zone* zone,
                                                         bool opt) const {
  const intptr_t kNumInputs = 1;
  const intptr_t kNumTemps = 0;
  LocationSummary* result = new (zone)
      LocationSummary(zone, kNumInputs, kNumTemps, LocationSummary::kNoCall);
  result->set_in(0, Location::RequiresFpuRegister());
  result->set_out(0, Location::SameAsFirstInput());
  return result;
}


void DoubleToFloatInstr::EmitNativeCode(FlowGraphCompiler* compiler) {
  __ cvtsd2ss(locs()->out(0).fpu_reg(), locs()->in(0).fpu_reg());
}


LocationSummary* FloatToDoubleInstr::MakeLocationSummary(Zone* zone,
                                                         bool opt) const {
  const intptr_t kNumInputs = 1;
  const intptr_t kNumTemps = 0;
  LocationSummary* result = new (zone)
      LocationSummary(zone, kNumInputs, kNumTemps, LocationSummary::kNoCall);
  result->set_in(0, Location::RequiresFpuRegister());
  result->set_out(0, Location::SameAsFirstInput());
  return result;
}


void FloatToDoubleInstr::EmitNativeCode(FlowGraphCompiler* compiler) {
  __ cvtss2sd(locs()->out(0).fpu_reg(), locs()->in(0).fpu_reg());
}


LocationSummary* InvokeMathCFunctionInstr::MakeLocationSummary(Zone* zone,
                                                               bool opt) const {
  ASSERT((InputCount() == 1) || (InputCount() == 2));
  const intptr_t kNumTemps =
      (recognized_kind() == MethodRecognizer::kMathDoublePow) ? 3 : 1;
  LocationSummary* result = new (zone)
      LocationSummary(zone, InputCount(), kNumTemps, LocationSummary::kCall);
  // EDI is chosen because it is callee saved so we do not need to back it
  // up before calling into the runtime.
  result->set_temp(0, Location::RegisterLocation(EDI));
  result->set_in(0, Location::FpuRegisterLocation(XMM1));
  if (InputCount() == 2) {
    result->set_in(1, Location::FpuRegisterLocation(XMM2));
  }
  if (recognized_kind() == MethodRecognizer::kMathDoublePow) {
    // Temp index 1.
    result->set_temp(1, Location::RegisterLocation(EAX));
    // Temp index 2.
    result->set_temp(2, Location::FpuRegisterLocation(XMM4));
  }
  result->set_out(0, Location::FpuRegisterLocation(XMM3));
  return result;
}


// Pseudo code:
// if (exponent == 0.0) return 1.0;
// // Speed up simple cases.
// if (exponent == 1.0) return base;
// if (exponent == 2.0) return base * base;
// if (exponent == 3.0) return base * base * base;
// if (base == 1.0) return 1.0;
// if (base.isNaN || exponent.isNaN) {
//    return double.NAN;
// }
// if (base != -Infinity && exponent == 0.5) {
//   if (base == 0.0) return 0.0;
//   return sqrt(value);
// }
// TODO(srdjan): Move into a stub?
static void InvokeDoublePow(FlowGraphCompiler* compiler,
                            InvokeMathCFunctionInstr* instr) {
  ASSERT(instr->recognized_kind() == MethodRecognizer::kMathDoublePow);
  const intptr_t kInputCount = 2;
  ASSERT(instr->InputCount() == kInputCount);
  LocationSummary* locs = instr->locs();

  XmmRegister base = locs->in(0).fpu_reg();
  XmmRegister exp = locs->in(1).fpu_reg();
  XmmRegister result = locs->out(0).fpu_reg();
  Register temp = locs->temp(InvokeMathCFunctionInstr::kObjectTempIndex).reg();
  XmmRegister zero_temp =
      locs->temp(InvokeMathCFunctionInstr::kDoubleTempIndex).fpu_reg();

  __ xorps(zero_temp, zero_temp);  // 0.0.
  __ LoadObject(temp, Double::ZoneHandle(Double::NewCanonical(1.0)));
  __ movsd(result, FieldAddress(temp, Double::value_offset()));

  Label check_base, skip_call;
  // exponent == 0.0 -> return 1.0;
  __ comisd(exp, zero_temp);
  __ j(PARITY_EVEN, &check_base);
  __ j(EQUAL, &skip_call);  // 'result' is 1.0.

  // exponent == 1.0 ?
  __ comisd(exp, result);
  Label return_base;
  __ j(EQUAL, &return_base, Assembler::kNearJump);

  // exponent == 2.0 ?
  __ LoadObject(temp, Double::ZoneHandle(Double::NewCanonical(2.0)));
  __ movsd(XMM0, FieldAddress(temp, Double::value_offset()));
  __ comisd(exp, XMM0);
  Label return_base_times_2;
  __ j(EQUAL, &return_base_times_2, Assembler::kNearJump);

  // exponent == 3.0 ?
  __ LoadObject(temp, Double::ZoneHandle(Double::NewCanonical(3.0)));
  __ movsd(XMM0, FieldAddress(temp, Double::value_offset()));
  __ comisd(exp, XMM0);
  __ j(NOT_EQUAL, &check_base);

  // Base times 3.
  __ movsd(result, base);
  __ mulsd(result, base);
  __ mulsd(result, base);
  __ jmp(&skip_call);

  __ Bind(&return_base);
  __ movsd(result, base);
  __ jmp(&skip_call);

  __ Bind(&return_base_times_2);
  __ movsd(result, base);
  __ mulsd(result, base);
  __ jmp(&skip_call);

  __ Bind(&check_base);
  // Note: 'exp' could be NaN.

  // base == 1.0 -> return 1.0;
  __ comisd(base, result);
  Label return_nan;
  __ j(PARITY_EVEN, &return_nan, Assembler::kNearJump);
  __ j(EQUAL, &skip_call, Assembler::kNearJump);
  // Note: 'base' could be NaN.
  __ comisd(exp, base);
  // Neither 'exp' nor 'base' is NaN.
  Label try_sqrt;
  __ j(PARITY_ODD, &try_sqrt, Assembler::kNearJump);
  // Return NaN.
  __ Bind(&return_nan);
  __ LoadObject(temp, Double::ZoneHandle(Double::NewCanonical(NAN)));
  __ movsd(result, FieldAddress(temp, Double::value_offset()));
  __ jmp(&skip_call);

  Label do_pow, return_zero;
  __ Bind(&try_sqrt);
  // Before calling pow, check if we could use sqrt instead of pow.
  __ LoadObject(temp, Double::ZoneHandle(Double::NewCanonical(kNegInfinity)));
  __ movsd(result, FieldAddress(temp, Double::value_offset()));
  // base == -Infinity -> call pow;
  __ comisd(base, result);
  __ j(EQUAL, &do_pow, Assembler::kNearJump);

  // exponent == 0.5 ?
  __ LoadObject(temp, Double::ZoneHandle(Double::NewCanonical(0.5)));
  __ movsd(result, FieldAddress(temp, Double::value_offset()));
  __ comisd(exp, result);
  __ j(NOT_EQUAL, &do_pow, Assembler::kNearJump);

  // base == 0 -> return 0;
  __ comisd(base, zero_temp);
  __ j(EQUAL, &return_zero, Assembler::kNearJump);

  __ sqrtsd(result, base);
  __ jmp(&skip_call, Assembler::kNearJump);

  __ Bind(&return_zero);
  __ movsd(result, zero_temp);
  __ jmp(&skip_call);

  __ Bind(&do_pow);
  // Save ESP.
  __ movl(locs->temp(InvokeMathCFunctionInstr::kSavedSpTempIndex).reg(), ESP);
  __ ReserveAlignedFrameSpace(kDoubleSize * kInputCount);
  for (intptr_t i = 0; i < kInputCount; i++) {
    __ movsd(Address(ESP, kDoubleSize * i), locs->in(i).fpu_reg());
  }
  __ CallRuntime(instr->TargetFunction(), kInputCount);
  __ fstpl(Address(ESP, 0));
  __ movsd(locs->out(0).fpu_reg(), Address(ESP, 0));
  // Restore ESP.
  __ movl(ESP, locs->temp(InvokeMathCFunctionInstr::kSavedSpTempIndex).reg());
  __ Bind(&skip_call);
}


void InvokeMathCFunctionInstr::EmitNativeCode(FlowGraphCompiler* compiler) {
  if (recognized_kind() == MethodRecognizer::kMathDoublePow) {
    InvokeDoublePow(compiler, this);
    return;
  }
  // Save ESP.
  __ movl(locs()->temp(kSavedSpTempIndex).reg(), ESP);
  __ ReserveAlignedFrameSpace(kDoubleSize * InputCount());
  for (intptr_t i = 0; i < InputCount(); i++) {
    __ movsd(Address(ESP, kDoubleSize * i), locs()->in(i).fpu_reg());
  }

  __ CallRuntime(TargetFunction(), InputCount());
  __ fstpl(Address(ESP, 0));
  __ movsd(locs()->out(0).fpu_reg(), Address(ESP, 0));
  // Restore ESP.
  __ movl(ESP, locs()->temp(kSavedSpTempIndex).reg());
}


LocationSummary* ExtractNthOutputInstr::MakeLocationSummary(Zone* zone,
                                                            bool opt) const {
  // Only use this instruction in optimized code.
  ASSERT(opt);
  const intptr_t kNumInputs = 1;
  LocationSummary* summary =
      new (zone) LocationSummary(zone, kNumInputs, 0, LocationSummary::kNoCall);
  if (representation() == kUnboxedDouble) {
    if (index() == 0) {
      summary->set_in(
          0, Location::Pair(Location::RequiresFpuRegister(), Location::Any()));
    } else {
      ASSERT(index() == 1);
      summary->set_in(
          0, Location::Pair(Location::Any(), Location::RequiresFpuRegister()));
    }
    summary->set_out(0, Location::RequiresFpuRegister());
  } else {
    ASSERT(representation() == kTagged);
    if (index() == 0) {
      summary->set_in(
          0, Location::Pair(Location::RequiresRegister(), Location::Any()));
    } else {
      ASSERT(index() == 1);
      summary->set_in(
          0, Location::Pair(Location::Any(), Location::RequiresRegister()));
    }
    summary->set_out(0, Location::RequiresRegister());
  }
  return summary;
}


void ExtractNthOutputInstr::EmitNativeCode(FlowGraphCompiler* compiler) {
  ASSERT(locs()->in(0).IsPairLocation());
  PairLocation* pair = locs()->in(0).AsPairLocation();
  Location in_loc = pair->At(index());
  if (representation() == kUnboxedDouble) {
    XmmRegister out = locs()->out(0).fpu_reg();
    XmmRegister in = in_loc.fpu_reg();
    __ movaps(out, in);
  } else {
    ASSERT(representation() == kTagged);
    Register out = locs()->out(0).reg();
    Register in = in_loc.reg();
    __ movl(out, in);
  }
}


LocationSummary* MergedMathInstr::MakeLocationSummary(Zone* zone,
                                                      bool opt) const {
  if (kind() == MergedMathInstr::kTruncDivMod) {
    const intptr_t kNumInputs = 2;
    const intptr_t kNumTemps = 0;
    LocationSummary* summary = new (zone)
        LocationSummary(zone, kNumInputs, kNumTemps, LocationSummary::kNoCall);
    // Both inputs must be writable because they will be untagged.
    summary->set_in(0, Location::RegisterLocation(EAX));
    summary->set_in(1, Location::WritableRegister());
    // Output is a pair of registers.
    summary->set_out(0, Location::Pair(Location::RegisterLocation(EAX),
                                       Location::RegisterLocation(EDX)));
    return summary;
  }
  UNIMPLEMENTED();
  return NULL;
}


void MergedMathInstr::EmitNativeCode(FlowGraphCompiler* compiler) {
  Label* deopt = NULL;
  if (CanDeoptimize()) {
    deopt = compiler->AddDeoptStub(deopt_id(), ICData::kDeoptBinarySmiOp);
  }

  if (kind() == MergedMathInstr::kTruncDivMod) {
    Register left = locs()->in(0).reg();
    Register right = locs()->in(1).reg();
    ASSERT(locs()->out(0).IsPairLocation());
    PairLocation* pair = locs()->out(0).AsPairLocation();
    Register result1 = pair->At(0).reg();
    Register result2 = pair->At(1).reg();
    Range* right_range = InputAt(1)->definition()->range();
    if ((right_range == NULL) || right_range->Overlaps(0, 0)) {
      // Handle divide by zero in runtime.
      __ testl(right, right);
      __ j(ZERO, deopt);
    }
    ASSERT(left == EAX);
    ASSERT((right != EDX) && (right != EAX));
    ASSERT(result1 == EAX);
    ASSERT(result2 == EDX);
    __ SmiUntag(left);
    __ SmiUntag(right);
    __ cdq();         // Sign extend EAX -> EDX:EAX.
    __ idivl(right);  //  EAX: quotient, EDX: remainder.
    // Check the corner case of dividing the 'MIN_SMI' with -1, in which
    // case we cannot tag the result.
    // TODO(srdjan): We could store instead untagged intermediate results in a
    // typed array, but then the load indexed instructions would need to be
    // able to deoptimize.
    __ cmpl(EAX, Immediate(0x40000000));
    __ j(EQUAL, deopt);
    // Modulo result (EDX) correction:
    //  res = left % right;
    //  if (res < 0) {
    //    if (right < 0) {
    //      res = res - right;
    //    } else {
    //      res = res + right;
    //    }
    //  }
    Label done;
    __ cmpl(EDX, Immediate(0));
    __ j(GREATER_EQUAL, &done, Assembler::kNearJump);
    // Result is negative, adjust it.
    if ((right_range == NULL) || right_range->Overlaps(-1, 1)) {
      Label subtract;
      __ cmpl(right, Immediate(0));
      __ j(LESS, &subtract, Assembler::kNearJump);
      __ addl(EDX, right);
      __ jmp(&done, Assembler::kNearJump);
      __ Bind(&subtract);
      __ subl(EDX, right);
    } else if (right_range->IsPositive()) {
      // Right is positive.
      __ addl(EDX, right);
    } else {
      // Right is negative.
      __ subl(EDX, right);
    }
    __ Bind(&done);

    __ SmiTag(EAX);
    __ SmiTag(EDX);
    return;
  }
  UNIMPLEMENTED();
}


LocationSummary* PolymorphicInstanceCallInstr::MakeLocationSummary(
    Zone* zone,
    bool opt) const {
  return MakeCallSummary(zone);
}


LocationSummary* BranchInstr::MakeLocationSummary(Zone* zone, bool opt) const {
  comparison()->InitializeLocationSummary(zone, opt);
  // Branches don't produce a result.
  comparison()->locs()->set_out(0, Location::NoLocation());
  return comparison()->locs();
}


void BranchInstr::EmitNativeCode(FlowGraphCompiler* compiler) {
  comparison()->EmitBranchCode(compiler, this);
}


LocationSummary* CheckClassInstr::MakeLocationSummary(Zone* zone,
                                                      bool opt) const {
  const intptr_t kNumInputs = 1;
  const bool need_mask_temp = IsDenseSwitch() && !IsDenseMask(ComputeCidMask());
  const intptr_t kNumTemps = !IsNullCheck() ? (need_mask_temp ? 2 : 1) : 0;
  LocationSummary* summary = new (zone)
      LocationSummary(zone, kNumInputs, kNumTemps, LocationSummary::kNoCall);
  summary->set_in(0, Location::RequiresRegister());
  if (!IsNullCheck()) {
    summary->set_temp(0, Location::RequiresRegister());
    if (need_mask_temp) {
      summary->set_temp(1, Location::RequiresRegister());
    }
  }
  return summary;
}


void CheckClassInstr::EmitNativeCode(FlowGraphCompiler* compiler) {
  Label* deopt = compiler->AddDeoptStub(deopt_id(), ICData::kDeoptCheckClass,
                                        licm_hoisted_ ? ICData::kHoisted : 0);
  if (IsNullCheck()) {
    const Immediate& raw_null =
        Immediate(reinterpret_cast<intptr_t>(Object::null()));
    __ cmpl(locs()->in(0).reg(), raw_null);
    ASSERT(DeoptIfNull() || DeoptIfNotNull());
    Condition cond = DeoptIfNull() ? EQUAL : NOT_EQUAL;
    __ j(cond, deopt);
    return;
  }

  ASSERT((unary_checks().GetReceiverClassIdAt(0) != kSmiCid) ||
         (unary_checks().NumberOfChecks() > 1));
  Register value = locs()->in(0).reg();
  Register temp = locs()->temp(0).reg();
  Label is_ok;
  if (unary_checks().GetReceiverClassIdAt(0) == kSmiCid) {
    __ testl(value, Immediate(kSmiTagMask));
    __ j(ZERO, &is_ok);
  } else {
    __ testl(value, Immediate(kSmiTagMask));
    __ j(ZERO, deopt);
  }
  __ LoadClassId(temp, value);

  if (IsDenseSwitch()) {
    ASSERT(cids_[0] < cids_[cids_.length() - 1]);
    __ subl(temp, Immediate(cids_[0]));
    __ cmpl(temp, Immediate(cids_[cids_.length() - 1] - cids_[0]));
    __ j(ABOVE, deopt);

    intptr_t mask = ComputeCidMask();
    if (!IsDenseMask(mask)) {
      // Only need mask if there are missing numbers in the range.
      ASSERT(cids_.length() > 2);
      Register mask_reg = locs()->temp(1).reg();
      __ movl(mask_reg, Immediate(mask));
      __ bt(mask_reg, temp);
      __ j(NOT_CARRY, deopt);
    }
  } else {
    GrowableArray<CidTarget> sorted_ic_data;
    FlowGraphCompiler::SortICDataByCount(unary_checks(), &sorted_ic_data,
                                         /* drop_smi = */ true);
    const intptr_t num_checks = sorted_ic_data.length();
    const bool use_near_jump = num_checks < 5;
    for (intptr_t i = 0; i < num_checks; i++) {
      const intptr_t cid = sorted_ic_data[i].cid;
      ASSERT(cid != kSmiCid);
      __ cmpl(temp, Immediate(cid));
      if (i == (num_checks - 1)) {
        __ j(NOT_EQUAL, deopt);
      } else {
        if (use_near_jump) {
          __ j(EQUAL, &is_ok, Assembler::kNearJump);
        } else {
          __ j(EQUAL, &is_ok);
        }
      }
    }
  }
  __ Bind(&is_ok);
}


LocationSummary* CheckSmiInstr::MakeLocationSummary(Zone* zone,
                                                    bool opt) const {
  const intptr_t kNumInputs = 1;
  const intptr_t kNumTemps = 0;
  LocationSummary* summary = new (zone)
      LocationSummary(zone, kNumInputs, kNumTemps, LocationSummary::kNoCall);
  summary->set_in(0, Location::RequiresRegister());
  return summary;
}


void CheckSmiInstr::EmitNativeCode(FlowGraphCompiler* compiler) {
  Register value = locs()->in(0).reg();
  Label* deopt = compiler->AddDeoptStub(deopt_id(), ICData::kDeoptCheckSmi,
                                        licm_hoisted_ ? ICData::kHoisted : 0);
  __ BranchIfNotSmi(value, deopt);
}


LocationSummary* CheckClassIdInstr::MakeLocationSummary(Zone* zone,
                                                        bool opt) const {
  const intptr_t kNumInputs = 1;
  const intptr_t kNumTemps = 0;
  LocationSummary* summary = new (zone)
      LocationSummary(zone, kNumInputs, kNumTemps, LocationSummary::kNoCall);
  summary->set_in(0, Location::RequiresRegister());
  return summary;
}


void CheckClassIdInstr::EmitNativeCode(FlowGraphCompiler* compiler) {
  Register value = locs()->in(0).reg();
  Label* deopt = compiler->AddDeoptStub(deopt_id(), ICData::kDeoptCheckClass);
  __ cmpl(value, Immediate(Smi::RawValue(cid_)));
  __ j(NOT_ZERO, deopt);
}


LocationSummary* GenericCheckBoundInstr::MakeLocationSummary(Zone* zone,
                                                             bool opt) const {
  // Only needed for AOT.
  UNIMPLEMENTED();
  return NULL;
}


void GenericCheckBoundInstr::EmitNativeCode(FlowGraphCompiler* compiler) {
  // Only needed for AOT.
  UNIMPLEMENTED();
}


// Length: register or constant.
// Index: register, constant or stack slot.
LocationSummary* CheckArrayBoundInstr::MakeLocationSummary(Zone* zone,
                                                           bool opt) const {
  const intptr_t kNumInputs = 2;
  const intptr_t kNumTemps = 0;
  LocationSummary* locs = new (zone)
      LocationSummary(zone, kNumInputs, kNumTemps, LocationSummary::kNoCall);
  if (length()->definition()->IsConstant()) {
    locs->set_in(kLengthPos, Location::RegisterOrSmiConstant(length()));
  } else {
    locs->set_in(kLengthPos, Location::PrefersRegister());
  }
  locs->set_in(kIndexPos, Location::RegisterOrSmiConstant(index()));
  return locs;
}


void CheckArrayBoundInstr::EmitNativeCode(FlowGraphCompiler* compiler) {
  uint32_t flags = generalized_ ? ICData::kGeneralized : 0;
  flags |= licm_hoisted_ ? ICData::kHoisted : 0;
  Label* deopt =
      compiler->AddDeoptStub(deopt_id(), ICData::kDeoptCheckArrayBound, flags);

  Location length_loc = locs()->in(kLengthPos);
  Location index_loc = locs()->in(kIndexPos);

  if (length_loc.IsConstant() && index_loc.IsConstant()) {
    ASSERT((Smi::Cast(length_loc.constant()).Value() <=
            Smi::Cast(index_loc.constant()).Value()) ||
           (Smi::Cast(index_loc.constant()).Value() < 0));
    // Unconditionally deoptimize for constant bounds checks because they
    // only occur only when index is out-of-bounds.
    __ jmp(deopt);
    return;
  }

  const intptr_t index_cid = index()->Type()->ToCid();
  if (length_loc.IsConstant()) {
    Register index = index_loc.reg();
    if (index_cid != kSmiCid) {
      __ BranchIfNotSmi(index, deopt);
    }
    const Smi& length = Smi::Cast(length_loc.constant());
    if (length.Value() == Smi::kMaxValue) {
      __ testl(index, index);
      __ j(NEGATIVE, deopt);
    } else {
      __ cmpl(index, Immediate(reinterpret_cast<int32_t>(length.raw())));
      __ j(ABOVE_EQUAL, deopt);
    }
  } else if (index_loc.IsConstant()) {
    const Smi& index = Smi::Cast(index_loc.constant());
    if (length_loc.IsStackSlot()) {
      const Address& length = length_loc.ToStackSlotAddress();
      __ cmpl(length, Immediate(reinterpret_cast<int32_t>(index.raw())));
    } else {
      Register length = length_loc.reg();
      __ cmpl(length, Immediate(reinterpret_cast<int32_t>(index.raw())));
    }
    __ j(BELOW_EQUAL, deopt);
  } else if (length_loc.IsStackSlot()) {
    Register index = index_loc.reg();
    const Address& length = length_loc.ToStackSlotAddress();
    if (index_cid != kSmiCid) {
      __ BranchIfNotSmi(index, deopt);
    }
    __ cmpl(index, length);
    __ j(ABOVE_EQUAL, deopt);
  } else {
    Register index = index_loc.reg();
    Register length = length_loc.reg();
    if (index_cid != kSmiCid) {
      __ BranchIfNotSmi(index, deopt);
    }
    __ cmpl(length, index);
    __ j(BELOW_EQUAL, deopt);
  }
}


LocationSummary* BinaryMintOpInstr::MakeLocationSummary(Zone* zone,
                                                        bool opt) const {
  const intptr_t kNumInputs = 2;
  switch (op_kind()) {
    case Token::kBIT_AND:
    case Token::kBIT_OR:
    case Token::kBIT_XOR:
    case Token::kADD:
    case Token::kSUB:
    case Token::kMUL: {
      const intptr_t kNumTemps = (op_kind() == Token::kMUL) ? 1 : 0;
      LocationSummary* summary = new (zone) LocationSummary(
          zone, kNumInputs, kNumTemps, LocationSummary::kNoCall);
      summary->set_in(0, (op_kind() == Token::kMUL)
                             ? Location::Pair(Location::RegisterLocation(EAX),
                                              Location::RegisterLocation(EDX))
                             : Location::Pair(Location::RequiresRegister(),
                                              Location::RequiresRegister()));
      summary->set_in(1, Location::Pair(Location::RequiresRegister(),
                                        Location::RequiresRegister()));
      summary->set_out(0, Location::SameAsFirstInput());
      if (kNumTemps > 0) {
        summary->set_temp(0, Location::RequiresRegister());
      }
      return summary;
    }
    default:
      UNREACHABLE();
      return NULL;
  }
}


void BinaryMintOpInstr::EmitNativeCode(FlowGraphCompiler* compiler) {
  PairLocation* left_pair = locs()->in(0).AsPairLocation();
  Register left_lo = left_pair->At(0).reg();
  Register left_hi = left_pair->At(1).reg();
  PairLocation* right_pair = locs()->in(1).AsPairLocation();
  Register right_lo = right_pair->At(0).reg();
  Register right_hi = right_pair->At(1).reg();
  PairLocation* out_pair = locs()->out(0).AsPairLocation();
  Register out_lo = out_pair->At(0).reg();
  Register out_hi = out_pair->At(1).reg();
  ASSERT(out_lo == left_lo);
  ASSERT(out_hi == left_hi);

  Label* deopt = NULL;
  if (CanDeoptimize()) {
    deopt = compiler->AddDeoptStub(deopt_id(), ICData::kDeoptBinaryMintOp);
  }
  switch (op_kind()) {
    case Token::kBIT_AND:
      __ andl(left_lo, right_lo);
      __ andl(left_hi, right_hi);
      break;
    case Token::kBIT_OR:
      __ orl(left_lo, right_lo);
      __ orl(left_hi, right_hi);
      break;
    case Token::kBIT_XOR:
      __ xorl(left_lo, right_lo);
      __ xorl(left_hi, right_hi);
      break;
    case Token::kADD:
    case Token::kSUB: {
      if (op_kind() == Token::kADD) {
        __ addl(left_lo, right_lo);
        __ adcl(left_hi, right_hi);
      } else {
        __ subl(left_lo, right_lo);
        __ sbbl(left_hi, right_hi);
      }
      if (can_overflow()) {
        __ j(OVERFLOW, deopt);
      }
      break;
    }
    case Token::kMUL: {
      // The product of two signed 32-bit integers fits in a signed 64-bit
      // result without causing overflow.
      // We deopt on larger inputs.
      // TODO(regis): Range analysis may eliminate the deopt check.
      Register temp = locs()->temp(0).reg();
      __ movl(temp, left_lo);
      __ sarl(temp, Immediate(31));
      __ cmpl(temp, left_hi);
      __ j(NOT_EQUAL, deopt);
      __ movl(temp, right_lo);
      __ sarl(temp, Immediate(31));
      __ cmpl(temp, right_hi);
      __ j(NOT_EQUAL, deopt);
      ASSERT(left_lo == EAX);
      __ imull(right_lo);  // Result in EDX:EAX.
      ASSERT(out_lo == EAX);
      ASSERT(out_hi == EDX);
      break;
    }
    default:
      UNREACHABLE();
  }
}


LocationSummary* ShiftMintOpInstr::MakeLocationSummary(Zone* zone,
                                                       bool opt) const {
  const intptr_t kNumInputs = 2;
  const intptr_t kNumTemps =
      (op_kind() == Token::kSHL) && CanDeoptimize() ? 2 : 0;
  LocationSummary* summary = new (zone)
      LocationSummary(zone, kNumInputs, kNumTemps, LocationSummary::kNoCall);
  summary->set_in(0, Location::Pair(Location::RequiresRegister(),
                                    Location::RequiresRegister()));
  summary->set_in(1, Location::FixedRegisterOrSmiConstant(right(), ECX));
  if ((op_kind() == Token::kSHL) && CanDeoptimize()) {
    summary->set_temp(0, Location::RequiresRegister());
    summary->set_temp(1, Location::RequiresRegister());
  }
  summary->set_out(0, Location::SameAsFirstInput());
  return summary;
}


static const intptr_t kMintShiftCountLimit = 63;

bool ShiftMintOpInstr::has_shift_count_check() const {
  return !RangeUtils::IsWithin(right()->definition()->range(), 0,
                               kMintShiftCountLimit);
}


void ShiftMintOpInstr::EmitNativeCode(FlowGraphCompiler* compiler) {
  PairLocation* left_pair = locs()->in(0).AsPairLocation();
  Register left_lo = left_pair->At(0).reg();
  Register left_hi = left_pair->At(1).reg();
  PairLocation* out_pair = locs()->out(0).AsPairLocation();
  Register out_lo = out_pair->At(0).reg();
  Register out_hi = out_pair->At(1).reg();
  ASSERT(out_lo == left_lo);
  ASSERT(out_hi == left_hi);

  Label* deopt = NULL;
  if (CanDeoptimize()) {
    deopt = compiler->AddDeoptStub(deopt_id(), ICData::kDeoptBinaryMintOp);
  }
  if (locs()->in(1).IsConstant()) {
    // Code for a constant shift amount.
    ASSERT(locs()->in(1).constant().IsSmi());
    const int32_t shift =
        reinterpret_cast<int32_t>(locs()->in(1).constant().raw()) >> 1;
    switch (op_kind()) {
      case Token::kSHR: {
        if (shift > 31) {
          __ movl(left_lo, left_hi);        // Shift by 32.
          __ sarl(left_hi, Immediate(31));  // Sign extend left hi.
          if (shift > 32) {
            __ sarl(left_lo, Immediate(shift > 63 ? 31 : shift - 32));
          }
        } else {
          __ shrdl(left_lo, left_hi, Immediate(shift));
          __ sarl(left_hi, Immediate(shift));
        }
        break;
      }
      case Token::kSHL: {
        ASSERT(shift < 64);
        if (can_overflow()) {
          Register temp1 = locs()->temp(0).reg();
          Register temp2 = locs()->temp(1).reg();
          __ movl(temp1, left_hi);  // Preserve high 32 bits.
          if (shift > 31) {
            __ movl(left_hi, left_lo);  // Shift by 32.
            if (shift > 32) {
              __ shll(left_hi, Immediate(shift - 32));
            }
            // Check for overflow by sign extending the high 32 bits
            // and comparing with the input.
            __ movl(temp2, left_hi);
            __ sarl(temp2, Immediate(31));
            __ cmpl(temp1, temp2);
            __ j(NOT_EQUAL, deopt);
            if (shift > 32) {
              // Also compare low word from input with high word from
              // output shifted back shift - 32.
              __ movl(temp2, left_hi);
              __ sarl(temp2, Immediate(shift - 32));
              __ cmpl(left_lo, temp2);
              __ j(NOT_EQUAL, deopt);
            }
            __ xorl(left_lo, left_lo);  // Zero left_lo.
          } else {
            __ shldl(left_hi, left_lo, Immediate(shift));
            __ shll(left_lo, Immediate(shift));
            // Check for overflow by shifting back the high 32 bits
            // and comparing with the input.
            __ movl(temp2, left_hi);
            __ sarl(temp2, Immediate(shift));
            __ cmpl(temp1, temp2);
            __ j(NOT_EQUAL, deopt);
          }
        } else {
          if (shift > 31) {
            __ movl(left_hi, left_lo);  // Shift by 32.
            __ xorl(left_lo, left_lo);  // Zero left_lo.
            if (shift > 32) {
              __ shll(left_hi, Immediate(shift - 32));
            }
          } else {
            __ shldl(left_hi, left_lo, Immediate(shift));
            __ shll(left_lo, Immediate(shift));
          }
        }
        break;
      }
      default:
        UNREACHABLE();
    }
  } else {
    // Code for a variable shift amount.
    // Deoptimize if shift count is > 63.
    // sarl operation masks the count to 5 bits and
    // shrdl is undefined with count > operand size (32)
    __ SmiUntag(ECX);
    if (has_shift_count_check()) {
      __ cmpl(ECX, Immediate(kMintShiftCountLimit));
      __ j(ABOVE, deopt);
    }
    Label done, large_shift;
    switch (op_kind()) {
      case Token::kSHR: {
        __ cmpl(ECX, Immediate(31));
        __ j(ABOVE, &large_shift);

        __ shrdl(left_lo, left_hi, ECX);  // Shift count in CL.
        __ sarl(left_hi, ECX);            // Shift count in CL.
        __ jmp(&done, Assembler::kNearJump);

        __ Bind(&large_shift);
        // No need to subtract 32 from CL, only 5 bits used by sarl.
        __ movl(left_lo, left_hi);        // Shift by 32.
        __ sarl(left_hi, Immediate(31));  // Sign extend left hi.
        __ sarl(left_lo, ECX);            // Shift count: CL % 32.
        break;
      }
      case Token::kSHL: {
        if (can_overflow()) {
          Register temp1 = locs()->temp(0).reg();
          Register temp2 = locs()->temp(1).reg();
          __ movl(temp1, left_hi);  // Preserve high 32 bits.
          __ cmpl(ECX, Immediate(31));
          __ j(ABOVE, &large_shift);

          __ shldl(left_hi, left_lo, ECX);  // Shift count in CL.
          __ shll(left_lo, ECX);            // Shift count in CL.
          // Check for overflow by shifting back the high 32 bits
          // and comparing with the input.
          __ movl(temp2, left_hi);
          __ sarl(temp2, ECX);
          __ cmpl(temp1, temp2);
          __ j(NOT_EQUAL, deopt);
          __ jmp(&done, Assembler::kNearJump);

          __ Bind(&large_shift);
          // No need to subtract 32 from CL, only 5 bits used by shll.
          __ movl(left_hi, left_lo);  // Shift by 32.
          __ shll(left_hi, ECX);      // Shift count: CL % 32.
          // Check for overflow by sign extending the high 32 bits
          // and comparing with the input.
          __ movl(temp2, left_hi);
          __ sarl(temp2, Immediate(31));
          __ cmpl(temp1, temp2);
          __ j(NOT_EQUAL, deopt);
          // Also compare low word from input with high word from
          // output shifted back shift - 32.
          __ movl(temp2, left_hi);
          __ sarl(temp2, ECX);  // Shift count: CL % 32.
          __ cmpl(left_lo, temp2);
          __ j(NOT_EQUAL, deopt);
          __ xorl(left_lo, left_lo);  // Zero left_lo.
        } else {
          __ cmpl(ECX, Immediate(31));
          __ j(ABOVE, &large_shift);

          __ shldl(left_hi, left_lo, ECX);  // Shift count in CL.
          __ shll(left_lo, ECX);            // Shift count in CL.
          __ jmp(&done, Assembler::kNearJump);

          __ Bind(&large_shift);
          // No need to subtract 32 from CL, only 5 bits used by shll.
          __ movl(left_hi, left_lo);  // Shift by 32.
          __ xorl(left_lo, left_lo);  // Zero left_lo.
          __ shll(left_hi, ECX);      // Shift count: CL % 32.
        }
        break;
      }
      default:
        UNREACHABLE();
    }
    __ Bind(&done);
  }
}


LocationSummary* UnaryMintOpInstr::MakeLocationSummary(Zone* zone,
                                                       bool opt) const {
  const intptr_t kNumInputs = 1;
  const intptr_t kNumTemps = 0;
  LocationSummary* summary = new (zone)
      LocationSummary(zone, kNumInputs, kNumTemps, LocationSummary::kNoCall);
  summary->set_in(0, Location::Pair(Location::RequiresRegister(),
                                    Location::RequiresRegister()));
  summary->set_out(0, Location::SameAsFirstInput());
  return summary;
}


void UnaryMintOpInstr::EmitNativeCode(FlowGraphCompiler* compiler) {
  ASSERT(op_kind() == Token::kBIT_NOT);
  PairLocation* left_pair = locs()->in(0).AsPairLocation();
  Register left_lo = left_pair->At(0).reg();
  Register left_hi = left_pair->At(1).reg();
  PairLocation* out_pair = locs()->out(0).AsPairLocation();
  Register out_lo = out_pair->At(0).reg();
  Register out_hi = out_pair->At(1).reg();
  ASSERT(out_lo == left_lo);
  ASSERT(out_hi == left_hi);
  __ notl(left_lo);
  __ notl(left_hi);
}


CompileType BinaryUint32OpInstr::ComputeType() const {
  return CompileType::Int();
}


CompileType ShiftUint32OpInstr::ComputeType() const {
  return CompileType::Int();
}


CompileType UnaryUint32OpInstr::ComputeType() const {
  return CompileType::Int();
}


LocationSummary* ShiftUint32OpInstr::MakeLocationSummary(Zone* zone,
                                                         bool opt) const {
  const intptr_t kNumInputs = 2;
  const intptr_t kNumTemps = 0;
  LocationSummary* summary = new (zone)
      LocationSummary(zone, kNumInputs, kNumTemps, LocationSummary::kNoCall);
  summary->set_in(0, Location::RequiresRegister());
  summary->set_in(1, Location::FixedRegisterOrSmiConstant(right(), ECX));
  summary->set_out(0, Location::SameAsFirstInput());
  return summary;
}


void ShiftUint32OpInstr::EmitNativeCode(FlowGraphCompiler* compiler) {
  const intptr_t kShifterLimit = 31;

  Register left = locs()->in(0).reg();
  Register out = locs()->out(0).reg();
  ASSERT(left == out);


  Label* deopt = compiler->AddDeoptStub(deopt_id(), ICData::kDeoptBinaryMintOp);

  if (locs()->in(1).IsConstant()) {
    // Shifter is constant.

    const Object& constant = locs()->in(1).constant();
    ASSERT(constant.IsSmi());
    const intptr_t shift_value = Smi::Cast(constant).Value();


    // Do the shift: (shift_value > 0) && (shift_value <= kShifterLimit).
    switch (op_kind()) {
      case Token::kSHR:
        __ shrl(left, Immediate(shift_value));
        break;
      case Token::kSHL:
        __ shll(left, Immediate(shift_value));
        break;
      default:
        UNREACHABLE();
    }
    return;
  }

  // Non constant shift value.

  Register shifter = locs()->in(1).reg();
  ASSERT(shifter == ECX);

  Label done;
  Label zero;

  // TODO(johnmccutchan): Use range information to avoid these checks.
  __ SmiUntag(shifter);
  __ cmpl(shifter, Immediate(0));
  // If shift value is < 0, deoptimize.
  __ j(NEGATIVE, deopt);
  __ cmpl(shifter, Immediate(kShifterLimit));
  // If shift value is >= 32, return zero.
  __ j(ABOVE, &zero);

  // Do the shift.
  switch (op_kind()) {
    case Token::kSHR:
      __ shrl(left, shifter);
      __ jmp(&done);
      break;
    case Token::kSHL:
      __ shll(left, shifter);
      __ jmp(&done);
      break;
    default:
      UNREACHABLE();
  }

  __ Bind(&zero);
  // Shift was greater than 31 bits, just return zero.
  __ xorl(left, left);

  // Exit path.
  __ Bind(&done);
}


LocationSummary* UnaryUint32OpInstr::MakeLocationSummary(Zone* zone,
                                                         bool opt) const {
  const intptr_t kNumInputs = 1;
  const intptr_t kNumTemps = 0;
  LocationSummary* summary = new (zone)
      LocationSummary(zone, kNumInputs, kNumTemps, LocationSummary::kNoCall);
  summary->set_in(0, Location::RequiresRegister());
  summary->set_out(0, Location::SameAsFirstInput());
  return summary;
}


void UnaryUint32OpInstr::EmitNativeCode(FlowGraphCompiler* compiler) {
  Register out = locs()->out(0).reg();
  ASSERT(locs()->in(0).reg() == out);

  ASSERT(op_kind() == Token::kBIT_NOT);

  __ notl(out);
}


LocationSummary* UnboxedIntConverterInstr::MakeLocationSummary(Zone* zone,
                                                               bool opt) const {
  const intptr_t kNumInputs = 1;
  const intptr_t kNumTemps = 0;
  LocationSummary* summary = new (zone)
      LocationSummary(zone, kNumInputs, kNumTemps, LocationSummary::kNoCall);
  if ((from() == kUnboxedInt32 || from() == kUnboxedUint32) &&
      (to() == kUnboxedInt32 || to() == kUnboxedUint32)) {
    summary->set_in(0, Location::RequiresRegister());
    summary->set_out(0, Location::SameAsFirstInput());
  } else if (from() == kUnboxedMint) {
    summary->set_in(
        0, Location::Pair(CanDeoptimize() ? Location::WritableRegister()
                                          : Location::RequiresRegister(),
                          Location::RequiresRegister()));
    summary->set_out(0, Location::RequiresRegister());
  } else if (from() == kUnboxedUint32) {
    summary->set_in(0, Location::RequiresRegister());
    summary->set_out(0, Location::Pair(Location::RequiresRegister(),
                                       Location::RequiresRegister()));
  } else if (from() == kUnboxedInt32) {
    summary->set_in(0, Location::RegisterLocation(EAX));
    summary->set_out(0, Location::Pair(Location::RegisterLocation(EAX),
                                       Location::RegisterLocation(EDX)));
  }
  return summary;
}


void UnboxedIntConverterInstr::EmitNativeCode(FlowGraphCompiler* compiler) {
  if (from() == kUnboxedInt32 && to() == kUnboxedUint32) {
    // Representations are bitwise equivalent.
    ASSERT(locs()->out(0).reg() == locs()->in(0).reg());
  } else if (from() == kUnboxedUint32 && to() == kUnboxedInt32) {
    // Representations are bitwise equivalent.
    ASSERT(locs()->out(0).reg() == locs()->in(0).reg());
    if (CanDeoptimize()) {
      Label* deopt =
          compiler->AddDeoptStub(deopt_id(), ICData::kDeoptUnboxInteger);
      __ testl(locs()->out(0).reg(), locs()->out(0).reg());
      __ j(NEGATIVE, deopt);
    }
  } else if (from() == kUnboxedMint) {
    // TODO(vegorov) kUnboxedMint -> kInt32 conversion is currently usually
    // dominated by a CheckSmi(BoxInt64(val)) which is an artifact of ordering
    // of optimization passes and the way we check smi-ness of values.
    // Optimize it away.
    ASSERT(to() == kUnboxedInt32 || to() == kUnboxedUint32);
    PairLocation* in_pair = locs()->in(0).AsPairLocation();
    Register in_lo = in_pair->At(0).reg();
    Register in_hi = in_pair->At(1).reg();
    Register out = locs()->out(0).reg();
    // Copy low word.
    __ movl(out, in_lo);
    if (CanDeoptimize()) {
      Label* deopt =
          compiler->AddDeoptStub(deopt_id(), ICData::kDeoptUnboxInteger);
      __ sarl(in_lo, Immediate(31));
      __ cmpl(in_lo, in_hi);
      __ j(NOT_EQUAL, deopt);
    }
  } else if (from() == kUnboxedUint32) {
    ASSERT(to() == kUnboxedMint);
    Register in = locs()->in(0).reg();
    PairLocation* out_pair = locs()->out(0).AsPairLocation();
    Register out_lo = out_pair->At(0).reg();
    Register out_hi = out_pair->At(1).reg();
    // Copy low word.
    __ movl(out_lo, in);
    // Zero upper word.
    __ xorl(out_hi, out_hi);
  } else if (from() == kUnboxedInt32) {
    ASSERT(to() == kUnboxedMint);
    PairLocation* out_pair = locs()->out(0).AsPairLocation();
    Register out_lo = out_pair->At(0).reg();
    Register out_hi = out_pair->At(1).reg();
    ASSERT(locs()->in(0).reg() == EAX);
    ASSERT(out_lo == EAX && out_hi == EDX);
    __ cdq();
  } else {
    UNREACHABLE();
  }
}


LocationSummary* ThrowInstr::MakeLocationSummary(Zone* zone, bool opt) const {
  return new (zone) LocationSummary(zone, 0, 0, LocationSummary::kCall);
}


void ThrowInstr::EmitNativeCode(FlowGraphCompiler* compiler) {
  compiler->GenerateRuntimeCall(token_pos(), deopt_id(), kThrowRuntimeEntry, 1,
                                locs());
  __ int3();
}


LocationSummary* ReThrowInstr::MakeLocationSummary(Zone* zone, bool opt) const {
  return new (zone) LocationSummary(zone, 0, 0, LocationSummary::kCall);
}


void ReThrowInstr::EmitNativeCode(FlowGraphCompiler* compiler) {
  compiler->SetNeedsStackTrace(catch_try_index());
  compiler->GenerateRuntimeCall(token_pos(), deopt_id(), kReThrowRuntimeEntry,
                                2, locs());
  __ int3();
}


LocationSummary* StopInstr::MakeLocationSummary(Zone* zone, bool opt) const {
  return new (zone) LocationSummary(zone, 0, 0, LocationSummary::kNoCall);
}


void StopInstr::EmitNativeCode(FlowGraphCompiler* compiler) {
  __ Stop(message());
}


void GraphEntryInstr::EmitNativeCode(FlowGraphCompiler* compiler) {
  if (!compiler->CanFallThroughTo(normal_entry())) {
    __ jmp(compiler->GetJumpLabel(normal_entry()));
  }
}


LocationSummary* GotoInstr::MakeLocationSummary(Zone* zone, bool opt) const {
  return new (zone) LocationSummary(zone, 0, 0, LocationSummary::kNoCall);
}


void GotoInstr::EmitNativeCode(FlowGraphCompiler* compiler) {
  if (!compiler->is_optimizing()) {
    if (FLAG_reorder_basic_blocks) {
      compiler->EmitEdgeCounter(block()->preorder_number());
    }
    // Add a deoptimization descriptor for deoptimizing instructions that
    // may be inserted before this instruction.
    compiler->AddCurrentDescriptor(RawPcDescriptors::kDeopt, GetDeoptId(),
                                   TokenPosition::kNoSource);
  }
  if (HasParallelMove()) {
    compiler->parallel_move_resolver()->EmitNativeCode(parallel_move());
  }

  // We can fall through if the successor is the next block in the list.
  // Otherwise, we need a jump.
  if (!compiler->CanFallThroughTo(successor())) {
    __ jmp(compiler->GetJumpLabel(successor()));
  }
}


LocationSummary* IndirectGotoInstr::MakeLocationSummary(Zone* zone,
                                                        bool opt) const {
  const intptr_t kNumInputs = 1;
  const intptr_t kNumTemps = 1;

  LocationSummary* summary = new (zone)
      LocationSummary(zone, kNumInputs, kNumTemps, LocationSummary::kNoCall);

  summary->set_in(0, Location::RequiresRegister());
  summary->set_temp(0, Location::RequiresRegister());

  return summary;
}


void IndirectGotoInstr::EmitNativeCode(FlowGraphCompiler* compiler) {
  Register target_reg = locs()->temp_slot(0)->reg();

  // Load code object from frame.
  __ movl(target_reg, Address(EBP, kPcMarkerSlotFromFp * kWordSize));
  // Load instructions object (active_instructions and Code::entry_point() may
  // not point to this instruction object any more; see Code::DisableDartCode).
  __ movl(target_reg,
          FieldAddress(target_reg, Code::saved_instructions_offset()));
  __ addl(target_reg, Immediate(Instructions::HeaderSize() - kHeapObjectTag));

  // Add the offset.
  Register offset_reg = locs()->in(0).reg();
  if (offset()->definition()->representation() == kTagged) {
    __ SmiUntag(offset_reg);
  }
  __ addl(target_reg, offset_reg);

  // Jump to the absolute address.
  __ jmp(target_reg);
}


LocationSummary* StrictCompareInstr::MakeLocationSummary(Zone* zone,
                                                         bool opt) const {
  const intptr_t kNumInputs = 2;
  const intptr_t kNumTemps = 0;
  if (needs_number_check()) {
    LocationSummary* locs = new (zone)
        LocationSummary(zone, kNumInputs, kNumTemps, LocationSummary::kCall);
    locs->set_in(0, Location::RegisterLocation(EAX));
    locs->set_in(1, Location::RegisterLocation(ECX));
    locs->set_out(0, Location::RegisterLocation(EAX));
    return locs;
  }
  LocationSummary* locs = new (zone)
      LocationSummary(zone, kNumInputs, kNumTemps, LocationSummary::kNoCall);
  locs->set_in(0, Location::RegisterOrConstant(left()));
  // Only one of the inputs can be a constant. Choose register if the first one
  // is a constant.
  locs->set_in(1, locs->in(0).IsConstant()
                      ? Location::RequiresRegister()
                      : Location::RegisterOrConstant(right()));
  locs->set_out(0, Location::RequiresRegister());
  return locs;
}


Condition StrictCompareInstr::EmitComparisonCode(FlowGraphCompiler* compiler,
                                                 BranchLabels labels) {
  Location left = locs()->in(0);
  Location right = locs()->in(1);
  ASSERT(!left.IsConstant() || !right.IsConstant());
  Condition true_condition;
  if (left.IsConstant()) {
    true_condition = compiler->EmitEqualityRegConstCompare(
        right.reg(), left.constant(), needs_number_check(), token_pos());
  } else if (right.IsConstant()) {
    true_condition = compiler->EmitEqualityRegConstCompare(
        left.reg(), right.constant(), needs_number_check(), token_pos());
  } else {
    true_condition = compiler->EmitEqualityRegRegCompare(
        left.reg(), right.reg(), needs_number_check(), token_pos());
  }
  if (kind() != Token::kEQ_STRICT) {
    ASSERT(kind() == Token::kNE_STRICT);
    true_condition = NegateCondition(true_condition);
  }
  return true_condition;
}


void StrictCompareInstr::EmitNativeCode(FlowGraphCompiler* compiler) {
  ASSERT(kind() == Token::kEQ_STRICT || kind() == Token::kNE_STRICT);

  Label is_true, is_false;
  BranchLabels labels = {&is_true, &is_false, &is_false};
  Condition true_condition = EmitComparisonCode(compiler, labels);
  EmitBranchOnCondition(compiler, true_condition, labels);

  Register result = locs()->out(0).reg();
  Label done;
  __ Bind(&is_false);
  __ LoadObject(result, Bool::False());
  __ jmp(&done, Assembler::kNearJump);
  __ Bind(&is_true);
  __ LoadObject(result, Bool::True());
  __ Bind(&done);
}


void StrictCompareInstr::EmitBranchCode(FlowGraphCompiler* compiler,
                                        BranchInstr* branch) {
  ASSERT(kind() == Token::kEQ_STRICT || kind() == Token::kNE_STRICT);

  BranchLabels labels = compiler->CreateBranchLabels(branch);
  Condition true_condition = EmitComparisonCode(compiler, labels);
  EmitBranchOnCondition(compiler, true_condition, labels);
}


// Detect pattern when one value is zero and another is a power of 2.
static bool IsPowerOfTwoKind(intptr_t v1, intptr_t v2) {
  return (Utils::IsPowerOfTwo(v1) && (v2 == 0)) ||
         (Utils::IsPowerOfTwo(v2) && (v1 == 0));
}


LocationSummary* IfThenElseInstr::MakeLocationSummary(Zone* zone,
                                                      bool opt) const {
  comparison()->InitializeLocationSummary(zone, opt);
  // TODO(vegorov): support byte register constraints in the register allocator.
  comparison()->locs()->set_out(0, Location::RegisterLocation(EDX));
  return comparison()->locs();
}


void IfThenElseInstr::EmitNativeCode(FlowGraphCompiler* compiler) {
  ASSERT(locs()->out(0).reg() == EDX);

  // Clear upper part of the out register. We are going to use setcc on it
  // which is a byte move.
  __ xorl(EDX, EDX);

  // Emit comparison code. This must not overwrite the result register.
  BranchLabels labels = {NULL, NULL, NULL};
  Condition true_condition = comparison()->EmitComparisonCode(compiler, labels);

  const bool is_power_of_two_kind = IsPowerOfTwoKind(if_true_, if_false_);

  intptr_t true_value = if_true_;
  intptr_t false_value = if_false_;

  if (is_power_of_two_kind) {
    if (true_value == 0) {
      // We need to have zero in EDX on true_condition.
      true_condition = NegateCondition(true_condition);
    }
  } else {
    if (true_value == 0) {
      // Swap values so that false_value is zero.
      intptr_t temp = true_value;
      true_value = false_value;
      false_value = temp;
    } else {
      true_condition = NegateCondition(true_condition);
    }
  }

  __ setcc(true_condition, DL);

  if (is_power_of_two_kind) {
    const intptr_t shift =
        Utils::ShiftForPowerOfTwo(Utils::Maximum(true_value, false_value));
    __ shll(EDX, Immediate(shift + kSmiTagSize));
  } else {
    __ decl(EDX);
    __ andl(EDX,
            Immediate(Smi::RawValue(true_value) - Smi::RawValue(false_value)));
    if (false_value != 0) {
      __ addl(EDX, Immediate(Smi::RawValue(false_value)));
    }
  }
}


LocationSummary* ClosureCallInstr::MakeLocationSummary(Zone* zone,
                                                       bool opt) const {
  const intptr_t kNumInputs = 1;
  const intptr_t kNumTemps = 0;
  LocationSummary* summary = new (zone)
      LocationSummary(zone, kNumInputs, kNumTemps, LocationSummary::kCall);
  summary->set_in(0, Location::RegisterLocation(EAX));  // Function.
  summary->set_out(0, Location::RegisterLocation(EAX));
  return summary;
}


void ClosureCallInstr::EmitNativeCode(FlowGraphCompiler* compiler) {
  // Load arguments descriptors.
  intptr_t argument_count = ArgumentCount();
  const Array& arguments_descriptor = Array::ZoneHandle(
      ArgumentsDescriptor::New(argument_count, argument_names()));
  __ LoadObject(EDX, arguments_descriptor);

  // EBX: Code (compiled code or lazy compile stub).
  ASSERT(locs()->in(0).reg() == EAX);
  __ movl(EBX, FieldAddress(EAX, Function::entry_point_offset()));

  // EAX: Function.
  // EDX: Arguments descriptor array.
  // ECX: Smi 0 (no IC data; the lazy-compile stub expects a GC-safe value).
  __ xorl(ECX, ECX);
  __ call(EBX);
  compiler->RecordSafepoint(locs());
  // Marks either the continuation point in unoptimized code or the
  // deoptimization point in optimized code, after call.
  const intptr_t deopt_id_after = Thread::ToDeoptAfter(deopt_id());
  if (compiler->is_optimizing()) {
    compiler->AddDeoptIndexAtCall(deopt_id_after);
  }
  // Add deoptimization continuation point after the call and before the
  // arguments are removed.
  // In optimized code this descriptor is needed for exception handling.
  compiler->AddCurrentDescriptor(RawPcDescriptors::kDeopt, deopt_id_after,
                                 token_pos());
  __ Drop(argument_count);
}


LocationSummary* BooleanNegateInstr::MakeLocationSummary(Zone* zone,
                                                         bool opt) const {
  return LocationSummary::Make(zone, 1, Location::RequiresRegister(),
                               LocationSummary::kNoCall);
}


void BooleanNegateInstr::EmitNativeCode(FlowGraphCompiler* compiler) {
  Register value = locs()->in(0).reg();
  Register result = locs()->out(0).reg();

  Label done;
  __ LoadObject(result, Bool::True());
  __ CompareRegisters(result, value);
  __ j(NOT_EQUAL, &done, Assembler::kNearJump);
  __ LoadObject(result, Bool::False());
  __ Bind(&done);
}


LocationSummary* AllocateObjectInstr::MakeLocationSummary(Zone* zone,
                                                          bool opt) const {
  return MakeCallSummary(zone);
}


void AllocateObjectInstr::EmitNativeCode(FlowGraphCompiler* compiler) {
  const Code& stub = Code::ZoneHandle(
      compiler->zone(), StubCode::GetAllocationStubForClass(cls()));
  const StubEntry stub_entry(stub);
  compiler->GenerateCall(token_pos(), stub_entry, RawPcDescriptors::kOther,
                         locs());
  compiler->AddStubCallTarget(stub);
  __ Drop(ArgumentCount());  // Discard arguments.
}


void DebugStepCheckInstr::EmitNativeCode(FlowGraphCompiler* compiler) {
  ASSERT(!compiler->is_optimizing());
  compiler->GenerateCall(token_pos(), *StubCode::DebugStepCheck_entry(),
                         stub_kind_, locs());
}


LocationSummary* GrowRegExpStackInstr::MakeLocationSummary(Zone* zone,
                                                           bool opt) const {
  const intptr_t kNumInputs = 1;
  const intptr_t kNumTemps = 0;
  LocationSummary* locs = new (zone)
      LocationSummary(zone, kNumInputs, kNumTemps, LocationSummary::kCall);
  locs->set_in(0, Location::RegisterLocation(EAX));
  locs->set_out(0, Location::RegisterLocation(EAX));
  return locs;
}


void GrowRegExpStackInstr::EmitNativeCode(FlowGraphCompiler* compiler) {
  const Register typed_data = locs()->in(0).reg();
  const Register result = locs()->out(0).reg();
  __ PushObject(Object::null_object());
  __ pushl(typed_data);
  compiler->GenerateRuntimeCall(TokenPosition::kNoSource, deopt_id(),
                                kGrowRegExpStackRuntimeEntry, 1, locs());
  __ Drop(1);
  __ popl(result);
}


}  // namespace dart

#undef __

#endif  // defined TARGET_ARCH_IA32<|MERGE_RESOLUTION|>--- conflicted
+++ resolved
@@ -2565,11 +2565,7 @@
       : instruction_(instruction) {}
 
   virtual void EmitNativeCode(FlowGraphCompiler* compiler) {
-<<<<<<< HEAD
-    if (FLAG_use_osr && osr_entry_label()->IsLinked()) {
-=======
     if (compiler->isolate()->use_osr() && osr_entry_label()->IsLinked()) {
->>>>>>> 7fe4c099
       __ Comment("CheckStackOverflowSlowPathOsr");
       __ Bind(osr_entry_label());
       __ movl(Address(THR, Thread::stack_overflow_flags_offset()),
