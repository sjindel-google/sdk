// Copyright (c) 2014, the Dart project authors.  Please see the AUTHORS file
// for details. All rights reserved. Use of this source code is governed by a
// BSD-style license that can be found in the LICENSE file.

part of service;

// Some value smaller than the object ring, so requesting a large array
// doesn't result in an expired ref because the elements lapped it in the
// object ring.
const int kDefaultFieldLimit = 100;

/// Helper function for canceling a Future<StreamSubscription>.
Future cancelFutureSubscription(
    Future<StreamSubscription> subscriptionFuture) async {
  if (subscriptionFuture != null) {
    var subscription = await subscriptionFuture;
    return subscription.cancel();
  } else {
    return null;
  }
}

/// An RpcException represents an exceptional event that happened
/// while invoking an rpc.
abstract class RpcException implements Exception, M.BasicException {
  RpcException(this.message);

  String message;
}

/// A ServerRpcException represents an error returned by the VM.
class ServerRpcException extends RpcException implements M.RequestException {
  /// A list of well-known server error codes.
  static const kParseError = -32700;
  static const kInvalidRequest = -32600;
  static const kMethodNotFound = -32601;
  static const kInvalidParams = -32602;
  static const kInternalError = -32603;
  static const kFeatureDisabled = 100;
  static const kCannotAddBreakpoint = 102;
  static const kStreamAlreadySubscribed = 103;
  static const kStreamNotSubscribed = 104;
  static const kIsolateMustBeRunnable = 105;
  static const kIsolateMustBePaused = 106;
  static const kCannotResume = 107;
  static const kIsolateIsReloading = 108;
  static const kIsolateReloadBarred = 109;

  static const kFileSystemAlreadyExists = 1001;
  static const kFileSystemDoesNotExist = 1002;
  static const kFileDoesNotExist = 1003;

  int code;
  Map data;

  static _getMessage(Map errorMap) {
    Map data = errorMap['data'];
    if (data != null && data['details'] != null) {
      return data['details'];
    } else {
      return errorMap['message'];
    }
  }

  ServerRpcException.fromMap(Map errorMap) : super(_getMessage(errorMap)) {
    code = errorMap['code'];
    data = errorMap['data'];
  }

  String toString() => 'ServerRpcException(${message})';
}

/// A NetworkRpcException is used to indicate that an rpc has
/// been canceled due to network error.
class NetworkRpcException extends RpcException
    implements M.ConnectionException {
  NetworkRpcException(String message) : super(message);

  String toString() => 'NetworkRpcException(${message})';
}

Future<ServiceObject> ignoreNetworkErrors(
    Object error, [ServiceObject resultOnNetworkError = null]) {
  if (error is NetworkRpcException) {
    return new Future.value(resultOnNetworkError);
  }
  return new Future.error(error);
}

class MalformedResponseRpcException extends RpcException {
  MalformedResponseRpcException(String message, this.response) : super(message);

  Map response;

  String toString() => 'MalformedResponseRpcException(${message})';
}

class FakeVMRpcException extends RpcException {
  FakeVMRpcException(String message) : super(message);

  String toString() => 'FakeVMRpcException(${message})';
}

/// A [ServiceObject] represents a persistent object within the vm.
abstract class ServiceObject {
  static int LexicalSortName(ServiceObject o1, ServiceObject o2) {
    return o1.name.compareTo(o2.name);
  }

  List removeDuplicatesAndSortLexical(List<ServiceObject> list) {
    return list.toSet().toList()..sort(LexicalSortName);
  }

  /// The owner of this [ServiceObject].  This can be an [Isolate], a
  /// [VM], or null.
  ServiceObjectOwner get owner => _owner;
  ServiceObjectOwner _owner;

  /// The [VM] which owns this [ServiceObject].
  VM get vm => _owner.vm;

  /// The [Isolate] which owns this [ServiceObject].  May be null.
  Isolate get isolate => _owner.isolate;

  /// The id of this object.
  String get id => _id;
  String _id;

  /// The user-level type of this object.
  String get type => _type;
  String _type;

  /// The vm type of this object.
  String get vmType => _vmType;
  String _vmType;

  bool get isICData => vmType == 'ICData';
  bool get isMegamorphicCache => vmType == 'MegamorphicCache';
  bool get isInstructions => vmType == 'Instructions';
  bool get isObjectPool => vmType == 'ObjectPool';
  bool get isContext => type == 'Context';
  bool get isError => type == 'Error';
  bool get isInstance => type == 'Instance';
  bool get isSentinel => type == 'Sentinel';
  bool get isMessage => type == 'Message';

  // Kinds of Instance.
  bool get isAbstractType => false;
  bool get isNull => false;
  bool get isBool => false;
  bool get isDouble => false;
  bool get isString => false;
  bool get isInt => false;
  bool get isList => false;
  bool get isMap => false;
  bool get isTypedData => false;
  bool get isRegExp => false;
  bool get isMirrorReference => false;
  bool get isWeakProperty => false;
  bool get isClosure => false;
  bool get isStackTrace => false;
  bool get isSimdValue => false;
  bool get isPlainInstance => false;

  /// Has this object been fully loaded?
  bool get loaded => _loaded;
  bool _loaded = false;
  // TODO(turnidge): Make loaded observable and get rid of loading
  // from Isolate.

  /// Is this object cacheable?  That is, is it impossible for the [id]
  /// of this object to change?
  bool _canCache;
  bool get canCache => _canCache;

  /// Is this object immutable after it is [loaded]?
  bool get immutable => false;

  String name;
  String vmName;

  /// Creates an empty [ServiceObject].
  ServiceObject._empty(this._owner);

  /// Creates a [ServiceObject] initialized from [map].
  factory ServiceObject._fromMap(ServiceObjectOwner owner, Map map) {
    if (map == null) {
      return null;
    }
    if (!_isServiceMap(map)) {
      Logger.root.severe('Malformed service object: $map');
    }
    assert(_isServiceMap(map));
    var type = _stripRef(map['type']);
    var vmType = map['_vmType'] != null ? map['_vmType'] : type;
    var obj = null;
    assert(type != 'VM');
    switch (type) {
      case 'Breakpoint':
        obj = new Breakpoint._empty(owner);
        break;
      case 'Class':
        obj = new Class._empty(owner);
        break;
      case 'Code':
        obj = new Code._empty(owner);
        break;
      case 'Context':
        obj = new Context._empty(owner);
        break;
      case 'Counter':
        obj = new ServiceMetric._empty(owner);
        break;
      case 'Error':
        obj = new DartError._empty(owner);
        break;
      case 'Field':
        obj = new Field._empty(owner);
        break;
      case 'Frame':
        obj = new Frame._empty(owner);
        break;
      case 'Function':
        obj = new ServiceFunction._empty(owner);
        break;
      case 'Gauge':
        obj = new ServiceMetric._empty(owner);
        break;
      case 'Isolate':
        obj = new Isolate._empty(owner.vm);
        break;
      case 'Library':
        obj = new Library._empty(owner);
        break;
      case 'Message':
        obj = new ServiceMessage._empty(owner);
        break;
      case 'SourceLocation':
        obj = new SourceLocation._empty(owner);
        break;
      case '_Thread':
        obj = new Thread._empty(owner);
        break;
      case 'UnresolvedSourceLocation':
        obj = new UnresolvedSourceLocation._empty(owner);
        break;
      case 'Object':
        switch (vmType) {
          case 'ICData':
            obj = new ICData._empty(owner);
            break;
          case 'LocalVarDescriptors':
            obj = new LocalVarDescriptors._empty(owner);
            break;
          case 'MegamorphicCache':
            obj = new MegamorphicCache._empty(owner);
            break;
          case 'ObjectPool':
            obj = new ObjectPool._empty(owner);
            break;
          case 'PcDescriptors':
            obj = new PcDescriptors._empty(owner);
            break;
          case 'TokenStream':
            obj = new TokenStream._empty(owner);
            break;
        }
        break;
      case 'Event':
        obj = new ServiceEvent._empty(owner);
        break;
      case 'Script':
        obj = new Script._empty(owner);
        break;
      case 'Socket':
        obj = new Socket._empty(owner);
        break;
      case 'Sentinel':
        obj = new Sentinel._empty(owner);
        break;
      case 'InstanceSet':
        obj = new InstanceSet._empty(owner);
        break;
      case 'TypeArguments':
        obj = new TypeArguments._empty(owner);
        break;
      case 'Instance':
        obj = new Instance._empty(owner);
        break;
      default:
        break;
    }
    if (obj == null) {
      obj = new ServiceMap._empty(owner);
    }
    obj.update(map);
    return obj;
  }

  /// If [this] was created from a reference, load the full object
  /// from the service by calling [reload]. Else, return [this].
  Future<ServiceObject> load() {
    if (loaded) {
      return new Future.value(this);
    }
    // Call reload which will fill in the entire object.
    return reload();
  }

  Future<ServiceObject> _inProgressReload;

  Future<Map> _fetchDirect({int count: kDefaultFieldLimit}) {
    Map params = {
      'objectId': id,
      'count': count,
    };
    return isolate.invokeRpcNoUpgrade('getObject', params);
  }

  /// Reload [this]. Returns a future which completes to [this] or
  /// an exception.
  Future<ServiceObject> reload({int count: kDefaultFieldLimit}) {
    // TODO(turnidge): Checking for a null id should be part of the
    // "immmutable" check.
    bool hasId = (id != null) && (id != '');
    bool isVM = this is VM;
    // We should always reload the VM.
    // We can't reload objects without an id.
    // We shouldn't reload an immutable and already loaded object.
    bool skipLoad = !isVM && (!hasId || (immutable && loaded));
    if (skipLoad) {
      return new Future.value(this);
    }
    if (_inProgressReload == null) {
      var completer = new Completer<ServiceObject>();
      _inProgressReload = completer.future;
      _fetchDirect(count: count).then((Map map) {
        var mapType = _stripRef(map['type']);
        if (mapType == 'Sentinel') {
          // An object may have been collected, etc.
          completer.complete(new ServiceObject._fromMap(owner, map));
        } else {
          // TODO(turnidge): Check for vmType changing as well?
          assert(mapType == _type);
          update(map);
          completer.complete(this);
        }
      }).catchError((e, st) {
        Logger.root.severe("Unable to reload object: $e\n$st");
        _inProgressReload = null;
        completer.completeError(e, st);
      }).whenComplete(() {
        // This reload is complete.
        _inProgressReload = null;
      });
    }
    return _inProgressReload;
  }

  /// Update [this] using [map] as a source. [map] can be a reference.
  void update(Map map) {
    assert(_isServiceMap(map));

    // Don't allow the type to change on an object update.
    var mapIsRef = _hasRef(map['type']);
    var mapType = _stripRef(map['type']);
    assert(_type == null || _type == mapType);

    _canCache = map['fixedId'] == true;
    if (_id != null && _id != map['id']) {
      // It is only safe to change an id when the object isn't cacheable.
      assert(!canCache);
    }
    _id = map['id'];

    _type = mapType;

    // When the response specifies a specific vmType, use it.
    // Otherwise the vmType of the response is the same as the 'user'
    // type.
    if (map.containsKey('_vmType')) {
      _vmType = _stripRef(map['_vmType']);
    } else {
      _vmType = _type;
    }

    _update(map, mapIsRef);
  }

  // Updates internal state from [map]. [map] can be a reference.
  void _update(Map map, bool mapIsRef);

  // Helper that can be passed to .catchError that ignores the error.
  _ignoreError(error, stackTrace) {
    // do nothing.
  }
}

abstract class HeapObject extends ServiceObject implements M.Object {
  Class clazz;
  int size;
  int retainedSize;

  HeapObject._empty(ServiceObjectOwner owner) : super._empty(owner);

  void _update(Map map, bool mapIsRef) {
    if (map['class'] != null) {
      // Sent with refs for some types. Load it if available, but don't clobber
      // it with null for kinds that only send if for full responses.
      clazz = map['class'];
    }

    // Load the full class object if the isolate is runnable.
    if (clazz != null) {
      if (clazz.isolate.runnable) {
        // No one awaits on this request so we silence any network errors
        // that occur here but forward other errors.
        clazz.load().catchError((error) => ignoreNetworkErrors(error, clazz));
      }
    }

    if (mapIsRef) {
      return;
    }
    size = map['size'];
  }
}

class RetainingObject implements M.RetainingObject {
  int get retainedSize => object.retainedSize;
  final HeapObject object;
  RetainingObject(this.object);
}

abstract class ServiceObjectOwner extends ServiceObject {
  /// Creates an empty [ServiceObjectOwner].
  ServiceObjectOwner._empty(ServiceObjectOwner owner) : super._empty(owner);

  /// Builds a [ServiceObject] corresponding to the [id] from [map].
  /// The result may come from the cache.  The result will not necessarily
  /// be [loaded].
  ServiceObject getFromMap(Map map);
}

abstract class Location implements M.Location {
  Script get script;
  int get tokenPos;
}

/// A [SourceLocation] represents a location or range in the source code.
class SourceLocation extends ServiceObject
    implements Location, M.SourceLocation {
  Script script;
  int tokenPos;
  int endTokenPos;

  Future<int> getLine() async {
    await script.load();
    return script.tokenToLine(tokenPos);
  }

  Future<int> getColumn() async {
    await script.load();
    return script.tokenToCol(tokenPos);
  }

  SourceLocation._empty(ServiceObject owner) : super._empty(owner);

  void _update(Map map, bool mapIsRef) {
    assert(!mapIsRef);
    _upgradeCollection(map, owner);
    script = map['script'];
    tokenPos = map['tokenPos'];
    endTokenPos = map['endTokenPos'];

    assert(script != null && tokenPos != null);
  }

  Future<String> toUserString() async {
    int line = await getLine();
    int column = await getColumn();
    return '${script.name}:${line}:${column}';
  }

  String toString() {
    if (endTokenPos == null) {
      return '${script.name}:token(${tokenPos})';
    } else {
      return '${script.name}:tokens(${tokenPos}-${endTokenPos})';
    }
  }
}

/// An [UnresolvedSourceLocation] represents a location in the source
// code which has not been precisely mapped to a token position.
class UnresolvedSourceLocation extends ServiceObject
    implements Location, M.UnresolvedSourceLocation {
  Script script;
  String scriptUri;
  int line;
  int column;
  int tokenPos;

  Future<int> getLine() async {
    if (tokenPos != null) {
      await script.load();
      return script.tokenToLine(tokenPos);
    } else {
      return line;
    }
  }

  Future<int> getColumn() async {
    if (tokenPos != null) {
      await script.load();
      return script.tokenToCol(tokenPos);
    } else {
      return column;
    }
  }

  UnresolvedSourceLocation._empty(ServiceObject owner) : super._empty(owner);

  void _update(Map map, bool mapIsRef) {
    assert(!mapIsRef);
    _upgradeCollection(map, owner);
    script = map['script'];
    scriptUri = map['scriptUri'];
    line = map['line'];
    column = map['column'];
    tokenPos = map['tokenPos'];

    assert(script != null || scriptUri != null);
    assert(line != null || tokenPos != null);
  }

  Future<String> toUserString() async {
    StringBuffer sb = new StringBuffer();

    int line = await getLine();
    int column = await getColumn();

    if (script != null) {
      sb.write('${script.name}:');
    } else {
      sb.write('${scriptUri}:');
    }
    if (column != null) {
      sb.write('${line}:${column}');
    } else {
      sb.write('${line}');
    }
    return sb.toString();
  }

  String toString() {
    StringBuffer sb = new StringBuffer();
    if (script != null) {
      sb.write('${script.name}:');
    } else {
      sb.write('${scriptUri}:');
    }
    if (tokenPos != null) {
      sb.write('token(${tokenPos})');
    } else if (column != null) {
      sb.write('${line}:${column}');
    } else {
      sb.write('${line}');
    }
    sb.write('[unresolved]');
    return sb.toString();
  }
}

class _EventStreamState {
  VM _vm;
  String streamId;

  Function _onDone;

  // A list of all subscribed controllers for this stream.
  List _controllers = [];

  // Completes when the listen rpc is finished.
  Future _listenFuture;

  // Completes when then cancel rpc is finished.
  Future _cancelFuture;

  _EventStreamState(this._vm, this.streamId, this._onDone);

  Future _cancelController(StreamController controller) {
    _controllers.remove(controller);
    if (_controllers.isEmpty) {
      assert(_listenFuture != null);
      _listenFuture = null;
      _cancelFuture = _vm._streamCancel(streamId);
      _cancelFuture.then((_) {
        if (_controllers.isEmpty) {
          // No new listeners showed up during cancelation.
          _onDone();
        }
      }).catchError((e) {
        /* ignore */
      });
    }
    // No need to wait for _cancelFuture here.
    return new Future.value(null);
  }

  Future<Stream> addStream() async {
    var controller;
    controller =
        new StreamController(onCancel: () => _cancelController(controller));
    _controllers.add(controller);
    if (_cancelFuture != null) {
      try {
        await _cancelFuture;
      } on NetworkRpcException catch (_) {/* ignore */}
    }
    if (_listenFuture == null) {
      _listenFuture = _vm._streamListen(streamId);
    }
    try {
      await _listenFuture;
    } on NetworkRpcException catch (_) {/* ignore */}
    return controller.stream;
  }

  void addEvent(ServiceEvent event) {
    for (var controller in _controllers) {
      controller.add(event);
    }
  }
}

/// State for a VM being inspected.
abstract class VM extends ServiceObjectOwner implements M.VM {
  VM get vm => this;
  Isolate get isolate => null;

  // TODO(turnidge): The connection should not be stored in the VM object.
  bool get isDisconnected;
  bool get isConnected;

  // Used for verbose logging.
  bool verbose = false;

  // TODO(johnmccutchan): Ensure that isolates do not end up in _cache.
  Map<String, ServiceObject> _cache = new Map<String, ServiceObject>();
  final Map<String, Isolate> _isolateCache = <String, Isolate>{};

  // The list of live isolates, ordered by isolate start time.
  final List<Isolate> isolates = <Isolate>[];

  String version = 'unknown';
  String hostCPU;
  String targetCPU;
  int architectureBits;
  bool assertsEnabled = false;
  bool typeChecksEnabled = false;
  int nativeZoneMemoryUsage = 0;
  int pid = 0;
  int heapAllocatedMemoryUsage = 0;
  int heapAllocationCount = 0;
  int maxRSS = 0;
  bool profileVM = false;
  DateTime startTime;
  DateTime refreshTime;
  Duration get upTime {
    if (startTime == null) {
      return null;
    }
    return (new DateTime.now().difference(startTime));
  }

  VM() : super._empty(null) {
    update({'name': 'vm', 'type': '@VM'});
  }

  void postServiceEvent(String streamId, Map response, ByteData data) {
    var map = response;
    assert(!map.containsKey('_data'));
    if (data != null) {
      map['_data'] = data;
    }
    if (map['type'] != 'Event') {
      Logger.root.severe("Expected 'Event' but found '${map['type']}'");
      return;
    }

    var eventIsolate = map['isolate'];
    var event;
    if (eventIsolate == null) {
      event = new ServiceObject._fromMap(vm, map);
    } else {
      // getFromMap creates the Isolate if it hasn't been seen already.
      var isolate = getFromMap(map['isolate']);
      event = new ServiceObject._fromMap(isolate, map);
      if (event.kind == ServiceEvent.kIsolateExit) {
        _isolateCache.remove(isolate.id);
        _buildIsolateList();
      }
      if (event.kind == ServiceEvent.kIsolateRunnable) {
        // Force reload once the isolate becomes runnable so that we
        // update the root library.
        isolate.reload();
      }
    }
    var eventStream = _eventStreams[streamId];
    if (eventStream != null) {
      eventStream.addEvent(event);
    } else {
      Logger.root.warning("Ignoring unexpected event on stream '${streamId}'");
    }
  }

  int _compareIsolates(Isolate a, Isolate b) {
    var aStart = a.startTime;
    var bStart = b.startTime;
    if (aStart == null) {
      if (bStart == null) {
        return 0;
      } else {
        return 1;
      }
    }
    if (bStart == null) {
      return -1;
    }
    return aStart.compareTo(bStart);
  }

  void _buildIsolateList() {
    var isolateList = _isolateCache.values.toList();
    isolateList.sort(_compareIsolates);
    isolates.clear();
    isolates.addAll(isolateList);
  }

  void _removeDeadIsolates(List newIsolates) {
    // Build a set of new isolates.
    var newIsolateSet = new Set();
    newIsolates.forEach((iso) => newIsolateSet.add(iso.id));

    // Remove any old isolates which no longer exist.
    List toRemove = [];
    _isolateCache.forEach((id, _) {
      if (!newIsolateSet.contains(id)) {
        toRemove.add(id);
      }
    });
    toRemove.forEach((id) => _isolateCache.remove(id));
    _buildIsolateList();
  }

  static final String _isolateIdPrefix = 'isolates/';

  ServiceObject getFromMap(Map map) {
    if (map == null) {
      return null;
    }
    var type = _stripRef(map['type']);
    if (type == 'VM') {
      // Update this VM object.
      update(map);
      return this;
    }

    assert(type == 'Isolate');
    String id = map['id'];
    if (!id.startsWith(_isolateIdPrefix)) {
      // Currently the VM only supports upgrading Isolate ServiceObjects.
      throw new UnimplementedError();
    }

    // Check cache.
    var isolate = _isolateCache[id];
    if (isolate == null) {
      // Add new isolate to the cache.
      isolate = new ServiceObject._fromMap(this, map);
      _isolateCache[id] = isolate;
      _buildIsolateList();

      // Eagerly load the isolate.
      isolate.load().catchError((e, stack) {
        Logger.root.info('Eagerly loading an isolate failed: $e\n$stack');
      });
    } else {
      isolate.update(map);
    }
    return isolate;
  }

  // Note that this function does not reload the isolate if it found
  // in the cache.
  Future<ServiceObject> getIsolate(String isolateId) {
    if (!loaded) {
      // Trigger a VM load, then get the isolate.
      return load().then((_) => getIsolate(isolateId)).catchError(_ignoreError);
    }
    return new Future.value(_isolateCache[isolateId]);
  }

  // Implemented in subclass.
  Future<Map> invokeRpcRaw(String method, Map params);

  Future<Map> invokeRpcNoUpgrade(String method, Map params) {
    return invokeRpcRaw(method, params).then((Map response) {
      var map = response;
      if (Tracer.current != null) {
        Tracer.current
            .trace("Received response for ${method}/${params}}", map: map);
      }
      if (!_isServiceMap(map)) {
        var exception = new MalformedResponseRpcException(
            "Response is missing the 'type' field", map);
        return new Future.error(exception);
      }
      return new Future.value(map);
    }).catchError((e) {
      // Errors pass through.
      return new Future.error(e);
    });
  }

  Future<ServiceObject> invokeRpc(String method, Map params) {
    return invokeRpcNoUpgrade(method, params).then((Map response) {
      var obj = new ServiceObject._fromMap(this, response);
      if ((obj != null) && obj.canCache) {
        String objId = obj.id;
        _cache.putIfAbsent(objId, () => obj);
      }
      return obj;
    }).catchError((e) {
      return new Future.error(e);
    });
  }

  void _dispatchEventToIsolate(ServiceEvent event) {
    var isolate = event.isolate;
    if (isolate != null) {
      isolate._onEvent(event);
    }
  }

  Future restart() {
    return invokeRpc('_restartVM', {});
  }

  Future<Map> _fetchDirect({int count: kDefaultFieldLimit}) async {
    if (!loaded) {
      // The vm service relies on these events to keep the VM and
      // Isolate types up to date.
      try {
        await listenEventStream(kVMStream, _dispatchEventToIsolate);
        await listenEventStream(kIsolateStream, _dispatchEventToIsolate);
        await listenEventStream(kDebugStream, _dispatchEventToIsolate);
        await listenEventStream(_kGraphStream, _dispatchEventToIsolate);
      } on FakeVMRpcException catch (_) {
        // ignore FakeVMRpcExceptions here.
      } on NetworkRpcException catch (_) {
        // ignore network errors here.
      }
    }
    return await invokeRpcNoUpgrade('getVM', {});
  }

  Future setName(String newName) {
    return invokeRpc('setVMName', {'name': newName});
  }

  Future<ServiceObject> getFlagList() {
    return invokeRpc('getFlagList', {});
  }

  Future<ServiceObject> _streamListen(String streamId) {
    Map params = {
      'streamId': streamId,
    };
    // Ignore network errors on stream listen.
    return invokeRpc('streamListen', params).catchError(
        (e) => ignoreNetworkErrors(e));
  }

  Future<ServiceObject> _streamCancel(String streamId) {
    Map params = {
      'streamId': streamId,
    };
    // Ignore network errors on stream cancel.
    return invokeRpc('streamCancel', params).catchError(
        (e) => ignoreNetworkErrors(e));
  }

  // A map from stream id to event stream state.
  Map<String, _EventStreamState> _eventStreams = {};

  // Well-known stream ids.
  static const kVMStream = 'VM';
  static const kIsolateStream = 'Isolate';
  static const kTimelineStream = 'Timeline';
  static const kDebugStream = 'Debug';
  static const kGCStream = 'GC';
  static const kStdoutStream = 'Stdout';
  static const kStderrStream = 'Stderr';
  static const _kGraphStream = '_Graph';

  /// Returns a single-subscription Stream object for a VM event stream.
  Future<Stream> getEventStream(String streamId) async {
    var eventStream = _eventStreams.putIfAbsent(
        streamId,
        () => new _EventStreamState(
            this, streamId, () => _eventStreams.remove(streamId)));
    Stream stream = await eventStream.addStream();
    return stream;
  }

  /// Helper function for listening to an event stream.
  Future<StreamSubscription> listenEventStream(
      String streamId, Function function) async {
    var stream = await getEventStream(streamId);
    return stream.listen(function);
  }

  /// Force the VM to disconnect.
  void disconnect();

  /// Completes when the VM first connects.
  Future get onConnect;

  /// Completes when the VM disconnects or there was an error connecting.
  Future get onDisconnect;

  void _update(Map map, bool mapIsRef) {
    name = map['name'];
    vmName = map.containsKey('_vmName') ? map['_vmName'] : name;
    if (mapIsRef) {
      return;
    }
    // Note that upgrading the collection creates any isolates in the
    // isolate list which are new.
    _upgradeCollection(map, vm);

    _loaded = true;
    version = map['version'];
    hostCPU = map['hostCPU'];
    targetCPU = map['targetCPU'];
    architectureBits = map['architectureBits'];
    int startTimeMillis = map['startTime'];
    startTime = new DateTime.fromMillisecondsSinceEpoch(startTimeMillis);
    refreshTime = new DateTime.now();
    if (map['_nativeZoneMemoryUsage'] != null) {
      nativeZoneMemoryUsage = map['_nativeZoneMemoryUsage'];
    }
    pid = map['pid'];
    if (map['_heapAllocatedMemoryUsage'] != null) {
      heapAllocatedMemoryUsage = map['_heapAllocatedMemoryUsage'];
    }
    if (map['_heapAllocationCount'] != null) {
      heapAllocationCount = map['_heapAllocationCount'];
    }
    maxRSS = map['_maxRSS'];
    profileVM = map['_profilerMode'] == 'VM';
    assertsEnabled = map['_assertsEnabled'];
    typeChecksEnabled = map['_typeChecksEnabled'];
    _removeDeadIsolates(map['isolates']);
  }

  // Reload all isolates.
  Future reloadIsolates() {
    var reloads = [];
    for (var isolate in isolates) {
      var reload = isolate.reload().catchError((e) {
        Logger.root.info('Bulk reloading of isolates failed: $e');
      });
      reloads.add(reload);
    }
    return Future.wait(reloads);
  }
}

class FakeVM extends VM {
  String get displayName => name;

  final Map _responses = {};
  FakeVM(Map responses) {
    if (responses == null) {
      return;
    }
    responses.forEach((uri, response) {
      // Encode as string.
      _responses[_canonicalizeUri(Uri.parse(uri))] = response;
    });
  }

  String _canonicalizeUri(Uri uri) {
    // We use the uri as the key to the response map. Uri parameters can be
    // serialized in any order, this function canonicalizes the uri parameters
    // so they are serialized in sorted-by-parameter-name order.
    var method = uri.path;
    // Create a map sorted on insertion order.
    var parameters = new Map();
    // Sort keys.
    var sortedKeys = uri.queryParameters.keys.toList();
    sortedKeys.sort();
    // Filter keys to remove any private options.
    sortedKeys.removeWhere((k) => k.startsWith('_'));
    // Insert parameters in sorted order.
    for (var key in sortedKeys) {
      parameters[key] = uri.queryParameters[key];
    }
    // Return canonical uri.
    return new Uri(path: method, queryParameters: parameters).toString();
  }

  /// Force the VM to disconnect.
  void disconnect() {
    _onDisconnect.complete(this);
  }

  // Always connected.
  Future _onConnect;
  Future get onConnect {
    if (_onConnect != null) {
      return _onConnect;
    }
    _onConnect = new Future.value(this);
    return _onConnect;
  }

  bool get isConnected => !isDisconnected;
  // Only complete when requested.
  Completer _onDisconnect = new Completer();
  Future get onDisconnect => _onDisconnect.future;
  bool get isDisconnected => _onDisconnect.isCompleted;

  Future<Map> invokeRpcRaw(String method, Map params) {
    if (params.isEmpty) {
      params = null;
    }
    var key = _canonicalizeUri(new Uri(path: method, queryParameters: params));
    var response = _responses[key];
    if (response == null) {
      return new Future.error(new FakeVMRpcException(
          "Unable to find key '${key}' in cached response set"));
    }
    return new Future.value(response);
  }
}

/// Snapshot in time of tag counters.
class TagProfileSnapshot {
  final double seconds;
  final List<int> counters;
  int get sum => _sum;
  int _sum = 0;
  TagProfileSnapshot(this.seconds, int countersLength)
      : counters = new List<int>(countersLength);

  /// Set [counters] and update [sum].
  void set(List<int> counters) {
    this.counters.setAll(0, counters);
    for (var i = 0; i < this.counters.length; i++) {
      _sum += this.counters[i];
    }
  }

  /// Set [counters] with the delta from [counters] to [old_counters]
  /// and update [sum].
  void delta(List<int> counters, List<int> old_counters) {
    for (var i = 0; i < this.counters.length; i++) {
      this.counters[i] = counters[i] - old_counters[i];
      _sum += this.counters[i];
    }
  }

  /// Update [counters] with new maximum values seen in [counters].
  void max(List<int> counters) {
    for (var i = 0; i < counters.length; i++) {
      var c = counters[i];
      this.counters[i] = this.counters[i] > c ? this.counters[i] : c;
    }
  }

  /// Zero [counters].
  void zero() {
    for (var i = 0; i < counters.length; i++) {
      counters[i] = 0;
    }
  }
}

class TagProfile {
  final List<String> names = new List<String>();
  final List<TagProfileSnapshot> snapshots = new List<TagProfileSnapshot>();
  double get updatedAtSeconds => _seconds;
  double _seconds;
  TagProfileSnapshot _maxSnapshot;
  int _historySize;
  int _countersLength = 0;

  TagProfile(this._historySize);

  void _processTagProfile(double seconds, Map tagProfile) {
    _seconds = seconds;
    var counters = tagProfile['counters'];
    if (names.length == 0) {
      // Initialization.
      names.addAll(tagProfile['names']);
      _countersLength = tagProfile['counters'].length;
      for (var i = 0; i < _historySize; i++) {
        var snapshot = new TagProfileSnapshot(0.0, _countersLength);
        snapshot.zero();
        snapshots.add(snapshot);
      }
      // The counters monotonically grow, keep track of the maximum value.
      _maxSnapshot = new TagProfileSnapshot(0.0, _countersLength);
      _maxSnapshot.set(counters);
      return;
    }
    var snapshot = new TagProfileSnapshot(seconds, _countersLength);
    // We snapshot the delta from the current counters to the maximum counter
    // values.
    snapshot.delta(counters, _maxSnapshot.counters);
    _maxSnapshot.max(counters);
    snapshots.add(snapshot);
    // Only keep _historySize snapshots.
    if (snapshots.length > _historySize) {
      snapshots.removeAt(0);
    }
  }
}

class InboundReferences implements M.InboundReferences {
  final Iterable<InboundReference> elements;

  InboundReferences(ServiceMap map)
      : this.elements =
            map['references'].map((rmap) => new InboundReference(rmap));
}

class InboundReference implements M.InboundReference {
  final HeapObject source;
  final Instance parentField;
  final int parentListIndex;
  final int parentWordOffset;

  InboundReference(ServiceMap map)
      : source = map['source'],
        parentField = map['parentField'],
        parentListIndex = map['parentListIndex'],
        parentWordOffset = map['_parentWordOffset'];
}

class RetainingPath implements M.RetainingPath {
  final Iterable<RetainingPathItem> elements;

  RetainingPath(ServiceMap map)
      : this.elements =
            map['elements'].map((rmap) => new RetainingPathItem(rmap));
}

class RetainingPathItem implements M.RetainingPathItem {
  final HeapObject source;
  final Instance parentField;
  final int parentListIndex;
  final int parentWordOffset;

  RetainingPathItem(ServiceMap map)
      : source = map['value'],
        parentField = map['parentField'],
        parentListIndex = map['parentListIndex'],
        parentWordOffset = map['_parentWordOffset'];
}

class Ports implements M.Ports {
  final Iterable<Port> elements;

  Ports(ServiceMap map)
      : this.elements = map['ports'].map((rmap) => new Port(rmap));
}

class Port implements M.Port {
  final String name;
  final HeapObject handler;

  Port(ServiceMap map)
      : name = map['name'],
        handler = map['handler'];
}

class PersistentHandles implements M.PersistentHandles {
  final Iterable<PersistentHandle> elements;
  final Iterable<WeakPersistentHandle> weakElements;

  PersistentHandles(ServiceMap map)
      : this.elements =
            map['persistentHandles'].map((rmap) => new PersistentHandle(rmap)),
        this.weakElements = map['weakPersistentHandles']
            .map((rmap) => new WeakPersistentHandle(rmap));
}

class PersistentHandle implements M.PersistentHandle {
  final HeapObject object;

  PersistentHandle(ServiceMap map) : object = map['object'];
}

class WeakPersistentHandle implements M.WeakPersistentHandle {
  final int externalSize;
  final String peer;
  final String callbackSymbolName;
  final String callbackAddress;
  final HeapObject object;

  WeakPersistentHandle(ServiceMap map)
      : externalSize = int.parse(map['externalSize']),
        peer = map['peer'],
        callbackSymbolName = map['callbackSymbolName'],
        callbackAddress = map['callbackAddress'],
        object = map['object'];
}

class HeapSpace implements M.HeapSpace {
  int used = 0;
  int capacity = 0;
  int external = 0;
  int collections = 0;
  double totalCollectionTimeInSeconds = 0.0;
  double averageCollectionPeriodInMillis = 0.0;

  Duration get avgCollectionTime {
    final mcs = totalCollectionTimeInSeconds *
        Duration.MICROSECONDS_PER_SECOND /
        math.max(collections, 1);
    return new Duration(microseconds: mcs.ceil());
  }

  Duration get totalCollectionTime {
    final mcs = totalCollectionTimeInSeconds * Duration.MICROSECONDS_PER_SECOND;
    return new Duration(microseconds: mcs.ceil());
  }

  Duration get avgCollectionPeriod {
    final mcs =
        averageCollectionPeriodInMillis * Duration.MICROSECONDS_PER_MILLISECOND;
    return new Duration(microseconds: mcs.ceil());
  }

  void update(Map heapMap) {
    used = heapMap['used'];
    capacity = heapMap['capacity'];
    external = heapMap['external'];
    collections = heapMap['collections'];
    totalCollectionTimeInSeconds = heapMap['time'];
    averageCollectionPeriodInMillis = heapMap['avgCollectionPeriodMillis'];
  }
}

class RawHeapSnapshot {
  final chunks;
  final count;
  RawHeapSnapshot(this.chunks, this.count);
}

/// State for a running isolate.
class Isolate extends ServiceObjectOwner implements M.Isolate {
  static const kLoggingStream = '_Logging';
  static const kExtensionStream = 'Extension';

  VM get vm => owner;
  Isolate get isolate => this;
  int number;
  int originNumber;
  DateTime startTime;
  Duration get upTime {
    if (startTime == null) {
      return null;
    }
    return (new DateTime.now().difference(startTime));
  }

  Map counters = {};

  void _updateRunState() {
    topFrame = M.topFrame(pauseEvent);
    paused = (pauseEvent != null && !(pauseEvent is M.ResumeEvent));
    running = (!paused && topFrame != null);
    idle = (!paused && topFrame == null);
  }

  M.DebugEvent pauseEvent = null;
  bool paused = false;
  bool running = false;
  bool idle = false;
  bool loading = true;
  bool runnable = false;
  bool ioEnabled = false;
  M.IsolateStatus get status {
    if (paused) {
      return M.IsolateStatus.paused;
    }
    if (running) {
      return M.IsolateStatus.running;
    }
    if (idle) {
      return M.IsolateStatus.idle;
    }
    return M.IsolateStatus.loading;
  }

  final List<String> extensionRPCs = new List<String>();

  Map<String, ServiceObject> _cache = new Map<String, ServiceObject>();
  final TagProfile tagProfile = new TagProfile(20);

  Isolate._empty(ServiceObjectOwner owner) : super._empty(owner) {
    assert(owner is VM);
  }

  void resetCachedProfileData() {
    _cache.values.forEach((value) {
      if (value is Code) {
        Code code = value;
        code.profile = null;
      } else if (value is ServiceFunction) {
        ServiceFunction function = value;
        function.profile = null;
      }
    });
  }

  static const kCallSitesReport = '_CallSites';
  static const kPossibleBreakpointsReport = 'PossibleBreakpoints';
  static const kProfileReport = '_Profile';

  Future<ServiceMap> getSourceReport(List<String> report_kinds,
      [Script script, int startPos, int endPos]) {
    var params = {'reports': report_kinds};
    if (script != null) {
      params['scriptId'] = script.id;
    }
    if (startPos != null) {
      params['tokenPos'] = startPos;
    }
    if (endPos != null) {
      params['endTokenPos'] = endPos;
    }
    return invokeRpc('getSourceReport', params);
  }

  Future<ServiceMap> reloadSources(
      {String rootLibUri,
       bool pause}) {
    Map<String, dynamic> params = <String, dynamic>{};
    if (rootLibUri != null) {
      params['rootLibUri'] = rootLibUri;
    }
    if (pause != null) {
      params['pause'] = pause;
    }
    return invokeRpc('reloadSources', params).then((result) {
      _cache.clear();
      return result;
    });
  }

  void _handleIsolateReloadEvent(ServiceEvent event) {
    if (event.reloadError != null) {
      // Failure.
      print('Reload failed: ${event.reloadError}');
    } else {
      _cache.clear();
    }
  }

  /// Fetches and builds the class hierarchy for this isolate. Returns the
  /// Object class object.
  Future<Class> getClassHierarchy() {
    return invokeRpc('getClassList', {})
        .then(_loadClasses)
        .then(_buildClassHierarchy);
  }

  Future<ServiceObject> getPorts() {
    return invokeRpc('_getPorts', {});
  }

  Future<ServiceObject> getPersistentHandles() {
    return invokeRpc('_getPersistentHandles', {});
  }

  Future<List<Class>> getClassRefs() async {
    ServiceMap classList = await invokeRpc('getClassList', {});
    assert(classList.type == 'ClassList');
    var classRefs = [];
    for (var cls in classList['classes']) {
      // Skip over non-class classes.
      if (cls is Class) {
        _classesByCid[cls.vmCid] = cls;
        classRefs.add(cls);
      }
    }
    return classRefs;
  }

  /// Given the class list, loads each class.
  Future<List<Class>> _loadClasses(ServiceMap classList) {
    assert(classList.type == 'ClassList');
    var futureClasses = [];
    for (var cls in classList['classes']) {
      // Skip over non-class classes.
      if (cls is Class) {
        _classesByCid[cls.vmCid] = cls;
        futureClasses.add(cls.load());
      }
    }
    return Future.wait(futureClasses);
  }

  /// Builds the class hierarchy and returns the Object class.
  Future<Class> _buildClassHierarchy(List<Class> classes) {
    rootClasses.clear();
    objectClass = null;
    for (var cls in classes) {
      if (cls.superclass == null) {
        rootClasses.add(cls);
      }
      if ((cls.vmName == 'Object') &&
          (cls.isPatch == false) &&
          (cls.library.uri == 'dart:core')) {
        objectClass = cls;
      }
    }
    assert(objectClass != null);
    return new Future.value(objectClass);
  }

  Class getClassByCid(int cid) => _classesByCid[cid];

  ServiceObject getFromMap(Map map) {
    if (map == null) {
      return null;
    }
    var mapType = _stripRef(map['type']);
    if (mapType == 'Isolate') {
      // There are sometimes isolate refs in ServiceEvents.
      return vm.getFromMap(map);
    }
    String mapId = map['id'];
    var obj = (mapId != null) ? _cache[mapId] : null;
    if (obj != null) {
      obj.update(map);
      return obj;
    }
    // Build the object from the map directly.
    obj = new ServiceObject._fromMap(this, map);
    if ((obj != null) && obj.canCache) {
      _cache[mapId] = obj;
    }
    return obj;
  }

  Future<Map> invokeRpcNoUpgrade(String method, Map params) {
    params['isolateId'] = id;
    return vm.invokeRpcNoUpgrade(method, params);
  }

  Future<ServiceObject> invokeRpc(String method, Map params) {
    return invokeRpcNoUpgrade(method, params).then((Map response) {
      return getFromMap(response);
    });
  }

  Future<ServiceObject> getObject(String objectId,
      {bool reload: true, int count: kDefaultFieldLimit}) {
    assert(objectId != null && objectId != '');
    var obj = _cache[objectId];
    if (obj != null) {
      if (reload) {
        return obj.reload(count: count);
      }
      // Returned cached object.
      return new Future.value(obj);
    }
    Map params = {
      'objectId': objectId,
      'count': count,
    };
    return isolate.invokeRpc('getObject', params);
  }

  Future<Map> _fetchDirect({int count: kDefaultFieldLimit}) async {
    return invokeRpcNoUpgrade('getIsolate', {});
  }

  Class objectClass;
  final rootClasses = <Class>[];
  Map<int, Class> _classesByCid = new Map<int, Class>();

  Library rootLibrary;
  List<Library> libraries = <Library>[];
  Frame topFrame;

  String name;
  String vmName;
  ServiceFunction entry;

  final HeapSpace newSpace = new HeapSpace();
  final HeapSpace oldSpace = new HeapSpace();

  String fileAndLine;

  DartError error;
  StreamController _snapshotFetch;

  List<ByteData> _chunksInProgress;

  List<Thread> get threads => _threads;
  final List<Thread> _threads = new List<Thread>();

  int get memoryHighWatermark => _memoryHighWatermark;
  int _memoryHighWatermark = 0;

  int get numZoneHandles => _numZoneHandles;
  int _numZoneHandles;

  int get numScopedHandles => _numScopedHandles;
  int _numScopedHandles;

  void _loadHeapSnapshot(ServiceEvent event) {
    if (_snapshotFetch == null || _snapshotFetch.isClosed) {
      // No outstanding snapshot request. Presumably another client asked for a
      // snapshot.
      Logger.root.info("Dropping unsolicited heap snapshot chunk");
      return;
    }

    // Occasionally these actually arrive out of order.
    var chunkIndex = event.chunkIndex;
    var chunkCount = event.chunkCount;
    if (_chunksInProgress == null) {
      _chunksInProgress = new List(chunkCount);
    }
    _chunksInProgress[chunkIndex] = event.data;
    _snapshotFetch.add([chunkIndex, chunkCount]);

    for (var i = 0; i < chunkCount; i++) {
      if (_chunksInProgress[i] == null) return;
    }

    var loadedChunks = _chunksInProgress;
    _chunksInProgress = null;

    if (_snapshotFetch != null) {
      _snapshotFetch.add(new RawHeapSnapshot(loadedChunks, event.nodeCount));
      _snapshotFetch.close();
    }
  }

  static String _rootsToString(M.HeapSnapshotRoots roots) {
    switch (roots) {
      case M.HeapSnapshotRoots.user: return "User";
      case M.HeapSnapshotRoots.vm: return "VM";
    }
    return null;
  }

  Stream fetchHeapSnapshot(M.HeapSnapshotRoots roots, bool collectGarbage) {
    if (_snapshotFetch == null || _snapshotFetch.isClosed) {
      _snapshotFetch = new StreamController.broadcast();
      // isolate.vm.streamListen('_Graph');
      isolate.invokeRpcNoUpgrade('_requestHeapSnapshot',
                                 {'roots': _rootsToString(roots),
                                  'collectGarbage': collectGarbage});
    }
    return _snapshotFetch.stream;
  }

  void updateHeapsFromMap(Map map) {
    newSpace.update(map['new']);
    oldSpace.update(map['old']);
  }

  void _update(Map map, bool mapIsRef) {
    name = map['name'];
    vmName = map.containsKey('_vmName') ? map['_vmName'] : name;
    number = int.parse(map['number'], onError: (_) => null);
    if (mapIsRef) {
      return;
    }
    _loaded = true;
    loading = false;
    runnable = map['runnable'] == true;
    _upgradeCollection(map, isolate);
    originNumber = int.parse(map['_originNumber'], onError: (_) => null);
    rootLibrary = map['rootLib'];
    if (map['entry'] != null) {
      entry = map['entry'];
    }
    var savedStartTime = startTime;
    int startTimeInMillis = map['startTime'];
    startTime = new DateTime.fromMillisecondsSinceEpoch(startTimeInMillis);
    var countersMap = map['_tagCounters'];
    if (countersMap != null) {
      var names = countersMap['names'];
      var counts = countersMap['counters'];
      assert(names.length == counts.length);
      var sum = 0;
      for (var i = 0; i < counts.length; i++) {
        sum += counts[i];
      }
      var _counters = {};
      if (sum == 0) {
        for (var i = 0; i < names.length; i++) {
          _counters[names[i]] = '0.0%';
        }
      } else {
        for (var i = 0; i < names.length; i++) {
          _counters[names[i]] =
              (counts[i] / sum * 100.0).toStringAsFixed(2) + '%';
        }
      }
      counters = _counters;
    }

    updateHeapsFromMap(map['_heaps']);
    _updateBreakpoints(map['breakpoints']);
    if (map['_debuggerSettings'] != null) {
      exceptionsPauseInfo = map['_debuggerSettings']['_exceptions'];
    } else {
      exceptionsPauseInfo = "none";
    }

    var newPauseEvent = map['pauseEvent'];
    assert((pauseEvent == null) ||
        (newPauseEvent == null) ||
        !newPauseEvent.timestamp.isBefore(pauseEvent.timestamp));
    pauseEvent = createEventFromServiceEvent(newPauseEvent);
    _updateRunState();
    error = map['error'];

    libraries.clear();
    libraries.addAll(map['libraries']);
    libraries.sort(ServiceObject.LexicalSortName);
    if (savedStartTime == null) {
      vm._buildIsolateList();
    }

    extensionRPCs.clear();
    if (map['extensionRPCs'] != null) {
      extensionRPCs.addAll(map['extensionRPCs']);
    }

    threads.clear();
    if(map['_threads'] != null) {
      threads.addAll(map['_threads']);
    }

    int currentMemoryHighWatermark = 0;
    for (var i = 0; i < threads.length; i++) {
      currentMemoryHighWatermark += threads[i].memoryHighWatermark;
    }

    if (currentMemoryHighWatermark > _memoryHighWatermark) {
      _memoryHighWatermark = currentMemoryHighWatermark;
    }

    _numZoneHandles = map['_numZoneHandles'];
    _numScopedHandles = map['_numScopedHandles'];
  }

  Future<TagProfile> updateTagProfile() {
    return isolate.invokeRpcNoUpgrade('_getTagProfile', {}).then((Map map) {
      var seconds = new DateTime.now().millisecondsSinceEpoch / 1000.0;
      tagProfile._processTagProfile(seconds, map);
      return tagProfile;
    });
  }

  Map<int, Breakpoint> breakpoints = <int, Breakpoint>{};
  String exceptionsPauseInfo;

  void _updateBreakpoints(List newBpts) {
    // Build a set of new breakpoints.
    var newBptSet = new Set();
    newBpts.forEach((bpt) => newBptSet.add(bpt.number));

    // Remove any old breakpoints which no longer exist.
    List toRemove = [];
    breakpoints.forEach((key, _) {
      if (!newBptSet.contains(key)) {
        toRemove.add(key);
      }
    });
    toRemove.forEach((key) => breakpoints.remove(key));

    // Add all new breakpoints.
    newBpts.forEach((bpt) => (breakpoints[bpt.number] = bpt));
  }

  void _addBreakpoint(Breakpoint bpt) {
    breakpoints[bpt.number] = bpt;
  }

  void _removeBreakpoint(Breakpoint bpt) {
    breakpoints.remove(bpt.number);
    bpt.remove();
  }

  void _onEvent(ServiceEvent event) {
    switch (event.kind) {
      case ServiceEvent.kIsolateStart:
      case ServiceEvent.kIsolateRunnable:
      case ServiceEvent.kIsolateExit:
      case ServiceEvent.kInspect:
        // Handled elsewhere.
        break;
      case ServiceEvent.kIsolateReload:
        _handleIsolateReloadEvent(event);
        break;
      case ServiceEvent.kBreakpointAdded:
        _addBreakpoint(event.breakpoint);
        break;

      case ServiceEvent.kIsolateUpdate:
      case ServiceEvent.kBreakpointResolved:
      case ServiceEvent.kDebuggerSettingsUpdate:
        // Update occurs as side-effect of caching.
        break;

      case ServiceEvent.kBreakpointRemoved:
        _removeBreakpoint(event.breakpoint);
        break;

      case ServiceEvent.kPauseStart:
      case ServiceEvent.kPauseExit:
      case ServiceEvent.kPauseBreakpoint:
      case ServiceEvent.kPauseInterrupted:
      case ServiceEvent.kPauseException:
      case ServiceEvent.kPausePostRequest:
      case ServiceEvent.kNone:
      case ServiceEvent.kResume:
        assert((pauseEvent == null) ||
            !event.timestamp.isBefore(pauseEvent.timestamp));
        pauseEvent = createEventFromServiceEvent(event);
        _updateRunState();
        break;

      case ServiceEvent.kGraph:
        _loadHeapSnapshot(event);
        break;

      case ServiceEvent.kGC:
        // Ignore GC events for now.
        break;

      default:
        // Log unexpected events.
        Logger.root.severe('Unexpected event: $event');
        break;
    }
  }

  Future<ServiceObject> addBreakpoint(Script script, int line, [int col]) {
    Map params = {
      'scriptId': script.id,
      'line': line,
    };
    if (col != null) {
      params['column'] = col;
    }
    return invokeRpc('addBreakpoint', params);
  }

  Future<ServiceObject> addBreakpointByScriptUri(String uri, int line,
      [int col]) {
    Map params = {
      'scriptUri': uri,
      'line': line.toString(),
    };
    if (col != null) {
      params['column'] = col.toString();
    }
    return invokeRpc('addBreakpointWithScriptUri', params);
  }

  Future<ServiceObject> addBreakpointAtEntry(ServiceFunction function) {
    return invokeRpc('addBreakpointAtEntry', {'functionId': function.id});
  }

  Future<ServiceObject> addBreakOnActivation(Instance closure) {
    return invokeRpc('_addBreakpointAtActivation', {'objectId': closure.id});
  }

  Future removeBreakpoint(Breakpoint bpt) {
    return invokeRpc('removeBreakpoint', {'breakpointId': bpt.id});
  }

  Future pause() {
    return invokeRpc('pause', {});
  }

  Future resume() {
    return invokeRpc('resume', {});
  }

  Future stepInto() {
    return invokeRpc('resume', {'step': 'Into'});
  }

  Future stepOver() {
    return invokeRpc('resume', {'step': 'Over'});
  }

  Future stepOverAsyncSuspension() {
    return invokeRpc('resume', {'step': 'OverAsyncSuspension'});
  }

  Future stepOut() {
    return invokeRpc('resume', {'step': 'Out'});
  }

  Future rewind(int count) {
    return invokeRpc('resume', {'step': 'Rewind', 'frameIndex': count});
  }

  Future setName(String newName) {
    return invokeRpc('setName', {'name': newName});
  }

  Future setExceptionPauseMode(String mode) {
    return invokeRpc('setExceptionPauseMode', {'mode': mode});
  }

  Future<ServiceMap> getStack() {
    return invokeRpc('getStack', {});
  }

  Future<ObjectStore> getObjectStore() {
    return invokeRpcNoUpgrade('_getObjectStore', {}).then((map) {
      ObjectStore objectStore = new ObjectStore._empty(this);
      objectStore._update(map, false);
      return objectStore;
    });
  }

  Future<ServiceObject> eval(ServiceObject target, String expression) {
    Map params = {
      'targetId': target.id,
      'expression': expression,
    };
    return invokeRpc('evaluate', params);
  }

  Future<ServiceObject> evalFrame(int frameIndex, String expression) {
    Map params = {
      'frameIndex': frameIndex,
      'expression': expression,
    };
    return invokeRpc('evaluateInFrame', params);
  }

  Future<ServiceObject> getReachableSize(ServiceObject target) {
    Map params = {
      'targetId': target.id,
    };
    return invokeRpc('_getReachableSize', params);
  }

  Future<ServiceObject> getRetainedSize(ServiceObject target) {
    Map params = {
      'targetId': target.id,
    };
    return invokeRpc('_getRetainedSize', params);
  }

  Future<ServiceObject> getRetainingPath(ServiceObject target, var limit) {
    Map params = {
      'targetId': target.id,
      'limit': limit.toString(),
    };
    return invokeRpc('_getRetainingPath', params);
  }

  Future<ServiceObject> getInboundReferences(ServiceObject target, var limit) {
    Map params = {
      'targetId': target.id,
      'limit': limit.toString(),
    };
    return invokeRpc('_getInboundReferences', params);
  }

  Future<ServiceObject> getTypeArgumentsList(bool onlyWithInstantiations) {
    Map params = {
      'onlyWithInstantiations': onlyWithInstantiations,
    };
    return invokeRpc('_getTypeArgumentsList', params);
  }

  Future<ServiceObject> getInstances(Class cls, var limit) {
    Map params = {
      'classId': cls.id,
      'limit': limit.toString(),
    };
    return invokeRpc('_getInstances', params);
  }

  Future<ServiceObject> getObjectByAddress(String address, [bool ref = true]) {
    Map params = {
      'address': address,
      'ref': ref,
    };
    return invokeRpc('_getObjectByAddress', params);
  }

  final Map<String, ServiceMetric> dartMetrics = <String, ServiceMetric>{};

  final Map<String, ServiceMetric> nativeMetrics = <String, ServiceMetric>{};

  Future<Map<String, ServiceMetric>> _refreshMetrics(
      String metricType, Map<String, ServiceMetric> metricsMap) {
    return invokeRpc('_getIsolateMetricList', {'type': metricType})
        .then((result) {
      // Clear metrics map.
      metricsMap.clear();
      // Repopulate metrics map.
      var metrics = result['metrics'];
      for (var metric in metrics) {
        metricsMap[metric.id] = metric;
      }
      return metricsMap;
    });
  }

  Future<Map<String, ServiceMetric>> refreshDartMetrics() {
    return _refreshMetrics('Dart', dartMetrics);
  }

  Future<Map<String, ServiceMetric>> refreshNativeMetrics() {
    return _refreshMetrics('Native', nativeMetrics);
  }

  Future refreshMetrics() {
    return Future.wait([refreshDartMetrics(), refreshNativeMetrics()]);
  }

  String toString() => "Isolate($name)";
}

class NamedField implements M.NamedField {
  final String name;
  final M.ObjectRef value;
  NamedField(this.name, this.value);
}
<<<<<<< HEAD

class ObjectStore extends ServiceObject implements M.ObjectStore {
  List<NamedField> fields = new List<NamedField>();

=======

class ObjectStore extends ServiceObject implements M.ObjectStore {
  List<NamedField> fields = new List<NamedField>();

>>>>>>> 7fe4c099
  ObjectStore._empty(ServiceObjectOwner owner) : super._empty(owner);

  void _update(Map map, bool mapIsRef) {
    // Extract full properties.
    _upgradeCollection(map, isolate);

    if (mapIsRef) {
      return;
    }

    fields.clear();
    map['fields'].forEach((key, value) {
      fields.add(new NamedField(key, value));
    });
    _loaded = true;
  }
}

/// A [ServiceObject] which implements [Map].
class ServiceMap extends ServiceObject implements Map, M.UnknownObjectRef {
  final Map _map = {};
  static String objectIdRingPrefix = 'objects/';

  bool get immutable => false;

  ServiceMap._empty(ServiceObjectOwner owner) : super._empty(owner);

  void _update(Map map, bool mapIsRef) {
    _loaded = !mapIsRef;

    _upgradeCollection(map, owner);
    // TODO(turnidge): Currently _map.clear() prevents us from
    // upgrading an already upgraded submap.  Is clearing really the
    // right thing to do here?
    _map.clear();
    _map.addAll(map);

    name = _map['name'];
    vmName = (_map.containsKey('_vmName') ? _map['_vmName'] : name);
  }

  // TODO(turnidge): These are temporary until we have a proper root
  // object for all dart heap objects.
  int get size => _map['size'];
  int get clazz => _map['class'];

  // Forward Map interface calls.
  void addAll(Map other) => _map.addAll(other);
  void clear() => _map.clear();
  bool containsValue(v) => _map.containsValue(v);
  bool containsKey(k) => _map.containsKey(k);
  void forEach(Function f) => _map.forEach(f);
  putIfAbsent(key, Function ifAbsent) => _map.putIfAbsent(key, ifAbsent);
  void remove(key) => _map.remove(key);
  operator [](k) => _map[k];
  operator []=(k, v) => _map[k] = v;
  bool get isEmpty => _map.isEmpty;
  bool get isNotEmpty => _map.isNotEmpty;
  Iterable get keys => _map.keys;
  Iterable get values => _map.values;
  int get length => _map.length;

  String toString() => "ServiceMap($_map)";
}

M.ErrorKind stringToErrorKind(String value) {
  switch (value) {
    case 'UnhandledException':
      return M.ErrorKind.unhandledException;
    case 'LanguageError':
      return M.ErrorKind.unhandledException;
    case 'InternalError':
      return M.ErrorKind.internalError;
    case 'TerminationError':
      return M.ErrorKind.terminationError;
  }
  Logger.root.severe('Unrecognized error kind: $value');
  throw new FallThroughError();
}

/// A [DartError] is peered to a Dart Error object.
class DartError extends ServiceObject implements M.Error {
  DartError._empty(ServiceObject owner) : super._empty(owner);

  M.ErrorKind kind;
  final M.ClassRef clazz = null;
  final int size = null;
  String message;
  Instance exception;
  Instance stacktrace;

  void _update(Map map, bool mapIsRef) {
    message = map['message'];
    kind = stringToErrorKind(map['kind']);
    exception = new ServiceObject._fromMap(owner, map['exception']);
    stacktrace = new ServiceObject._fromMap(owner, map['stacktrace']);
    name = 'DartError($message)';
    vmName = name;
  }

  String toString() => 'DartError($message)';
}

Level _findLogLevel(int value) {
  for (var level in Level.LEVELS) {
    if (level.value == value) {
      return level;
    }
  }
  return new Level('$value', value);
}

/// A [ServiceEvent] is an asynchronous event notification from the vm.
class ServiceEvent extends ServiceObject {
  /// The possible 'kind' values.
  static const kVMUpdate = 'VMUpdate';
  static const kIsolateStart = 'IsolateStart';
  static const kIsolateRunnable = 'IsolateRunnable';
  static const kIsolateExit = 'IsolateExit';
  static const kIsolateUpdate = 'IsolateUpdate';
  static const kIsolateReload = 'IsolateReload';
  static const kIsolateSpawn = 'IsolateSpawn';
  static const kServiceExtensionAdded = 'ServiceExtensionAdded';
  static const kPauseStart = 'PauseStart';
  static const kPauseExit = 'PauseExit';
  static const kPauseBreakpoint = 'PauseBreakpoint';
  static const kPauseInterrupted = 'PauseInterrupted';
  static const kPauseException = 'PauseException';
  static const kPausePostRequest = 'PausePostRequest';
  static const kNone = 'None';
  static const kResume = 'Resume';
  static const kBreakpointAdded = 'BreakpointAdded';
  static const kBreakpointResolved = 'BreakpointResolved';
  static const kBreakpointRemoved = 'BreakpointRemoved';
  static const kGraph = '_Graph';
  static const kGC = 'GC';
  static const kInspect = 'Inspect';
  static const kDebuggerSettingsUpdate = '_DebuggerSettingsUpdate';
  static const kConnectionClosed = 'ConnectionClosed';
  static const kLogging = '_Logging';
  static const kExtension = 'Extension';

  ServiceEvent._empty(ServiceObjectOwner owner) : super._empty(owner);

  ServiceEvent.connectionClosed(this.reason) : super._empty(null) {
    kind = kConnectionClosed;
  }

  String kind;
  DateTime timestamp;
  List<M.Breakpoint> pauseBreakpoints;
  Breakpoint breakpoint;
  Frame topFrame;
  DartError error;
  String extensionRPC;
  Instance exception;
  Instance reloadError;
  bool atAsyncSuspension;
  Instance inspectee;
  ByteData data;
  int count;
  String reason;
  String exceptions;
  String bytesAsString;
  Map logRecord;
  String extensionKind;
  Map extensionData;
  List timelineEvents;
  String spawnToken;
  String spawnError;

  int chunkIndex, chunkCount, nodeCount;

  bool get isPauseEvent {
    return (kind == kPauseStart ||
        kind == kPauseExit ||
        kind == kPauseBreakpoint ||
        kind == kPauseInterrupted ||
        kind == kPauseException ||
        kind == kPausePostRequest ||
        kind == kNone);
  }

  void _update(Map map, bool mapIsRef) {
    _loaded = true;
    _upgradeCollection(map, owner);

    assert(map['isolate'] == null || owner == map['isolate']);
    timestamp = new DateTime.fromMillisecondsSinceEpoch(map['timestamp']);
    kind = map['kind'];
    name = 'ServiceEvent $kind';
    vmName = name;
    if (map['breakpoint'] != null) {
      breakpoint = map['breakpoint'];
    }
    if (map['pauseBreakpoints'] != null) {
      pauseBreakpoints = map['pauseBreakpoints'];
      if (pauseBreakpoints.length > 0) {
        breakpoint = pauseBreakpoints[0];
      }
    } else {
      pauseBreakpoints = const [];
    }
    if (map['error'] != null) {
      error = map['error'];
    }
    if (map['extensionRPC'] != null) {
      extensionRPC = map['extensionRPC'];
    }
    topFrame = map['topFrame'];
    if (map['exception'] != null) {
      exception = map['exception'];
    }
    atAsyncSuspension = map['atAsyncSuspension'] != null;
    if (map['inspectee'] != null) {
      inspectee = map['inspectee'];
    }
    if (map['_data'] != null) {
      data = map['_data'];
    }
    if (map['chunkIndex'] != null) {
      chunkIndex = map['chunkIndex'];
    }
    if (map['chunkCount'] != null) {
      chunkCount = map['chunkCount'];
    }
    if (map['nodeCount'] != null) {
      nodeCount = map['nodeCount'];
    }
    if (map['count'] != null) {
      count = map['count'];
    }
    reloadError = map['reloadError'];
    if (map['_debuggerSettings'] != null &&
        map['_debuggerSettings']['_exceptions'] != null) {
      exceptions = map['_debuggerSettings']['_exceptions'];
    }
    if (map['bytes'] != null) {
      var bytes = BASE64.decode(map['bytes']);
      bytesAsString = UTF8.decode(bytes);
    }
    if (map['logRecord'] != null) {
      logRecord = map['logRecord'];
      logRecord['time'] =
          new DateTime.fromMillisecondsSinceEpoch(logRecord['time']);
      logRecord['level'] = _findLogLevel(logRecord['level']);
    }
    if (map['extensionKind'] != null) {
      extensionKind = map['extensionKind'];
      extensionData = map['extensionData'];
    }
    if (map['timelineEvents'] != null) {
      timelineEvents = map['timelineEvents'];
    }
    if (map['spawnToken'] != null) {
      spawnToken = map['spawnToken'];
    }
    if (map['spawnError'] != null) {
      spawnError = map['spawnError'];
    }
  }

  String toString() {
    var ownerName = owner.id != null ? owner.id.toString() : owner.name;
    if (data == null) {
      return "ServiceEvent(owner='${ownerName}', kind='${kind}', "
          "time=${timestamp})";
    } else {
      return "ServiceEvent(owner='${ownerName}', kind='${kind}', "
          "data.lengthInBytes=${data.lengthInBytes}, time=${timestamp})";
    }
  }
}

class Breakpoint extends ServiceObject implements M.Breakpoint {
  Breakpoint._empty(ServiceObjectOwner owner) : super._empty(owner);

  final M.ClassRef clazz = null;
  final int size = null;

  // TODO(turnidge): Add state to track if a breakpoint has been
  // removed from the program.  Remove from the cache when deleted.
  bool get immutable => false;

  // A unique integer identifier for this breakpoint.
  int number;

  // Either SourceLocation or UnresolvedSourceLocation.
  Location location;

  // The breakpoint is in a file which is not yet loaded.
  bool latent;

  // The breakpoint has been assigned to a final source location.
  bool resolved;

  // The breakpoint was synthetically created as part of an
  // 'OverAsyncContinuation' resume request.
  bool isSyntheticAsyncContinuation;

  void _update(Map map, bool mapIsRef) {
    _loaded = true;
    _upgradeCollection(map, owner);

    var newNumber = map['breakpointNumber'];
    // number never changes.
    assert((number == null) || (number == newNumber));
    number = newNumber;
    resolved = map['resolved'];

    var oldLocation = location;
    var newLocation = map['location'];
    if (oldLocation is UnresolvedSourceLocation &&
        newLocation is SourceLocation) {
      // Breakpoint has been resolved.  Remove old breakpoint.
      var oldScript = oldLocation.script;
      if (oldScript != null && oldScript.loaded) {
        oldScript._removeBreakpoint(this);
      }
    }
    location = newLocation;
    var newScript = location.script;
    if (newScript != null && newScript.loaded) {
      newScript._addBreakpoint(this);
    }

    isSyntheticAsyncContinuation = map['isSyntheticAsyncContinuation'] != null;

    assert(resolved || location is UnresolvedSourceLocation);
  }

  void remove() {
    location.script._removeBreakpoint(this);
  }

  String toString() {
    if (number != null) {
      if (isSyntheticAsyncContinuation) {
        return 'Synthetic Async Continuation Breakpoint ${number}';
      } else {
        return 'Breakpoint ${number} at ${location}';
      }
    } else {
      return 'Uninitialized breakpoint';
    }
  }
}

class LibraryDependency implements M.LibraryDependency {
  final bool isImport;
  final bool isDeferred;
  final String prefix;
  final Library target;

  bool get isExport => !isImport;

  LibraryDependency._(this.isImport, this.isDeferred, this.prefix, this.target);

  static _fromMap(map) => new LibraryDependency._(
      map["isImport"], map["isDeferred"], map["prefix"], map["target"]);
}

class Library extends HeapObject implements M.Library {
  String uri;
  final dependencies = <LibraryDependency>[];
  final scripts = <Script>[];
  final classes = <Class>[];
  final variables = <Field>[];
  final functions = <ServiceFunction>[];
  bool _debuggable;
  bool get debuggable => _debuggable;
  bool get immutable => false;

  bool isDart(String libraryName) {
    return uri == 'dart:$libraryName';
  }

  Library._empty(ServiceObjectOwner owner) : super._empty(owner);

  void _update(Map map, bool mapIsRef) {
    _upgradeCollection(map, isolate);
    super._update(map, mapIsRef);

    uri = map['uri'];
    var shortUri = uri;
    if (uri.startsWith('file://') || uri.startsWith('http://')) {
      shortUri = uri.substring(uri.lastIndexOf('/') + 1);
    }
    name = map['name'];
    if (name.isEmpty) {
      // When there is no name for a library, use the shortUri.
      name = shortUri;
    }
    vmName = (map.containsKey('_vmName') ? map['_vmName'] : name);
    if (mapIsRef) {
      return;
    }
    _loaded = true;
    _debuggable = map['debuggable'];
    dependencies.clear();
    dependencies.addAll(map["dependencies"].map(LibraryDependency._fromMap));
    scripts.clear();
    scripts.addAll(removeDuplicatesAndSortLexical(map['scripts']));
    classes.clear();
    classes.addAll(map['classes']);
    classes.sort(ServiceObject.LexicalSortName);
    variables.clear();
    variables.addAll(map['variables']);
    variables.sort(ServiceObject.LexicalSortName);
    functions.clear();
    functions.addAll(map['functions']);
    functions.sort(ServiceObject.LexicalSortName);
  }

  Future<ServiceObject> evaluate(String expression) {
    return isolate.eval(this, expression);
  }

  Script get rootScript {
    for (Script script in scripts) {
      if (script.uri == uri) return script;
    }
    return null;
  }

  String toString() => "Library($uri)";
}

class AllocationCount implements M.AllocationCount {
  int instances = 0;
  int bytes = 0;

  void reset() {
    instances = 0;
    bytes = 0;
  }

  bool get empty => (instances == 0) && (bytes == 0);
  bool get notEmpty => (instances != 0) || (bytes != 0);
}

class Allocations implements M.Allocations {
  // Indexes into VM provided array. (see vm/class_table.h).
  static const ALLOCATED_BEFORE_GC = 0;
  static const ALLOCATED_BEFORE_GC_SIZE = 1;
  static const LIVE_AFTER_GC = 2;
  static const LIVE_AFTER_GC_SIZE = 3;
  static const ALLOCATED_SINCE_GC = 4;
  static const ALLOCATED_SINCE_GC_SIZE = 5;
  static const ACCUMULATED = 6;
  static const ACCUMULATED_SIZE = 7;

  final AllocationCount accumulated = new AllocationCount();
  final AllocationCount current = new AllocationCount();

  void update(List stats) {
    accumulated.instances = stats[ACCUMULATED];
    accumulated.bytes = stats[ACCUMULATED_SIZE];
    current.instances = stats[LIVE_AFTER_GC] + stats[ALLOCATED_SINCE_GC];
    current.bytes = stats[LIVE_AFTER_GC_SIZE] + stats[ALLOCATED_SINCE_GC_SIZE];
  }

  bool get empty => accumulated.empty && current.empty;
  bool get notEmpty => accumulated.notEmpty || current.notEmpty;
}

class Class extends HeapObject implements M.Class {
  Library library;

  bool isAbstract;
  bool isConst;
  bool isFinalized;
  bool isPatch;
  bool isImplemented;

  SourceLocation location;

  DartError error;
  int vmCid;

  final Allocations newSpace = new Allocations();
  final Allocations oldSpace = new Allocations();
  final AllocationCount promotedByLastNewGC = new AllocationCount();

  bool get hasAllocations => newSpace.notEmpty || oldSpace.notEmpty;
  bool get hasNoAllocations => newSpace.empty && oldSpace.empty;
  bool traceAllocations = false;
  final fields = <Field>[];
  final functions = <ServiceFunction>[];

  Class superclass;
  final interfaces = <Instance>[];
  final subclasses = <Class>[];

  Instance superType;
  Instance mixin;

  bool get immutable => false;

  Class._empty(ServiceObjectOwner owner) : super._empty(owner);

  void _update(Map map, bool mapIsRef) {
    _upgradeCollection(map, isolate);
    super._update(map, mapIsRef);

    name = map['name'];
    vmName = (map.containsKey('_vmName') ? map['_vmName'] : name);
    if (vmName == '::') {
      name = 'top-level-class'; // Better than ''
    }
    var idPrefix = "classes/";
    assert(id.startsWith(idPrefix));
    vmCid = int.parse(id.substring(idPrefix.length));

    if (mapIsRef) {
      return;
    }

    // We are fully loaded.
    _loaded = true;

    // Extract full properties.
    _upgradeCollection(map, isolate);

    // Some builtin classes aren't associated with a library.
    if (map['library'] is Library) {
      library = map['library'];
    } else {
      library = null;
    }

    location = map['location'];
    isAbstract = map['abstract'];
    isConst = map['const'];
    isFinalized = map['_finalized'];
    isPatch = map['_patch'];
    isImplemented = map['_implemented'];

    subclasses.clear();
    subclasses.addAll(map['subclasses']);
    subclasses.sort(ServiceObject.LexicalSortName);

    interfaces.clear();
    interfaces.addAll(map['interfaces']);
    interfaces.sort(ServiceObject.LexicalSortName);

    fields.clear();
    fields.addAll(map['fields']);
    fields.sort(ServiceObject.LexicalSortName);

    functions.clear();
    functions.addAll(map['functions']);
    functions.sort(ServiceObject.LexicalSortName);

    superclass = map['super'];
    // Work-around Object not tracking its subclasses in the VM.
    if (superclass != null && superclass.name == "Object") {
      superclass._addSubclass(this);
    }
    superType = map['superType'];
    mixin = map['mixin'];

    error = map['error'];

    traceAllocations =
        (map['_traceAllocations'] != null) ? map['_traceAllocations'] : false;

    var allocationStats = map['_allocationStats'];
    if (allocationStats != null) {
      newSpace.update(allocationStats['new']);
      oldSpace.update(allocationStats['old']);
      promotedByLastNewGC.instances = allocationStats['promotedInstances'];
      promotedByLastNewGC.bytes = allocationStats['promotedBytes'];
    }
  }

  void _addSubclass(Class subclass) {
    if (subclasses.contains(subclass)) {
      return;
    }
    subclasses.add(subclass);
    subclasses.sort(ServiceObject.LexicalSortName);
  }

  Future<ServiceObject> evaluate(String expression) {
    return isolate.eval(this, expression);
  }

  Future<ServiceObject> setTraceAllocations(bool enable) {
    return isolate.invokeRpc('_setTraceClassAllocation', {
      'enable': enable,
      'classId': id,
    });
  }

  Future<ServiceObject> getAllocationSamples([String tags = 'None']) {
    var params = {'tags': tags, 'classId': id};
    return isolate.invokeRpc('_getAllocationSamples', params);
  }

  String toString() => 'Class($vmName)';
}

M.InstanceKind stringToInstanceKind(String s) {
  switch (s) {
    case 'PlainInstance':
      return M.InstanceKind.plainInstance;
    case 'Null':
      return M.InstanceKind.vNull;
    case 'Bool':
      return M.InstanceKind.bool;
    case 'Double':
      return M.InstanceKind.double;
    case 'Int':
      return M.InstanceKind.int;
    case 'String':
      return M.InstanceKind.string;
    case 'List':
      return M.InstanceKind.list;
    case 'Map':
      return M.InstanceKind.map;
    case 'Float32x4':
      return M.InstanceKind.float32x4;
    case 'Float64x2':
      return M.InstanceKind.float64x2;
    case 'Int32x4':
      return M.InstanceKind.int32x4;
    case 'Uint8ClampedList':
      return M.InstanceKind.uint8ClampedList;
    case 'Uint8List':
      return M.InstanceKind.uint8List;
    case 'Uint16List':
      return M.InstanceKind.uint16List;
    case 'Uint32List':
      return M.InstanceKind.uint32List;
    case 'Uint64List':
      return M.InstanceKind.uint64List;
    case 'Int8List':
      return M.InstanceKind.int8List;
    case 'Int16List':
      return M.InstanceKind.int16List;
    case 'Int32List':
      return M.InstanceKind.int32List;
    case 'Int64List':
      return M.InstanceKind.int64List;
    case 'Float32List':
      return M.InstanceKind.float32List;
    case 'Float64List':
      return M.InstanceKind.float64List;
    case 'Int32x4List':
      return M.InstanceKind.int32x4List;
    case 'Float32x4List':
      return M.InstanceKind.float32x4List;
    case 'Float64x2List':
      return M.InstanceKind.float64x2List;
    case 'StackTrace':
      return M.InstanceKind.stackTrace;
    case 'Closure':
      return M.InstanceKind.closure;
    case 'MirrorReference':
      return M.InstanceKind.mirrorReference;
    case 'RegExp':
      return M.InstanceKind.regExp;
    case 'WeakProperty':
      return M.InstanceKind.weakProperty;
    case 'Type':
      return M.InstanceKind.type;
    case 'TypeParameter':
      return M.InstanceKind.typeParameter;
    case 'TypeRef':
      return M.InstanceKind.typeRef;
    case 'BoundedType':
      return M.InstanceKind.boundedType;
  }
  Logger.root.severe("Unrecognized InstanceKind: '$s'");
  throw new FallThroughError();
}

class Guarded<T> implements M.Guarded<T> {
  bool get isValue => asValue != null;
  bool get isSentinel => asSentinel != null;
  final Sentinel asSentinel;
  final T asValue;

  factory Guarded(ServiceObject obj) {
    if (obj is Sentinel) {
      return new Guarded.fromSentinel(obj);
    } else if (obj is T) {
      return new Guarded.fromValue(obj);
    }
    throw new Exception('${obj.type} is neither Sentinel or $T');
  }

  Guarded.fromSentinel(this.asSentinel) : asValue = null;
  Guarded.fromValue(this.asValue) : asSentinel = null;
}

class BoundField implements M.BoundField {
  final Field decl;
  final Guarded<Instance> value;
  BoundField(this.decl, value) : value = new Guarded(value);
}

class NativeField implements M.NativeField {
  final int value;
  NativeField(this.value);
}

class MapAssociation implements M.MapAssociation {
  final Guarded<Instance> key;
  final Guarded<Instance> value;
  MapAssociation(key, value)
      : key = new Guarded(key),
        value = new Guarded(value);
}

class Instance extends HeapObject implements M.Instance {
  M.InstanceKind kind;
  String valueAsString; // If primitive.
  bool valueAsStringIsTruncated;
  ServiceFunction closureFunction; // If a closure.
  Context closureContext; // If a closure.
  int length; // If a List, Map or TypedData.
  int count;
  int offset;
  Instance pattern; // If a RegExp.

  String name;
  Class typeClass;
  Class parameterizedClass;
  TypeArguments typeArguments;
  int parameterIndex;
  Instance targetType;
  Instance bound;

  Iterable<BoundField> fields;
  var nativeFields;
  Iterable<Guarded<HeapObject>> elements; // If a List.
  Iterable<MapAssociation> associations; // If a Map.
  Iterable<dynamic> typedElements; // If a TypedData.
  HeapObject referent; // If a MirrorReference.
  Instance key; // If a WeakProperty.
  Instance value; // If a WeakProperty.
  Breakpoint activationBreakpoint; // If a Closure.
  ServiceFunction oneByteFunction; // If a RegExp.
  ServiceFunction twoByteFunction; // If a RegExp.
  ServiceFunction externalOneByteFunction; // If a RegExp.
  ServiceFunction externalTwoByteFunction; // If a RegExp.
  Instance oneByteBytecode; // If a RegExp.
  Instance twoByteBytecode; // If a RegExp.
  bool isCaseSensitive; // If a RegExp.
  bool isMultiLine; // If a RegExp.

  bool get isAbstractType => M.isAbstractType(kind);
  bool get isNull => kind == M.InstanceKind.vNull;
  bool get isBool => kind == M.InstanceKind.bool;
  bool get isDouble => kind == M.InstanceKind.double;
  bool get isString => kind == M.InstanceKind.string;
  bool get isInt => kind == M.InstanceKind.int;
  bool get isList => kind == M.InstanceKind.list;
  bool get isMap => kind == M.InstanceKind.map;
  bool get isTypedData {
    return M.isTypedData(kind);
  }

  bool get isSimdValue {
    return M.isSimdValue(kind);
  }

  bool get isRegExp => kind == M.InstanceKind.regExp;
  bool get isMirrorReference => kind == M.InstanceKind.mirrorReference;
  bool get isWeakProperty => kind == M.InstanceKind.weakProperty;
  bool get isClosure => kind == M.InstanceKind.closure;
  bool get isStackTrace => kind == M.InstanceKind.stackTrace;
  bool get isStackOverflowError {
    if (clazz == null) {
      return false;
    }
    if (clazz.library == null) {
      return false;
    }
    return (clazz.name == 'StackOverflowError') && clazz.library.isDart('core');
  }

  bool get isOutOfMemoryError {
    if (clazz == null) {
      return false;
    }
    if (clazz.library == null) {
      return false;
    }
    return (clazz.name == 'OutOfMemoryError') && clazz.library.isDart('core');
  }

  // TODO(turnidge): Is this properly backwards compatible when new
  // instance kinds are added?
  bool get isPlainInstance => kind == 'PlainInstance';

  Instance._empty(ServiceObjectOwner owner) : super._empty(owner);

  void _update(Map map, bool mapIsRef) {
    // Extract full properties.1
    _upgradeCollection(map, isolate);
    super._update(map, mapIsRef);

    kind = stringToInstanceKind(map['kind']);
    valueAsString = map['valueAsString'];
    // Coerce absence to false.
    valueAsStringIsTruncated = map['valueAsStringIsTruncated'] == true;
    closureFunction = map['closureFunction'];
    closureContext = map['closureContext'];
    name = map['name'];
    length = map['length'];
    pattern = map['pattern'];
    typeClass = map['typeClass'];

    if (mapIsRef) {
      return;
    }

    count = map['count'];
    offset = map['offset'];
    isCaseSensitive = map['isCaseSensitive'];
    isMultiLine = map['isMultiLine'];
    bool isCompiled = map['_oneByteFunction'] is ServiceFunction;
    oneByteFunction = isCompiled ? map['_oneByteFunction'] : null;
    twoByteFunction = isCompiled ? map['_twoByteFunction'] : null;
    externalOneByteFunction =
        isCompiled ? map['_externalOneByteFunction'] : null;
    externalTwoByteFunction =
        isCompiled ? map['_externalTwoByteFunction'] : null;
    oneByteBytecode = map['_oneByteBytecode'];
    twoByteBytecode = map['_twoByteBytecode'];

    if (map['fields'] != null) {
      fields = map['fields']
          .map((f) => new BoundField(f['decl'], f['value']))
          .toList();
    } else {
      fields = null;
    }
    if (map['_nativeFields'] != null) {
      nativeFields =
          map['_nativeFields'].map((f) => new NativeField(f['value'])).toList();
    } else {
      nativeFields = null;
    }
    if (map['elements'] != null) {
      // Should be:
      // elements = map['elements'].map((e) => new Guarded<Instance>(e)).toList();
      // some times we obtain object that are not InstanceRef
      elements =
          map['elements'].map((e) => new Guarded<ServiceObject>(e)).toList();
    } else {
      elements = null;
    }
    if (map['associations'] != null) {
      associations = map['associations']
          .map((a) => new MapAssociation(a['key'], a['value']))
          .toList();
    } else {
      associations = null;
    }
    ;
    if (map['bytes'] != null) {
      Uint8List bytes = BASE64.decode(map['bytes']);
      switch (map['kind']) {
        case "Uint8ClampedList":
          typedElements = bytes.buffer.asUint8ClampedList();
          break;
        case "Uint8List":
          typedElements = bytes.buffer.asUint8List();
          break;
        case "Uint16List":
          typedElements = bytes.buffer.asUint16List();
          break;
        case "Uint32List":
          typedElements = bytes.buffer.asUint32List();
          break;
        case "Uint64List":
          typedElements = bytes.buffer.asUint64List();
          break;
        case "Int8List":
          typedElements = bytes.buffer.asInt8List();
          break;
        case "Int16List":
          typedElements = bytes.buffer.asInt16List();
          break;
        case "Int32List":
          typedElements = bytes.buffer.asInt32List();
          break;
        case "Int64List":
          typedElements = bytes.buffer.asInt64List();
          break;
        case "Float32List":
          typedElements = bytes.buffer.asFloat32List();
          break;
        case "Float64List":
          typedElements = bytes.buffer.asFloat64List();
          break;
        case "Int32x4List":
          typedElements = bytes.buffer.asInt32x4List();
          break;
        case "Float32x4List":
          typedElements = bytes.buffer.asFloat32x4List();
          break;
        case "Float64x2List":
          typedElements = bytes.buffer.asFloat64x2List();
          break;
      }
    } else {
      typedElements = null;
    }
    parameterizedClass = map['parameterizedClass'];
    typeArguments = map['typeArguments'];
    parameterIndex = map['parameterIndex'];
    targetType = map['targetType'];
    bound = map['bound'];

    referent = map['mirrorReferent'];
    key = map['propertyKey'];
    value = map['propertyValue'];
    activationBreakpoint = map['_activationBreakpoint'];

    // We are fully loaded.
    _loaded = true;
  }

  String get shortName {
    if (isClosure) {
      return closureFunction.qualifiedName;
    }
    if (valueAsString != null) {
      return valueAsString;
    }
    return 'a ${clazz.name}';
  }

  Future<ServiceObject> evaluate(String expression) {
    return isolate.eval(this, expression);
  }

  String toString() => 'Instance($shortName)';
}

class Context extends HeapObject implements M.Context {
  Context parentContext;
  int length;
  Iterable<ContextElement> variables;

  Context._empty(ServiceObjectOwner owner) : super._empty(owner);

  void _update(Map map, bool mapIsRef) {
    // Extract full properties.
    _upgradeCollection(map, isolate);
    super._update(map, mapIsRef);

    length = map['length'];
    parentContext = map['parent'];

    if (mapIsRef) {
      return;
    }

    variables = (map['variables'] ?? const [])
        .map((element) => new ContextElement(element));

    // We are fully loaded.
    _loaded = true;
  }

  String toString() => 'Context($length)';
}

class ContextElement extends M.ContextElement {
  final Guarded<Instance> value;

  ContextElement(Map map) : value = new Guarded<Instance>(map['value']);
}

M.FunctionKind stringToFunctionKind(String value) {
  switch (value) {
    case 'RegularFunction':
      return M.FunctionKind.regular;
    case 'ClosureFunction':
      return M.FunctionKind.closure;
    case 'GetterFunction':
      return M.FunctionKind.getter;
    case 'SetterFunction':
      return M.FunctionKind.setter;
    case 'Constructor':
      return M.FunctionKind.constructor;
    case 'ImplicitGetter':
      return M.FunctionKind.implicitGetter;
    case 'ImplicitSetter':
      return M.FunctionKind.implicitSetter;
    case 'ImplicitStaticFinalGetter':
      return M.FunctionKind.implicitStaticFinalGetter;
    case 'IrregexpFunction':
      return M.FunctionKind.irregexpFunction;
    case 'StaticInitializer':
      return M.FunctionKind.staticInitializer;
    case 'MethodExtractor':
      return M.FunctionKind.methodExtractor;
    case 'NoSuchMethodDispatcher':
      return M.FunctionKind.noSuchMethodDispatcher;
    case 'InvokeFieldDispatcher':
      return M.FunctionKind.invokeFieldDispatcher;
    case 'Collected':
      return M.FunctionKind.collected;
    case 'Native':
      return M.FunctionKind.native;
    case 'Stub':
      return M.FunctionKind.stub;
    case 'Tag':
      return M.FunctionKind.tag;
    case 'SignatureFunction':
      return M.FunctionKind.signatureFunction;
  }
  Logger.root.severe('Unrecognized function kind: $value');
  throw new FallThroughError();
}

class ServiceFunction extends HeapObject implements M.Function {
  // owner is a Library, Class, or ServiceFunction.
  M.ObjectRef dartOwner;
  Library library;
  bool isStatic;
  bool isConst;
  SourceLocation location;
  Code code;
  Code unoptimizedCode;
  bool isOptimizable;
  bool isInlinable;
  bool hasIntrinsic;
  bool isRecognized;
  bool isNative;
  M.FunctionKind kind;
  int deoptimizations;
  String qualifiedName;
  int usageCounter;
  bool isDart;
  ProfileFunction profile;
  Instance icDataArray;
  Field field;

  bool get immutable => false;

  ServiceFunction._empty(ServiceObject owner) : super._empty(owner);

  void _update(Map map, bool mapIsRef) {
    _upgradeCollection(map, isolate);
    super._update(map, mapIsRef);

    name = map['name'];
    vmName = (map.containsKey('_vmName') ? map['_vmName'] : name);

    dartOwner = map['owner'];
    kind = stringToFunctionKind(map['_kind']);
    isDart = M.isDartFunction(kind);

    if (dartOwner is ServiceFunction) {
      ServiceFunction ownerFunction = dartOwner;
      library = ownerFunction.library;
      qualifiedName = "${ownerFunction.qualifiedName}.${name}";
    } else if (dartOwner is Class) {
      Class ownerClass = dartOwner;
      library = ownerClass.library;
      qualifiedName = "${ownerClass.name}.${name}";
    } else {
      library = dartOwner;
      qualifiedName = name;
    }

    hasIntrinsic = map['_intrinsic'];
    isNative = map['_native'];

    if (mapIsRef) {
      return;
    }

    _loaded = true;
    isStatic = map['static'];
    isConst = map['const'];
    location = map['location'];
    code = map['code'];
    isOptimizable = map['_optimizable'];
    isInlinable = map['_inlinable'];
    isRecognized = map['_recognized'];
    unoptimizedCode = map['_unoptimizedCode'];
    deoptimizations = map['_deoptimizations'];
    usageCounter = map['_usageCounter'];
    icDataArray = map['_icDataArray'];
    field = map['_field'];
  }

  ServiceFunction get homeMethod {
    var m = this;
    while (m.dartOwner is ServiceFunction) {
      m = m.dartOwner;
    }
    return m;
  }
}

M.SentinelKind stringToSentinelKind(String s) {
  switch (s) {
    case 'Collected':
      return M.SentinelKind.collected;
    case 'Expired':
      return M.SentinelKind.expired;
    case 'NotInitialized':
      return M.SentinelKind.notInitialized;
    case 'BeingInitialized':
      return M.SentinelKind.initializing;
    case 'OptimizedOut':
      return M.SentinelKind.optimizedOut;
    case 'Free':
      return M.SentinelKind.free;
  }
  Logger.root.severe("Unrecognized SentinelKind: '$s'");
  throw new FallThroughError();
}

class Sentinel extends ServiceObject implements M.Sentinel {
  M.SentinelKind kind;
  String valueAsString;

  Sentinel._empty(ServiceObjectOwner owner) : super._empty(owner);

  void _update(Map map, bool mapIsRef) {
    // Extract full properties.
    _upgradeCollection(map, isolate);
<<<<<<< HEAD

    kind = stringToSentinelKind(map['kind']);
    valueAsString = map['valueAsString'];
    _loaded = true;
  }

  String toString() => 'Sentinel($kind)';
  String get shortName => valueAsString;
}

class Thread extends ServiceObject implements M.Thread {
  M.ThreadKind get kind => _kind;
  M.ThreadKind _kind;
  String get kindString => _kindString;
  String _kindString;
  int get memoryHighWatermark => _memoryHighWatermark;
  int _memoryHighWatermark;
  List<Zone> get zones => _zones;
  final List<Zone> _zones = new List<Zone>();

  Thread._empty(ServiceObjectOwner owner) : super._empty(owner);

  void _update(Map map, bool mapIsRef) {
    String rawKind = map['kind'];
    List<Map> zoneList = map['zones'];

    switch(rawKind) {
      case "kUnknownTask":
        _kind = M.ThreadKind.unknownTask;
        _kindString = 'unknown';
        break;
      case "kMutatorTask":
        _kind = M.ThreadKind.mutatorTask;
        _kindString = 'mutator';
        break;
      case "kCompilerTask":
        _kind = M.ThreadKind.compilerTask;
        _kindString = 'compiler';
        break;
      case "kSweeperTask":
        _kind = M.ThreadKind.sweeperTask;
        _kindString = 'sweeper';
        break;
      case "kMarkerTask":
        _kind = M.ThreadKind.markerTask;
        _kindString = 'marker';
        break;
      case "kFinalizerTask":
        _kind = M.ThreadKind.finalizerTask;
        _kindString = 'finalizer';
        break;
      default:
        assert(false);
    }

    _memoryHighWatermark = int.parse(map['_memoryHighWatermark']);

    zones.clear();
    zoneList.forEach((zone) {
      int capacity = zone['capacity'];
      int used = zone['used'];
      zones.add(new Zone(capacity, used));
    });
  }
}

class Zone implements M.Zone {
  int get capacity => _capacity;
  int _capacity;
  int get used => _used;
  int _used;

=======

    kind = stringToSentinelKind(map['kind']);
    valueAsString = map['valueAsString'];
    _loaded = true;
  }

  String toString() => 'Sentinel($kind)';
  String get shortName => valueAsString;
}

class Thread extends ServiceObject implements M.Thread {
  M.ThreadKind get kind => _kind;
  M.ThreadKind _kind;
  String get kindString => _kindString;
  String _kindString;
  int get memoryHighWatermark => _memoryHighWatermark;
  int _memoryHighWatermark;

  // TODO(bkonyi): zones will always be empty. See issue #28885.
  List<Zone> get zones => _zones;
  final List<Zone> _zones = new List<Zone>();

  Thread._empty(ServiceObjectOwner owner) : super._empty(owner);

  void _update(Map map, bool mapIsRef) {
    String rawKind = map['kind'];

    switch(rawKind) {
      case "kUnknownTask":
        _kind = M.ThreadKind.unknownTask;
        _kindString = 'unknown';
        break;
      case "kMutatorTask":
        _kind = M.ThreadKind.mutatorTask;
        _kindString = 'mutator';
        break;
      case "kCompilerTask":
        _kind = M.ThreadKind.compilerTask;
        _kindString = 'compiler';
        break;
      case "kSweeperTask":
        _kind = M.ThreadKind.sweeperTask;
        _kindString = 'sweeper';
        break;
      case "kMarkerTask":
        _kind = M.ThreadKind.markerTask;
        _kindString = 'marker';
        break;
      case "kFinalizerTask":
        _kind = M.ThreadKind.finalizerTask;
        _kindString = 'finalizer';
        break;
      default:
        assert(false);
    }

    _memoryHighWatermark = int.parse(map['_memoryHighWatermark']);
  }
}

class Zone implements M.Zone {
  int get capacity => _capacity;
  int _capacity;
  int get used => _used;
  int _used;

>>>>>>> 7fe4c099
  Zone(this._capacity, this._used);
}

class Field extends HeapObject implements M.Field {
  // Library or Class.
  HeapObject dartOwner;
  Library library;
  Instance declaredType;
  bool isStatic;
  bool isFinal;
  bool isConst;
  Instance staticValue;
  String name;
  String vmName;

  bool guardNullable;
  M.GuardClassKind guardClassKind;
  Class guardClass;
  String guardLength;
  SourceLocation location;

  Field._empty(ServiceObjectOwner owner) : super._empty(owner);

  void _update(Map map, bool mapIsRef) {
    // Extract full properties.
    _upgradeCollection(map, isolate);
    super._update(map, mapIsRef);

    name = map['name'];
    vmName = (map.containsKey('_vmName') ? map['_vmName'] : name);
    dartOwner = map['owner'];
    declaredType = map['declaredType'];
    isStatic = map['static'];
    isFinal = map['final'];
    isConst = map['const'];

    if (dartOwner is Class) {
      Class ownerClass = dartOwner;
      library = ownerClass.library;
    } else {
      library = dartOwner;
    }

    if (mapIsRef) {
      return;
    }
    staticValue = map['staticValue'];

    guardNullable = map['_guardNullable'];
    if (map['_guardClass'] is Class) {
      guardClass = map['_guardClass'];
      guardClassKind = M.GuardClassKind.single;
    } else {
      switch (map['_guardClass']) {
        case 'various':
          guardClassKind = M.GuardClassKind.dynamic;
          break;
        case 'unknown':
        default:
          guardClassKind = M.GuardClassKind.unknown;
          break;
      }
    }

    guardLength = map['_guardLength'];
    location = map['location'];
    _loaded = true;
  }

  String toString() => 'Field(${dartOwner.name}.$name)';
}

class ScriptLine {
  final Script script;
  final int line;
  final String text;
  Set<Breakpoint> breakpoints;

  ScriptLine(this.script, this.line, this.text);

  bool get isBlank {
    return text.isEmpty || text.trim().isEmpty;
  }

  bool _isTrivial = null;
  bool get isTrivial {
    if (_isTrivial == null) {
      _isTrivial = _isTrivialLine(text);
    }
    return _isTrivial;
  }

  static bool _isTrivialToken(String token) {
    if (token == 'else') {
      return true;
    }
    for (var c in token.split('')) {
      switch (c) {
        case '{':
        case '}':
        case '(':
        case ')':
        case ';':
          break;
        default:
          return false;
      }
    }
    return true;
  }

  static bool _isTrivialLine(String text) {
    if (text.trimLeft().startsWith('//')) {
      return true;
    }
    var wsTokens = text.split(new RegExp(r"(\s)+"));
    for (var wsToken in wsTokens) {
      var tokens = wsToken.split(new RegExp(r"(\b)"));
      for (var token in tokens) {
        if (!_isTrivialToken(token)) {
          return false;
        }
      }
    }
    return true;
  }

  void addBreakpoint(Breakpoint bpt) {
    if (breakpoints == null) {
      breakpoints = new Set<Breakpoint>();
    }
    breakpoints.add(bpt);
  }

  void removeBreakpoint(Breakpoint bpt) {
    assert(breakpoints != null && breakpoints.contains(bpt));
    breakpoints.remove(bpt);
    if (breakpoints.isEmpty) {
      breakpoints = null;
    }
  }
}

class CallSite {
  final String name;
  // TODO(turnidge): Use SourceLocation here instead.
  final Script script;
  final int tokenPos;
  final List<CallSiteEntry> entries;

  CallSite(this.name, this.script, this.tokenPos, this.entries);

  int get line => script.tokenToLine(tokenPos);
  int get column => script.tokenToCol(tokenPos);

  int get aggregateCount {
    var count = 0;
    for (var entry in entries) {
      count += entry.count;
    }
    return count;
  }

  factory CallSite.fromMap(Map siteMap, Script script) {
    var name = siteMap['name'];
    var tokenPos = siteMap['tokenPos'];
    var entries = new List<CallSiteEntry>();
    for (var entryMap in siteMap['cacheEntries']) {
      entries.add(new CallSiteEntry.fromMap(entryMap));
    }
    return new CallSite(name, script, tokenPos, entries);
  }

  operator ==(other) {
    return (script == other.script) && (tokenPos == other.tokenPos);
  }

  int get hashCode => (script.hashCode << 8) | tokenPos;

  String toString() => "CallSite($name, $tokenPos)";
}

class CallSiteEntry {
  final /* Class | Library */ receiver;
  final int count;
  final ServiceFunction target;

  CallSiteEntry(this.receiver, this.count, this.target);

  factory CallSiteEntry.fromMap(Map entryMap) {
    return new CallSiteEntry(
        entryMap['receiver'], entryMap['count'], entryMap['target']);
  }

  String toString() => "CallSiteEntry(${receiver.name}, $count)";
}

/// The location of a local variable reference in a script.
class LocalVarLocation {
  final int line;
  final int column;
  final int endColumn;
  LocalVarLocation(this.line, this.column, this.endColumn);
}

class Script extends HeapObject implements M.Script {
  final lines = <ScriptLine>[];
  String uri;
  String kind;
  DateTime loadTime;
  int firstTokenPos;
  int lastTokenPos;
  int lineOffset;
  int columnOffset;
  Library library;

  String source;

  bool get immutable => true;

  String _shortUri;

  Script._empty(ServiceObjectOwner owner) : super._empty(owner);

  /// Retrieves line number [line] if it exists.
  ScriptLine getLine(int line) {
    assert(_loaded);
    assert(line >= 1);
    return lines[line - lineOffset - 1];
  }

  /// This function maps a token position to a line number.
  /// The VM considers the first line to be line 1.
  int tokenToLine(int tokenPos) => _tokenToLine[tokenPos];
  Map _tokenToLine = {};

  /// This function maps a token position to a column number.
  /// The VM considers the first column to be column 1.
  int tokenToCol(int tokenPos) => _tokenToCol[tokenPos];
  Map _tokenToCol = {};

  int guessTokenLength(int line, int column) {
    String source = getLine(line).text;

    var pos = column;
    if (pos >= source.length) {
      return null;
    }

    var c = source.codeUnitAt(pos);
    if (c == 123) return 1; // { - Map literal

    if (c == 91) return 1; // [ - List literal, index, index assignment

    if (c == 40) return 1; // ( - Closure call

    if (_isOperatorChar(c)) {
      while (++pos < source.length && _isOperatorChar(source.codeUnitAt(pos)));
      return pos - column;
    }

    if (_isInitialIdentifierChar(c)) {
      while (
          ++pos < source.length && _isIdentifierChar(source.codeUnitAt(pos)));
      return pos - column;
    }

    return null;
  }

  static bool _isOperatorChar(int c) {
    switch (c) {
      case 25: // %
      case 26: // &
      case 42: // *
      case 43: // +
      case 45: // -:
      case 47: // /
      case 60: // <
      case 61: // =
      case 62: // >
      case 94: // ^
      case 124: // |
      case 126: // ~
        return true;
      default:
        return false;
    }
  }

  static bool _isInitialIdentifierChar(int c) {
    if (c >= 65 && c <= 90) return true; // Upper
    if (c >= 97 && c <= 122) return true; // Lower
    if (c == 95) return true; // Underscore
    if (c == 36) return true; // Dollar
    return false;
  }

  static bool _isIdentifierChar(int c) {
    if (_isInitialIdentifierChar(c)) return true;
    return c >= 48 && c <= 57; // Digit
  }

  void _update(Map map, bool mapIsRef) {
    _upgradeCollection(map, isolate);
    super._update(map, mapIsRef);

    uri = map['uri'];
    kind = map['_kind'];
    _shortUri = uri.substring(uri.lastIndexOf('/') + 1);
    name = _shortUri;
    vmName = uri;
    if (mapIsRef) {
      return;
    }
    _loaded = true;
    int loadTimeMillis = map['_loadTime'];
    loadTime = new DateTime.fromMillisecondsSinceEpoch(loadTimeMillis);
    lineOffset = map['lineOffset'];
    columnOffset = map['columnOffset'];
    _parseTokenPosTable(map['tokenPosTable']);
    source = map['source'];
    _processSource(map['source']);
    library = map['library'];
  }

  void _parseTokenPosTable(List<List<int>> table) {
    if (table == null) {
      return;
    }
    _tokenToLine.clear();
    _tokenToCol.clear();
    firstTokenPos = null;
    lastTokenPos = null;
    var lineSet = new Set();

    for (var line in table) {
      // Each entry begins with a line number...
      var lineNumber = line[0];
      lineSet.add(lineNumber);
      for (var pos = 1; pos < line.length; pos += 2) {
        // ...and is followed by (token offset, col number) pairs.
        var tokenOffset = line[pos];
        var colNumber = line[pos + 1];
        if (firstTokenPos == null) {
          // Mark first token position.
          firstTokenPos = tokenOffset;
          lastTokenPos = tokenOffset;
        } else {
          // Keep track of max and min token positions.
          firstTokenPos =
              (firstTokenPos <= tokenOffset) ? firstTokenPos : tokenOffset;
          lastTokenPos =
              (lastTokenPos >= tokenOffset) ? lastTokenPos : tokenOffset;
        }
        _tokenToLine[tokenOffset] = lineNumber;
        _tokenToCol[tokenOffset] = colNumber;
      }
    }
  }

  void _processSource(String source) {
    if (source == null) {
      return;
    }
    var sourceLines = source.split('\n');
    if (sourceLines.length == 0) {
      return;
    }
    lines.clear();
    Logger.root.info('Adding ${sourceLines.length} source lines for ${uri}');
    for (var i = 0; i < sourceLines.length; i++) {
      lines.add(new ScriptLine(this, i + lineOffset + 1, sourceLines[i]));
    }
    for (var bpt in isolate.breakpoints.values) {
      if (bpt.location.script == this) {
        _addBreakpoint(bpt);
      }
    }
  }

  // Note, this may return source beyond the token length if [guessTokenLength]
  // fails.
  String getToken(int tokenPos) {
    final int line = tokenToLine(tokenPos);
    int column = tokenToCol(tokenPos);
    if ((line == null) || (column == null)) {
      return null;
    }
    // Line and column numbers start at 1 in the VM.
    column -= 1;
    String sourceLine = getLine(line).text;
    if (sourceLine == null) {
      return null;
    }
    final int length = guessTokenLength(line, column);
    if (length == null) {
      return sourceLine.substring(column);
    } else {
      return sourceLine.substring(column, column + length);
    }
  }

  void _addBreakpoint(Breakpoint bpt) {
    var line;
    if (bpt.location.tokenPos != null) {
      line = tokenToLine(bpt.location.tokenPos);
    } else {
      UnresolvedSourceLocation loc = bpt.location;
      line = loc.line;
    }
    getLine(line).addBreakpoint(bpt);
  }

  void _removeBreakpoint(Breakpoint bpt) {
    var line;
    if (bpt.location.tokenPos != null) {
      line = tokenToLine(bpt.location.tokenPos);
    } else {
      UnresolvedSourceLocation loc = bpt.location;
      line = loc.line;
    }
    if (line != null) {
      getLine(line).removeBreakpoint(bpt);
    }
  }

  List<LocalVarLocation> scanLineForLocalVariableLocations(Pattern pattern,
      String name, String lineContents, int lineNumber, int columnOffset) {
    var r = <LocalVarLocation>[];

    pattern.allMatches(lineContents).forEach((Match match) {
      // We have a match but our regular expression may have matched extra
      // characters on either side of the name. Tighten the location.
      var nameStart = match.input.indexOf(name, match.start);
      var column = nameStart + columnOffset;
      var endColumn = column + name.length;
      var localVarLocation =
          new LocalVarLocation(lineNumber, column, endColumn);
      r.add(localVarLocation);
    });

    return r;
  }

  List<LocalVarLocation> scanForLocalVariableLocations(
      String name, int tokenPos, int endTokenPos) {
    // A pattern that matches:
    // start of line OR non-(alpha numeric OR period) character followed by
    // name followed by
    // a non-alpha numerc character.
    //
    // NOTE: This pattern can over match on both ends. This is corrected for
    // [scanLineForLocalVariableLocationse].
    var pattern = new RegExp("(^|[^A-Za-z0-9\.])$name[^A-Za-z0-9]");

    // Result.
    var r = <LocalVarLocation>[];

    // Limits.
    final lastLine = tokenToLine(endTokenPos);
    if (lastLine == null) {
      return r;
    }

    var lastColumn = tokenToCol(endTokenPos);
    if (lastColumn == null) {
      return r;
    }
    // Current scan position.
    var line = tokenToLine(tokenPos);
    if (line == null) {
      return r;
    }
    var column = tokenToCol(tokenPos);
    if (column == null) {
      return r;
    }

    // Move back by name length.
    // TODO(johnmccutchan): Fix LocalVarDescriptor to set column before the
    // identifier name.
    column = math.max(0, column - name.length);

    var lineContents;

    if (line == lastLine) {
      // Only one line.
      if (!getLine(line).isTrivial) {
        // TODO(johnmccutchan): end token pos -> column can lie for snapshotted
        // code. e.g.:
        // io_sink.dart source line 23 ends at column 39
        // io_sink.dart snapshotted source line 23 ends at column 35.
        lastColumn = math.min(getLine(line).text.length, lastColumn);
        lineContents = getLine(line).text.substring(column, lastColumn - 1);
        return scanLineForLocalVariableLocations(
            pattern, name, lineContents, line, column);
      }
    }

    // Scan first line.
    if (!getLine(line).isTrivial) {
      lineContents = getLine(line).text.substring(column);
      r.addAll(scanLineForLocalVariableLocations(
          pattern, name, lineContents, line++, column));
    }

    // Scan middle lines.
    while (line < (lastLine - 1)) {
      if (getLine(line).isTrivial) {
        line++;
        continue;
      }
      lineContents = getLine(line).text;
      r.addAll(scanLineForLocalVariableLocations(
          pattern, name, lineContents, line++, 0));
    }

    // Scan last line.
    if (!getLine(line).isTrivial) {
      // TODO(johnmccutchan): end token pos -> column can lie for snapshotted
      // code. e.g.:
      // io_sink.dart source line 23 ends at column 39
      // io_sink.dart snapshotted source line 23 ends at column 35.
      lastColumn = math.min(getLine(line).text.length, lastColumn);
      lineContents = getLine(line).text.substring(0, lastColumn - 1);
      r.addAll(scanLineForLocalVariableLocations(
          pattern, name, lineContents, line, 0));
    }
    return r;
  }
}

class PcDescriptor {
  final int pcOffset;
  final int deoptId;
  final int tokenPos;
  final int tryIndex;
  final String kind;
  Script script;
  String formattedLine;
  PcDescriptor(
      this.pcOffset, this.deoptId, this.tokenPos, this.tryIndex, this.kind);

  String formattedDeoptId() {
    if (deoptId == -1) {
      return 'N/A';
    }
    return deoptId.toString();
  }

  String formattedTokenPos() {
    if (tokenPos == -1) {
      return '';
    }
    return tokenPos.toString();
  }

  void processScript(Script script) {
    this.script = null;
    if (tokenPos == -1) {
      return;
    }
    var line = script.tokenToLine(tokenPos);
    if (line == null) {
      return;
    }
    this.script = script;
    var scriptLine = script.getLine(line);
    formattedLine = scriptLine.text;
  }
}

class PcDescriptors extends ServiceObject implements M.PcDescriptorsRef {
  Class clazz;
  int size;
  bool get immutable => true;
  final List<PcDescriptor> descriptors = <PcDescriptor>[];

  PcDescriptors._empty(ServiceObjectOwner owner) : super._empty(owner) {}

  void _update(Map m, bool mapIsRef) {
    if (mapIsRef) {
      return;
    }
    _upgradeCollection(m, isolate);
    clazz = m['class'];
    size = m['size'];
    descriptors.clear();
    for (var descriptor in m['members']) {
      var pcOffset = int.parse(descriptor['pcOffset'], radix: 16);
      var deoptId = descriptor['deoptId'];
      var tokenPos = descriptor['tokenPos'];
      var tryIndex = descriptor['tryIndex'];
      var kind = descriptor['kind'].trim();
      descriptors
          .add(new PcDescriptor(pcOffset, deoptId, tokenPos, tryIndex, kind));
    }
  }
}

class LocalVarDescriptor implements M.LocalVarDescriptorsRef {
  final String id;
  final String name;
  final int index;
  final int declarationPos;
  final int beginPos;
  final int endPos;
  final int scopeId;
  final String kind;

  LocalVarDescriptor(this.id,
                     this.name,
                     this.index,
                     this.declarationPos,
                     this.beginPos,
                     this.endPos,
                     this.scopeId,
                     this.kind);
}

class LocalVarDescriptors extends ServiceObject {
  Class clazz;
  int size;
  bool get immutable => true;
  final List<LocalVarDescriptor> descriptors = <LocalVarDescriptor>[];
  LocalVarDescriptors._empty(ServiceObjectOwner owner) : super._empty(owner);

  void _update(Map m, bool mapIsRef) {
    if (mapIsRef) {
      return;
    }
    _upgradeCollection(m, isolate);
    clazz = m['class'];
    size = m['size'];
    descriptors.clear();
    for (var descriptor in m['members']) {
      var id = descriptor['name'];
      var name = descriptor['name'];
      var index = descriptor['index'];
      var declarationPos = descriptor['declarationTokenPos'];
      var beginPos = descriptor['scopeStartTokenPos'];
      var endPos = descriptor['scopeEndTokenPos'];
      var scopeId = descriptor['scopeId'];
      var kind = descriptor['kind'].trim();
      descriptors.add(new LocalVarDescriptor(
          id, name, index, declarationPos, beginPos, endPos, scopeId, kind));
    }
  }
}

class ObjectPool extends HeapObject implements M.ObjectPool {
  bool get immutable => false;

  int length;
  List<ObjectPoolEntry> entries;

  ObjectPool._empty(ServiceObjectOwner owner) : super._empty(owner);

  void _update(Map map, bool mapIsRef) {
    _upgradeCollection(map, isolate);
    super._update(map, mapIsRef);

    length = map['length'];
    if (mapIsRef) {
      return;
    }
    entries = map['_entries'].map((map) => new ObjectPoolEntry(map));
<<<<<<< HEAD
  }
}

class ObjectPoolEntry implements M.ObjectPoolEntry {
  final int offset;
  final M.ObjectPoolEntryKind kind;
  final M.ObjectRef asObject;
  final int asInteger;

  factory ObjectPoolEntry(map) {
    M.ObjectPoolEntryKind kind = stringToObjectPoolEntryKind(map['kind']);
    int offset = map['offset'];
    switch (kind) {
      case M.ObjectPoolEntryKind.object:
        return new ObjectPoolEntry._fromObject(map['value'], offset);
      default:
        return new ObjectPoolEntry._fromInteger(kind, map['value'], offset);
    }
=======
>>>>>>> 7fe4c099
  }

  ObjectPoolEntry._fromObject(this.asObject, this.offset)
      : kind = M.ObjectPoolEntryKind.object,
        asInteger = null;

  ObjectPoolEntry._fromInteger(this.kind, this.asInteger, this.offset)
      : asObject = null;
}

<<<<<<< HEAD
=======
class ObjectPoolEntry implements M.ObjectPoolEntry {
  final int offset;
  final M.ObjectPoolEntryKind kind;
  final M.ObjectRef asObject;
  final int asInteger;

  factory ObjectPoolEntry(map) {
    M.ObjectPoolEntryKind kind = stringToObjectPoolEntryKind(map['kind']);
    int offset = map['offset'];
    switch (kind) {
      case M.ObjectPoolEntryKind.object:
        return new ObjectPoolEntry._fromObject(map['value'], offset);
      default:
        return new ObjectPoolEntry._fromInteger(kind, map['value'], offset);
    }
  }

  ObjectPoolEntry._fromObject(this.asObject, this.offset)
      : kind = M.ObjectPoolEntryKind.object,
        asInteger = null;

  ObjectPoolEntry._fromInteger(this.kind, this.asInteger, this.offset)
      : asObject = null;
}

>>>>>>> 7fe4c099
M.ObjectPoolEntryKind stringToObjectPoolEntryKind(String kind) {
  switch (kind) {
    case 'Object':
      return M.ObjectPoolEntryKind.object;
    case 'Immediate':
      return M.ObjectPoolEntryKind.immediate;
    case 'NativeEntry':
      return M.ObjectPoolEntryKind.nativeEntry;
  }
  throw new Exception('Unknown ObjectPoolEntryKind ($kind)');
}

class ICData extends HeapObject implements M.ICData {
  HeapObject dartOwner;
  String selector;
  Instance argumentsDescriptor;
  Instance entries;

  bool get immutable => false;

  ICData._empty(ServiceObjectOwner owner) : super._empty(owner);

  void _update(Map map, bool mapIsRef) {
    _upgradeCollection(map, isolate);
    super._update(map, mapIsRef);

    dartOwner = map['_owner'];
    selector = map['_selector'];
    if (mapIsRef) {
      return;
    }
    argumentsDescriptor = map['_argumentsDescriptor'];
    entries = map['_entries'];
  }
}

class TypeArguments extends HeapObject implements M.TypeArguments {
  HeapObject dartOwner;
  String name;
  Iterable<Instance> types;

  TypeArguments._empty(ServiceObjectOwner owner) : super._empty(owner);

  void _update(Map map, bool mapIsRef) {
    _upgradeCollection(map, isolate);
    super._update(map, mapIsRef);

    dartOwner = map['_owner'];
    name = map['name'];
    if (mapIsRef) {
      return;
    }
    types = map['types'];
  }
}

class InstanceSet extends HeapObject implements M.InstanceSet {
  HeapObject dartOwner;
  int count;
  Iterable<HeapObject> samples;

  InstanceSet._empty(ServiceObjectOwner owner) : super._empty(owner);

  void _update(Map map, bool mapIsRef) {
    _upgradeCollection(map, isolate);
    super._update(map, mapIsRef);

    if (mapIsRef) {
      return;
    }
    count = map['totalCount'];
    samples = map['samples'];
  }
}

class MegamorphicCache extends HeapObject implements M.MegamorphicCache {
  int mask;
  Instance buckets;
  String selector;
  Instance argumentsDescriptor;

  bool get immutable => false;

  MegamorphicCache._empty(ServiceObjectOwner owner) : super._empty(owner);

  void _update(Map map, bool mapIsRef) {
    _upgradeCollection(map, isolate);
    super._update(map, mapIsRef);

    selector = map['_selector'];
    if (mapIsRef) {
      return;
    }

    mask = map['_mask'];
    buckets = map['_buckets'];
    argumentsDescriptor = map['_argumentsDescriptor'];
  }
}

class TokenStream extends HeapObject implements M.TokenStreamRef {
  bool get immutable => true;

  String privateKey;

  TokenStream._empty(ServiceObjectOwner owner) : super._empty(owner);

  void _update(Map map, bool mapIsRef) {
    _upgradeCollection(map, isolate);
    super._update(map, mapIsRef);

    if (mapIsRef) {
      return;
    }
    privateKey = map['privateKey'];
  }
}

class CodeInstruction {
  final int address;
  final int pcOffset;
  final String machine;
  final String human;
  final ServiceObject object;
  CodeInstruction jumpTarget;
  List<PcDescriptor> descriptors = <PcDescriptor>[];

  CodeInstruction(
      this.address, this.pcOffset, this.machine, this.human, this.object);

  bool get isComment => address == 0;
  bool get hasDescriptors => descriptors.length > 0;

  bool _isJumpInstruction() {
    return human.startsWith('j');
  }

  int _getJumpAddress() {
    assert(_isJumpInstruction());
    var chunks = human.split(' ');
    if (chunks.length != 2) {
      // We expect jump instructions to be of the form 'j.. address'.
      return 0;
    }
    var address = chunks[1];
    if (address.startsWith('0x')) {
      // Chop off the 0x.
      address = address.substring(2);
    }
    try {
      return int.parse(address, radix: 16);
    } catch (_) {
      return 0;
    }
  }

  void _resolveJumpTarget(
      List<CodeInstruction> instructionsByAddressOffset, int startAddress) {
    if (!_isJumpInstruction()) {
      return;
    }
    int address = _getJumpAddress();
    if (address == 0) {
      return;
    }
    var relativeAddress = address - startAddress;
    if (relativeAddress < 0) {
      Logger.root.warning('Bad address resolving jump target $relativeAddress');
      return;
    }
    if (relativeAddress >= instructionsByAddressOffset.length) {
      Logger.root.warning('Bad address resolving jump target $relativeAddress');
      return;
    }
    jumpTarget = instructionsByAddressOffset[relativeAddress];
  }
}

M.CodeKind stringToCodeKind(String s) {
  if (s == 'Native') {
    return M.CodeKind.native;
  } else if (s == 'Dart') {
    return M.CodeKind.dart;
  } else if (s == 'Collected') {
    return M.CodeKind.collected;
  } else if (s == 'Tag') {
    return M.CodeKind.tag;
  } else if (s == 'Stub') {
    return M.CodeKind.stub;
  }
  Logger.root.severe("Unrecognized code kind: '$s'");
  throw new FallThroughError();
}

class CodeInlineInterval {
  final int start;
  final int end;
  final List<ServiceFunction> functions = new List<ServiceFunction>();
  bool contains(int pc) => (pc >= start) && (pc < end);
  CodeInlineInterval(this.start, this.end);
}

class Code extends HeapObject implements M.Code {
  M.CodeKind kind;
  ObjectPool objectPool;
  ServiceFunction function;
  Script script;
  bool isOptimized;
  bool hasIntrinsic;
  bool isNative;

  int startAddress = 0;
  int endAddress = 0;
  final instructions = <CodeInstruction>[];
  List<CodeInstruction> instructionsByAddressOffset;

  ProfileCode profile;
  final List<CodeInlineInterval> inlineIntervals = <CodeInlineInterval>[];
  final List<ServiceFunction> inlinedFunctions = <ServiceFunction>[];

  bool get immutable => true;

  Code._empty(ServiceObjectOwner owner) : super._empty(owner);

  void _updateDescriptors(Script script) {
    this.script = script;
    for (var instruction in instructions) {
      for (var descriptor in instruction.descriptors) {
        descriptor.processScript(script);
      }
    }
  }

  void loadScript() {
    if (script != null) {
      // Already done.
      return;
    }
    if (kind != M.CodeKind.dart) {
      return;
    }
    if (function == null) {
      return;
    }
    if ((function.location == null) || (function.location.script == null)) {
      // Attempt to load the function.
      function.load().then((func) {
        var script = function.location.script;
        if (script == null) {
          // Function doesn't have an associated script.
          return;
        }
        // Load the script and then update descriptors.
        script.load().then(_updateDescriptors);
      });
      return;
    }
    // Load the script and then update descriptors.
    function.location.script.load().then(_updateDescriptors);
  }

  /// Reload [this]. Returns a future which completes to [this] or an
  /// exception.
  Future<ServiceObject> reload({int count: kDefaultFieldLimit}) {
    assert(kind != null);
    if (isDartCode) {
      // We only reload Dart code.
      return super.reload(count: count);
    }
    return new Future.value(this);
  }

  void _update(Map m, bool mapIsRef) {
    name = m['name'];
    vmName = (m.containsKey('_vmName') ? m['_vmName'] : name);
    isOptimized = m['_optimized'];
    kind = stringToCodeKind(m['kind']);
    hasIntrinsic = m['_intrinsic'];
    isNative = m['_native'];
    if (mapIsRef) {
      return;
    }
    _loaded = true;
    startAddress = int.parse(m['_startAddress'], radix: 16);
    endAddress = int.parse(m['_endAddress'], radix: 16);
    function = isolate.getFromMap(m['function']);
    objectPool = isolate.getFromMap(m['_objectPool']);
    var disassembly = m['_disassembly'];
    if (disassembly != null) {
      _processDisassembly(disassembly);
    }
    var descriptors = m['_descriptors'];
    if (descriptors != null) {
      descriptors = descriptors['members'];
      _processDescriptors(descriptors);
    }
    hasDisassembly = (instructions.length != 0) && (kind == M.CodeKind.dart);
    inlinedFunctions.clear();
    var inlinedFunctionsTable = m['_inlinedFunctions'];
    var inlinedIntervals = m['_inlinedIntervals'];
    if (inlinedFunctionsTable != null) {
      // Iterate and upgrade each ServiceFunction.
      for (var i = 0; i < inlinedFunctionsTable.length; i++) {
        // Upgrade each function and set it back in the list.
        var func = isolate.getFromMap(inlinedFunctionsTable[i]);
        inlinedFunctionsTable[i] = func;
        if (!inlinedFunctions.contains(func)) {
          inlinedFunctions.add(func);
        }
      }
    }
    if ((inlinedIntervals == null) || (inlinedFunctionsTable == null)) {
      // No inline information.
      inlineIntervals.clear();
      return;
    }
    _processInline(inlinedFunctionsTable, inlinedIntervals);

    _upgradeCollection(m, isolate);
    super._update(m, mapIsRef);
  }

  CodeInlineInterval findInterval(int pc) {
    for (var i = 0; i < inlineIntervals.length; i++) {
      var interval = inlineIntervals[i];
      if (interval.contains(pc)) {
        return interval;
      }
    }
    return null;
  }

  void _processInline(List<ServiceFunction> inlinedFunctionsTable,
      List<List<int>> inlinedIntervals) {
    for (var i = 0; i < inlinedIntervals.length; i++) {
      var inlinedInterval = inlinedIntervals[i];
      var start = inlinedInterval[0] + startAddress;
      var end = inlinedInterval[1] + startAddress;
      var codeInlineInterval = new CodeInlineInterval(start, end);
      for (var i = 2; i < inlinedInterval.length - 1; i++) {
        var inline_id = inlinedInterval[i];
        if (inline_id < 0) {
          continue;
        }
        var function = inlinedFunctionsTable[inline_id];
        codeInlineInterval.functions.add(function);
      }
      inlineIntervals.add(codeInlineInterval);
    }
  }

  bool hasDisassembly = false;

  void _processDisassembly(List disassembly) {
    assert(disassembly != null);
    instructions.clear();
    instructionsByAddressOffset = new List(endAddress - startAddress);

    assert((disassembly.length % 4) == 0);
    for (var i = 0; i < disassembly.length; i += 4) {
      var address = 0; // Assume code comment.
      var machine = disassembly[i + 1];
      var human = disassembly[i + 2];
      var object = disassembly[i + 3];
      if (object != null) {
        object = new ServiceObject._fromMap(owner, object);
      }
      var pcOffset = 0;
      if (disassembly[i] != null) {
        // Not a code comment, extract address.
        address = int.parse(disassembly[i], radix: 16);
        pcOffset = address - startAddress;
      }
      var instruction =
          new CodeInstruction(address, pcOffset, machine, human, object);
      instructions.add(instruction);
      if (disassembly[i] != null) {
        // Not a code comment.
        instructionsByAddressOffset[pcOffset] = instruction;
      }
    }
    for (var instruction in instructions) {
      instruction._resolveJumpTarget(instructionsByAddressOffset, startAddress);
    }
  }

  void _processDescriptors(List<Map> descriptors) {
    for (Map descriptor in descriptors) {
      var pcOffset = int.parse(descriptor['pcOffset'], radix: 16);
      var address = startAddress + pcOffset;
      var deoptId = descriptor['deoptId'];
      var tokenPos = descriptor['tokenPos'];
      var tryIndex = descriptor['tryIndex'];
      var kind = descriptor['kind'].trim();

      var instruction = instructionsByAddressOffset[address - startAddress];
      if (instruction != null) {
        instruction.descriptors
            .add(new PcDescriptor(pcOffset, deoptId, tokenPos, tryIndex, kind));
      } else {
        Logger.root.warning(
            'Could not find instruction with pc descriptor address: $address');
      }
    }
  }

  /// Returns true if [address] is contained inside [this].
  bool contains(int address) {
    return (address >= startAddress) && (address < endAddress);
  }

  bool get isDartCode => (kind == M.CodeKind.dart) || (kind == M.CodeKind.stub);

  String toString() => 'Code($kind, $name)';
}

class SocketKind {
  final _value;
  const SocketKind._internal(this._value);
  String toString() => '$_value';

  static SocketKind fromString(String s) {
    if (s == 'Listening') {
      return Listening;
    } else if (s == 'Normal') {
      return Normal;
    } else if (s == 'Pipe') {
      return Pipe;
    } else if (s == 'Internal') {
      return Internal;
    }
    Logger.root.warning('Unknown socket kind $s');
    throw new FallThroughError();
  }

  static const Listening = const SocketKind._internal('Listening');
  static const Normal = const SocketKind._internal('Normal');
  static const Pipe = const SocketKind._internal('Pipe');
  static const Internal = const SocketKind._internal('Internal');
}

/// A snapshot of statistics associated with a [Socket].
class SocketStats {
  final int bytesRead;
  final int bytesWritten;
  final int readCalls;
  final int writeCalls;
  final int available;

  SocketStats(this.bytesRead, this.bytesWritten, this.readCalls,
      this.writeCalls, this.available);
}

/// A peer to a Socket in dart:io. Sockets can represent network sockets or
/// OS pipes. Each socket is owned by another ServceObject, for example,
/// a process or an HTTP server.
class Socket extends ServiceObject {
  Socket._empty(ServiceObjectOwner owner) : super._empty(owner);

  ServiceObject socketOwner;

  bool get isPipe => (kind == SocketKind.Pipe);

  SocketStats latest;
  SocketStats previous;

  SocketKind kind;

  String protocol = '';

  bool readClosed = false;
  bool writeClosed = false;
  bool closing = false;

  /// Listening for connections.
  bool listening = false;

  int fd;

  String localAddress;
  int localPort;
  String remoteAddress;
  int remotePort;

  // Updates internal state from [map]. [map] can be a reference.
  void _update(Map map, bool mapIsRef) {
    name = map['name'];
    vmName = map['name'];

    kind = SocketKind.fromString(map['kind']);

    if (mapIsRef) {
      return;
    }

    _loaded = true;

    _upgradeCollection(map, isolate);

    readClosed = map['readClosed'];
    writeClosed = map['writeClosed'];
    closing = map['closing'];
    listening = map['listening'];

    protocol = map['protocol'];

    localAddress = map['localAddress'];
    localPort = map['localPort'];
    remoteAddress = map['remoteAddress'];
    remotePort = map['remotePort'];

    fd = map['fd'];
    socketOwner = map['owner'];
  }
}

class ServiceMetric extends ServiceObject implements M.Metric {
  ServiceMetric._empty(ServiceObjectOwner owner) : super._empty(owner) {}

  bool get immutable => false;

  Future<Map> _fetchDirect({int count: kDefaultFieldLimit}) {
    assert(owner is Isolate);
    return isolate.invokeRpcNoUpgrade('_getIsolateMetric', {'metricId': id});
  }

  String description;
  double value = 0.0;
  // Only a guage has a non-null min and max.
  double min;
  double max;

  bool get isGauge => (min != null) && (max != null);

  void _update(Map map, bool mapIsRef) {
    name = map['name'];
    description = map['description'];
    vmName = map['name'];
    value = map['value'];
    min = map['min'];
    max = map['max'];
  }

  String toString() => "ServiceMetric($_id)";
}

Future<Null> printFrames(List<Frame> frames) async {
  for (int i = 0; i < frames.length; i++) {
    final Frame frame = frames[i];
    String frameText = await frame.toUserString();
    print('#${i.toString().padLeft(3)}: $frameText');
  }
}

class Frame extends ServiceObject implements M.Frame {
  M.FrameKind kind = M.FrameKind.regular;
  int index;
  ServiceFunction function;
  SourceLocation location;
  Code code;
  List<ServiceMap> variables = <ServiceMap>[];
  String marker;

  Frame._empty(ServiceObject owner) : super._empty(owner);

  void _update(Map map, bool mapIsRef) {
    assert(!mapIsRef);
    _loaded = true;
    _upgradeCollection(map, owner);
    this.kind = _fromString(map['kind']);
    this.marker = map['marker'];
    this.index = map['index'];
    this.function = map['function'];
    this.location = map['location'];
    this.code = map['code'];
    this.variables = map['vars'] ?? [];
  }

  M.FrameKind _fromString(String frameKind) {
    if (frameKind == null) {
      return M.FrameKind.regular;
    }
    switch (frameKind) {
      case 'Regular': return M.FrameKind.regular;
      case 'AsyncCausal': return M.FrameKind.asyncCausal;
      case 'AsyncSuspensionMarker': return M.FrameKind.asyncSuspensionMarker;
      default:
        throw new UnsupportedError('Unknown FrameKind: $frameKind');
    }
  }

  String toString() {
    if (function != null) {
      return "Frame([$kind] ${function.qualifiedName} $location)";
    } else if (location != null) {
      return "Frame([$kind] $location)";
    } else {
      return "Frame([$kind])";
    }
  }

  Future<String> toUserString() async {
    if (function != null) {
      return "Frame([$kind] ${function.qualifiedName} "
             "${await location.toUserString()})";
    } else if (location != null) {
      return "Frame([$kind] ${await location.toUserString()}";
    } else {
      return "Frame([$kind])";
    }
  }
}

class ServiceMessage extends ServiceObject {
  int index;
  String messageObjectId;
  int size;
  ServiceFunction handler;
  SourceLocation location;

  ServiceMessage._empty(ServiceObject owner) : super._empty(owner);

  void _update(Map map, bool mapIsRef) {
    assert(!mapIsRef);
    _loaded = true;
    _upgradeCollection(map, owner);
    this.messageObjectId = map['messageObjectId'];
    this.index = map['index'];
    this.size = map['size'];
    this.handler = map['handler'];
    this.location = map['location'];
  }
}

// Helper function to extract possible breakpoint locations from a
// SourceReport for some script.
Set<int> getPossibleBreakpointLines(ServiceMap report, Script script) {
  var result = new Set<int>();
  int scriptIndex;
  int numScripts = report['scripts'].length;
  for (scriptIndex = 0; scriptIndex < numScripts; scriptIndex++) {
    if (report['scripts'][scriptIndex].id == script.id) {
      break;
    }
  }
  if (scriptIndex == numScripts) {
    return result;
  }
  var ranges = report['ranges'];
  if (ranges != null) {
    for (var range in ranges) {
      if (range['scriptIndex'] != scriptIndex) {
        continue;
      }
      if (range['compiled']) {
        var possibleBpts = range['possibleBreakpoints'];
        if (possibleBpts != null) {
          for (var tokenPos in possibleBpts) {
            result.add(script.tokenToLine(tokenPos));
          }
        }
      } else {
        int startLine = script.tokenToLine(range['startPos']);
        int endLine = script.tokenToLine(range['endPos']);
        for (int line = startLine; line <= endLine; line++) {
          if (!script.getLine(line).isTrivial) {
            result.add(line);
          }
        }
      }
    }
  }
  return result;
}

// Returns true if [map] is a service map. i.e. it has the following keys:
// 'id' and a 'type'.
bool _isServiceMap(Map m) {
  return (m != null) && (m['type'] != null);
}

bool _hasRef(String type) => type.startsWith('@');
String _stripRef(String type) => (_hasRef(type) ? type.substring(1) : type);

/// Recursively upgrades all [ServiceObject]s inside [collection] which must
/// be an [Map] or an [List]. Upgraded elements will be
/// associated with [vm] and [isolate].
void _upgradeCollection(collection, ServiceObjectOwner owner) {
  if (collection is ServiceMap) {
    return;
  }
  if (collection is Map) {
    _upgradeMap(collection, owner);
  } else if (collection is List) {
    _upgradeList(collection, owner);
  }
}

void _upgradeMap(Map map, ServiceObjectOwner owner) {
  map.forEach((k, v) {
    if ((v is Map) && _isServiceMap(v)) {
      map[k] = owner.getFromMap(v);
    } else if (v is List) {
      _upgradeList(v, owner);
    } else if (v is Map) {
      _upgradeMap(v, owner);
    }
  });
}

void _upgradeList(List list, ServiceObjectOwner owner) {
  for (var i = 0; i < list.length; i++) {
    var v = list[i];
    if ((v is Map) && _isServiceMap(v)) {
      list[i] = owner.getFromMap(v);
    } else if (v is List) {
      _upgradeList(v, owner);
    } else if (v is Map) {
      _upgradeMap(v, owner);
    }
  }
}<|MERGE_RESOLUTION|>--- conflicted
+++ resolved
@@ -1953,17 +1953,10 @@
   final M.ObjectRef value;
   NamedField(this.name, this.value);
 }
-<<<<<<< HEAD
 
 class ObjectStore extends ServiceObject implements M.ObjectStore {
   List<NamedField> fields = new List<NamedField>();
 
-=======
-
-class ObjectStore extends ServiceObject implements M.ObjectStore {
-  List<NamedField> fields = new List<NamedField>();
-
->>>>>>> 7fe4c099
   ObjectStore._empty(ServiceObjectOwner owner) : super._empty(owner);
 
   void _update(Map map, bool mapIsRef) {
@@ -3097,7 +3090,6 @@
   void _update(Map map, bool mapIsRef) {
     // Extract full properties.
     _upgradeCollection(map, isolate);
-<<<<<<< HEAD
 
     kind = stringToSentinelKind(map['kind']);
     valueAsString = map['valueAsString'];
@@ -3115,6 +3107,8 @@
   String _kindString;
   int get memoryHighWatermark => _memoryHighWatermark;
   int _memoryHighWatermark;
+
+  // TODO(bkonyi): zones will always be empty. See issue #28885.
   List<Zone> get zones => _zones;
   final List<Zone> _zones = new List<Zone>();
 
@@ -3122,7 +3116,6 @@
 
   void _update(Map map, bool mapIsRef) {
     String rawKind = map['kind'];
-    List<Map> zoneList = map['zones'];
 
     switch(rawKind) {
       case "kUnknownTask":
@@ -3154,13 +3147,6 @@
     }
 
     _memoryHighWatermark = int.parse(map['_memoryHighWatermark']);
-
-    zones.clear();
-    zoneList.forEach((zone) {
-      int capacity = zone['capacity'];
-      int used = zone['used'];
-      zones.add(new Zone(capacity, used));
-    });
   }
 }
 
@@ -3170,74 +3156,6 @@
   int get used => _used;
   int _used;
 
-=======
-
-    kind = stringToSentinelKind(map['kind']);
-    valueAsString = map['valueAsString'];
-    _loaded = true;
-  }
-
-  String toString() => 'Sentinel($kind)';
-  String get shortName => valueAsString;
-}
-
-class Thread extends ServiceObject implements M.Thread {
-  M.ThreadKind get kind => _kind;
-  M.ThreadKind _kind;
-  String get kindString => _kindString;
-  String _kindString;
-  int get memoryHighWatermark => _memoryHighWatermark;
-  int _memoryHighWatermark;
-
-  // TODO(bkonyi): zones will always be empty. See issue #28885.
-  List<Zone> get zones => _zones;
-  final List<Zone> _zones = new List<Zone>();
-
-  Thread._empty(ServiceObjectOwner owner) : super._empty(owner);
-
-  void _update(Map map, bool mapIsRef) {
-    String rawKind = map['kind'];
-
-    switch(rawKind) {
-      case "kUnknownTask":
-        _kind = M.ThreadKind.unknownTask;
-        _kindString = 'unknown';
-        break;
-      case "kMutatorTask":
-        _kind = M.ThreadKind.mutatorTask;
-        _kindString = 'mutator';
-        break;
-      case "kCompilerTask":
-        _kind = M.ThreadKind.compilerTask;
-        _kindString = 'compiler';
-        break;
-      case "kSweeperTask":
-        _kind = M.ThreadKind.sweeperTask;
-        _kindString = 'sweeper';
-        break;
-      case "kMarkerTask":
-        _kind = M.ThreadKind.markerTask;
-        _kindString = 'marker';
-        break;
-      case "kFinalizerTask":
-        _kind = M.ThreadKind.finalizerTask;
-        _kindString = 'finalizer';
-        break;
-      default:
-        assert(false);
-    }
-
-    _memoryHighWatermark = int.parse(map['_memoryHighWatermark']);
-  }
-}
-
-class Zone implements M.Zone {
-  int get capacity => _capacity;
-  int _capacity;
-  int get used => _used;
-  int _used;
-
->>>>>>> 7fe4c099
   Zone(this._capacity, this._used);
 }
 
@@ -3906,7 +3824,6 @@
       return;
     }
     entries = map['_entries'].map((map) => new ObjectPoolEntry(map));
-<<<<<<< HEAD
   }
 }
 
@@ -3925,8 +3842,6 @@
       default:
         return new ObjectPoolEntry._fromInteger(kind, map['value'], offset);
     }
-=======
->>>>>>> 7fe4c099
   }
 
   ObjectPoolEntry._fromObject(this.asObject, this.offset)
@@ -3937,34 +3852,6 @@
       : asObject = null;
 }
 
-<<<<<<< HEAD
-=======
-class ObjectPoolEntry implements M.ObjectPoolEntry {
-  final int offset;
-  final M.ObjectPoolEntryKind kind;
-  final M.ObjectRef asObject;
-  final int asInteger;
-
-  factory ObjectPoolEntry(map) {
-    M.ObjectPoolEntryKind kind = stringToObjectPoolEntryKind(map['kind']);
-    int offset = map['offset'];
-    switch (kind) {
-      case M.ObjectPoolEntryKind.object:
-        return new ObjectPoolEntry._fromObject(map['value'], offset);
-      default:
-        return new ObjectPoolEntry._fromInteger(kind, map['value'], offset);
-    }
-  }
-
-  ObjectPoolEntry._fromObject(this.asObject, this.offset)
-      : kind = M.ObjectPoolEntryKind.object,
-        asInteger = null;
-
-  ObjectPoolEntry._fromInteger(this.kind, this.asInteger, this.offset)
-      : asObject = null;
-}
-
->>>>>>> 7fe4c099
 M.ObjectPoolEntryKind stringToObjectPoolEntryKind(String kind) {
   switch (kind) {
     case 'Object':
