// Copyright (c) 2013, the Dart project authors.  Please see the AUTHORS file
// for details. All rights reserved. Use of this source code is governed by a
// BSD-style license that can be found in the LICENSE file.

library service_object_view_element;

import 'dart:html';
import 'package:logging/logging.dart';
import 'package:observatory/service.dart';
import 'package:observatory/tracer.dart';
import 'package:observatory/elements.dart';
import 'package:polymer/polymer.dart';
import 'observatory_element.dart';

@CustomTag('service-view')
class ServiceObjectViewElement extends ObservatoryElement {
  @published ServiceObject object;
  @published ObservableMap args;

  ServiceObjectViewElement.created() : super.created();

  ObservatoryElement _constructElementForObject() {
    var type = object.type;
    switch (type) {
      case 'AllocationProfile':
        HeapProfileElement element = new Element.tag('heap-profile');
        element.profile = object;
        return element;
      case 'Class':
        ClassViewElement element = new Element.tag('class-view');
        element.cls = object;
        return element;
      case 'Code':
        CodeViewElement element = new Element.tag('code-view');
        element.code = object;
        return element;
      case 'Context':
        ContextViewElement element = new Element.tag('context-view');
        element.context = object;
        return element;
      case 'Error':
        ErrorViewElement element = new Element.tag('error-view');
        element.error = object;
        return element;
      case 'Field':
        FieldViewElement element = new Element.tag('field-view');
        element.field = object;
        return element;
      case 'FlagList':
        FlagListElement element = new Element.tag('flag-list');
        element.flagList = object;
        return element;
      case 'Function':
        FunctionViewElement element = new Element.tag('function-view');
        element.function = object;
        return element;
      case 'HeapMap':
        HeapMapElement element = new Element.tag('heap-map');
        element.fragmentation = object;
        return element;
      case 'IO':
        IOViewElement element = new Element.tag('io-view');
        element.io = object;
        return element;
      case 'HttpServerList':
        IOHttpServerListViewElement element =
            new Element.tag('io-http-server-list-view');
        element.list = object;
        return element;
      case 'HttpServer':
        IOHttpServerViewElement element =
            new Element.tag('io-http-server-view');
        element.httpServer = object;
        return element;
      case 'HttpServerConnection':
        IOHttpServerConnectionViewElement element =
            new Element.tag('io-http-server-connection-view');
        element.connection = object;
        return element;
      case 'Object':
        return (object) {
          switch (object.vmType) {
            case 'ICData':
              ICDataViewElement element = new Element.tag('icdata-view');
              element.icData = object;
              return element;
            case 'Instructions':
              InstructionsViewElement element =
                  new Element.tag('instructions-view');
              element.instructions = object;
              return element;
<<<<<<< HEAD
=======
            case 'MegamorphicCache':
              MegamorphicCacheViewElement element =
                  new Element.tag('megamorphiccache-view');
              element.megamorphicCache = object;
              return element;
>>>>>>> 71b3d5ab
            case 'ObjectPool':
              ObjectPoolViewElement element = new Element.tag('objectpool-view');
              element.pool = object;
              return element;
            default:
              ObjectViewElement element = new Element.tag('object-view');
              element.object = object;
              return element;
          }
        }(object);
      case 'SocketList':
        IOSocketListViewElement element =
            new Element.tag('io-socket-list-view');
        element.list = object;
        return element;
      case 'Socket':
        IOSocketViewElement element = new Element.tag('io-socket-view');
        element.socket = object;
        return element;
      case 'WebSocketList':
        IOWebSocketListViewElement element =
            new Element.tag('io-web-socket-list-view');
        element.list = object;
        return element;
      case 'WebSocket':
        IOWebSocketViewElement element = new Element.tag('io-web-socket-view');
        element.webSocket = object;
        return element;
      case 'Isolate':
        IsolateViewElement element = new Element.tag('isolate-view');
        element.isolate = object;
        return element;
      case 'Library':
        LibraryViewElement element = new Element.tag('library-view');
        element.library = object;
        return element;
      case 'ProcessList':
        IOProcessListViewElement element =
            new Element.tag('io-process-list-view');
        element.list = object;
        return element;
      case 'Process':
        IOProcessViewElement element = new Element.tag('io-process-view');
        element.process = object;
        return element;
      case 'RandomAccessFileList':
        IORandomAccessFileListViewElement element =
            new Element.tag('io-random-access-file-list-view');
        element.list = object;
        return element;
      case 'RandomAccessFile':
        IORandomAccessFileViewElement element =
            new Element.tag('io-random-access-file-view');
        element.file = object;
        return element;
      case 'Script':
        ScriptViewElement element = new Element.tag('script-view');
        element.script = object;
        return element;
      case 'VM':
        VMViewElement element = new Element.tag('vm-view');
        element.vm = object;
        return element;
      default:
        if (object.isInstance ||
            object.isSentinel) {  // TODO(rmacnak): Separate this out.
          InstanceViewElement element = new Element.tag('instance-view');
          element.instance = object;
          return element;
        } else {
          JsonViewElement element = new Element.tag('json-view');
          element.map = object;
          return element;
        }
    }
  }

  objectChanged(oldValue) {
    // Remove the current view.
    children.clear();
    if (object == null) {
      Logger.root.info('Viewing null object.');
      return;
    }
    var type = object.vmType;
    var element = _constructElementForObject();
    if (element == null) {
      Logger.root.info('Unable to find a view element for \'${type}\'');
      return;
    }
    children.add(element);
  }
}

@CustomTag('trace-view')
class TraceViewElement extends ObservatoryElement {
  @published Tracer tracer;
  TraceViewElement.created() : super.created();
}

@CustomTag('map-viewer')
class MapViewerElement extends ObservatoryElement {
  @published Map map;
  @published bool expand = false;
  MapViewerElement.created() : super.created();

  bool isMap(var m) {
    return m is Map;
  }

  bool isList(var m) {
    return m is List;
  }

  dynamic expander() {
    return expandEvent;
  }

  void expandEvent(bool exp, var done) {
    expand = exp;
    done();
  }
}

@CustomTag('list-viewer')
class ListViewerElement extends ObservatoryElement {
  @published List list;
  @published bool expand = false;
  ListViewerElement.created() : super.created();

  bool isMap(var m) {
    return m is Map;
  }

  bool isList(var m) {
    return m is List;
  }

  dynamic expander() {
    return expandEvent;
  }

  void expandEvent(bool exp, var done) {
    expand = exp;
    done();
  }
}<|MERGE_RESOLUTION|>--- conflicted
+++ resolved
@@ -89,14 +89,11 @@
                   new Element.tag('instructions-view');
               element.instructions = object;
               return element;
-<<<<<<< HEAD
-=======
             case 'MegamorphicCache':
               MegamorphicCacheViewElement element =
                   new Element.tag('megamorphiccache-view');
               element.megamorphicCache = object;
               return element;
->>>>>>> 71b3d5ab
             case 'ObjectPool':
               ObjectPoolViewElement element = new Element.tag('objectpool-view');
               element.pool = object;
