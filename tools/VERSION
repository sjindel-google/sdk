# This file is used by tools/utils.py to generate version strings.
# The numbers are changed as follows:
#
#  * New release cycle has begun (i.e. stable release was just made):
#     - increase MINOR by 1
#     - set "PATCH 0"
#     - set "PRERELEASE 0"
#     - set "PRERELEASE_PATCH 0"
#
#  * Doing a push-to-trunk from bleeding_edge:
#    (The first push-to-trunk in the release cycle will set PRERELEASE to 0)
#     - increase PRERELEASE by 1
#     - set "PRERELEASE_PATCH 0"
#
#  * Doing a cherry-pick to trunk:
#     - increase PRERELEASE_PATCH by 1
#
#  * Making a stable release (i.e. new stable branch):
#     - set "PRERELEASE 0"
#     - set "PRERELEASE_PATCH 0"
#    The new stable release version will sort higher than the prereleases.
#
#  * Making cherry-picks to stable channel
#     - increase PATCH by 1
#
CHANNEL stable
MAJOR 1
<<<<<<< HEAD
MINOR 22
PATCH 1
PRERELEASE 0
PRERELEASE_PATCH 0
=======
MINOR 23
PATCH 0
PRERELEASE 11
PRERELEASE_PATCH 11
>>>>>>> 90fe8351
<|MERGE_RESOLUTION|>--- conflicted
+++ resolved
@@ -25,14 +25,7 @@
 #
 CHANNEL stable
 MAJOR 1
-<<<<<<< HEAD
-MINOR 22
-PATCH 1
-PRERELEASE 0
-PRERELEASE_PATCH 0
-=======
 MINOR 23
 PATCH 0
-PRERELEASE 11
-PRERELEASE_PATCH 11
->>>>>>> 90fe8351
+PRERELEASE 0
+PRERELEASE_PATCH 0