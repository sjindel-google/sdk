--- conflicted
+++ resolved
@@ -460,12 +460,9 @@
 [DartSuppress]
 interface InputEvent {};
 
-<<<<<<< HEAD
-=======
 [DartSuppress]
 interface Scale {};
 
->>>>>>> 4d2c5977
 Element implements GlobalEventHandlers;
 
 
