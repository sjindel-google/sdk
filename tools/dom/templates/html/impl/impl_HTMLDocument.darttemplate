--- conflicted
+++ resolved
@@ -199,12 +199,8 @@
 
     while (classMirror.superclass != null) {
       var fullName = classMirror.superclass.qualifiedName;
-<<<<<<< HEAD
-      isElement = isElement || (fullName == #dart.dom.html.Element);
-=======
       isElement = isElement ||
           (fullName == #dart.dom.html.Element || fullName == #dart.dom.svg.Element);
->>>>>>> 3e5214ab
 
       var domLibrary = MirrorSystem.getName(fullName).startsWith('dart.dom.');
       if (jsClassName == null && domLibrary) {
@@ -214,11 +210,7 @@
           var metaDataMirror = metadata.reflectee;
           var metaType = reflectClass(metaDataMirror.runtimeType);
           if (MirrorSystem.getName(metaType.simpleName) == 'DomName' &&
-<<<<<<< HEAD
-              metaDataMirror.name.startsWith('HTML')) {
-=======
               (metaDataMirror.name.startsWith('HTML') || metaDataMirror.name.startsWith('SVG'))) {
->>>>>>> 3e5214ab
             jsClassName = metadata.reflectee.name;
           }
         }
@@ -230,8 +222,6 @@
     // If we're an element then everything is okay.
     return isElement ? jsClassName : null;
   }
-<<<<<<< HEAD
-=======
 
   /**
    * Get the class that immediately derived from a class in dart:html or
@@ -313,7 +303,6 @@
 
     return true;
   }
->>>>>>> 3e5214ab
 $endif
 
   @Experimental()
@@ -374,65 +363,6 @@
       throw new DomException.jsInterop("HierarchyRequestError: Only HTML elements can be customized.");
     }
 
-<<<<<<< HEAD
-    // Start the hookup the JS way create an <x-foo> element that extends the
-    // <x-base> custom element. Inherit its prototype and signal what tag is
-    // inherited:
-    //
-    //     var myProto = Object.create(HTMLElement.prototype);
-    //     var myElement = document.registerElement('x-foo', {prototype: myProto});
-    var baseElement = js.context[jsClassName];
-    if (baseElement == null) {
-      // Couldn't find the HTML element so use a generic one.
-      baseElement = js.context['HTMLElement'];
-    }
-    var elemProto = js.context['Object'].callMethod("create", [baseElement['prototype']]);
-
-    // TODO(terry): Hack to stop recursion re-creating custom element when the
-    //              created() constructor of the custom element does e.g.,
-    //
-    //                  MyElement.created() : super.created() {
-    //                    this.innerHtml = "<b>I'm an x-foo-with-markup!</b>";
-    //                  }
-    //
-    //              sanitizing causes custom element to created recursively
-    //              until stack overflow.
-    //
-    //              See https://github.com/dart-lang/sdk/issues/23666
-    int creating = 0;
-    elemProto['createdCallback'] = new js.JsFunction.withThis(($this) {
-      if (_getJSClassName(reflectClass(customElementClass).superclass) != null && creating < 2) {
-        creating++;
-
-        var dartClass = _blink.Blink_Utils.constructElement(customElementClass, $this);
-
-        // Need to remember the Dart class that was created for this custom so
-        // return it and setup the blink_jsObject to the $this that we'll be working
-        // with as we talk to blink. 
-        $this['dart_class'] = dartClass;
-
-        creating--;
-      }
-    });
-    elemProto['attributeChangedCallback'] = new js.JsFunction.withThis(($this, attrName, oldVal, newVal) {
-      if ($this["dart_class"] != null && $this['dart_class'].attributeChanged != null) {
-        $this['dart_class'].attributeChanged(attrName, oldVal, newVal);
-      }
-    });
-    elemProto['attachedCallback'] = new js.JsFunction.withThis(($this) {
-      if ($this["dart_class"] != null && $this['dart_class'].attached != null) {
-        $this['dart_class'].attached();
-      }
-    });
-    elemProto['detachedCallback'] = new js.JsFunction.withThis(($this) {
-      if ($this["dart_class"] != null && $this['dart_class'].detached != null) {
-        $this['dart_class'].detached();
-      }
-    });
-    // document.registerElement('x-foo', {prototype: elemProto, extends: extendsTag});
-    var jsMap = new js.JsObject.jsify({'prototype': elemProto, 'extends': extendsTag});
-    js.context['document'].callMethod('registerElement', [tag, jsMap]);
-=======
     if (_hasCreatedConstructor(classMirror)) {
       // Start the hookup the JS way create an <x-foo> element that extends the
       // <x-base> custom element. Inherit its prototype and signal what tag is
@@ -498,7 +428,6 @@
       var jsMap = new js.JsObject.jsify({'prototype': elemProto, 'extends': extendsTag});
       js.context['document'].callMethod('registerElement', [tag, jsMap]);
     }
->>>>>>> 3e5214ab
 $endif
   }
 
