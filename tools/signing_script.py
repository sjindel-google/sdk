--- conflicted
+++ resolved
@@ -1,10 +1,9 @@
 #!/usr/bin/env python
-# 
+#
 # Copyright (c) 2013, the Dart project authors.  Please see the AUTHORS file
 # for details. All rights reserved. Use of this source code is governed by a
 # BSD-style license that can be found in the LICENSE file.
 
-import hashlib
 import imp
 import optparse
 import os
@@ -119,6 +118,12 @@
                                     config['bits'])
   run([GSUTIL, 'cp', bucket, destination])
 
+def download_msi_installer_from_new_location(channel, config, destination):
+  namer = bot_utils.GCSNamer(channel, bot_utils.ReleaseType.RAW)
+  bucket = namer.editor_installer_filepath(
+      config['revision'], config['system'], config['bits'], 'msi')
+  run([GSUTIL, 'cp', bucket, destination])
+
 def upload_to_new_location(channel, config, source_zip):
   namer = bot_utils.GCSNamer(channel,
                              bot_utils.ReleaseType.SIGNED)
@@ -134,6 +139,12 @@
   run([GSUTIL, 'cp', md5_zip_file, bucket + '.md5sum'])
   run([GSUTIL, 'setacl', 'public-read', bucket])
   run([GSUTIL, 'setacl', 'public-read', bucket + '.md5sum'])
+
+def upload_msi_installer_to_new_location(channel, config, signed_msi):
+  namer = bot_utils.GCSNamer(channel, bot_utils.ReleaseType.SIGNED)
+  bucket = namer.editor_installer_filepath(
+      config['revision'], config['system'], config['bits'], 'msi')
+  run([GSUTIL, 'cp', '-a', 'public-read', signed_msi, bucket])
 
 def main():
   if sys.platform != 'linux2':
@@ -190,10 +201,7 @@
       'editor' : os.path.join('dart', 'DartEditor.exe'),
       'chrome' : os.path.join('dart', 'chromium', 'chrome.exe'),
 
-<<<<<<< HEAD
-=======
       'msi_scratch' : 'darteditor-installer-windows-%(bits)s.msi',
->>>>>>> 3485989a
       'editor_scratch' : 'DartEditor%(bits)s.exe',
       'chrome_scratch' : 'chromium%(bits)s.exe',
 
@@ -233,15 +241,17 @@
           else:
             # We copy an .exe file
             copy_file(from_path, to_path)
+
+        # Download .*msi installer from GCS to presign directory
+        if system == 'win32':
+          presign_msi = os.path.join(
+              presign_dir, locations[system]['msi_scratch'] % config)
+          download_msi_installer_from_new_location(
+              options.channel, config, presign_msi)
       elif options.deploy:
         copy_tree(destination_dir, deploy_dir)
-<<<<<<< HEAD
-  
-        for name in ['editor', 'chrome', 'content_shell']:
-=======
 
         for name in ['editor', 'chrome']:
->>>>>>> 3485989a
           from_path = os.path.join(
               postsign_dir, locations[system]['%s_scratch' % name] % config)
           to_path = os.path.join(deploy_dir, locations[system][name])
@@ -259,8 +269,6 @@
 
         # Upload *.zip/*.zip.md5sum and set 'public-read' ACL
         upload_to_new_location(options.channel, config, deploy_zip_file)
-<<<<<<< HEAD
-=======
 
         # Upload *.msi installer and set 'public-read ACL
         if system == 'win32':
@@ -268,7 +276,6 @@
               postsign_dir, locations[system]['msi_scratch'] % config)
           upload_msi_installer_to_new_location(
               options.channel, config, postsign_msi)
->>>>>>> 3485989a
 
 if __name__ == '__main__':
   main()
